use clippy_utils::diagnostics::span_lint_and_then;
<<<<<<< HEAD
=======
use clippy_utils::is_def_id_trait_method;
>>>>>>> 9020937b
use rustc_hir::intravisit::{walk_body, walk_expr, walk_fn, FnKind, Visitor};
use rustc_hir::{Body, Expr, ExprKind, FnDecl, YieldSource};
use rustc_lint::{LateContext, LateLintPass};
use rustc_middle::hir::nested_filter;
use rustc_session::{declare_lint_pass, declare_tool_lint};
use rustc_span::def_id::LocalDefId;
use rustc_span::Span;

declare_clippy_lint! {
    /// ### What it does
    /// Checks for functions that are declared `async` but have no `.await`s inside of them.
    ///
    /// ### Why is this bad?
    /// Async functions with no async code create overhead, both mentally and computationally.
    /// Callers of async methods either need to be calling from an async function themselves or run it on an executor, both of which
    /// causes runtime overhead and hassle for the caller.
    ///
    /// ### Example
    /// ```rust
    /// async fn get_random_number() -> i64 {
    ///     4 // Chosen by fair dice roll. Guaranteed to be random.
    /// }
    /// let number_future = get_random_number();
    /// ```
    ///
    /// Use instead:
    /// ```rust
    /// fn get_random_number_improved() -> i64 {
    ///     4 // Chosen by fair dice roll. Guaranteed to be random.
    /// }
    /// let number_future = async { get_random_number_improved() };
    /// ```
    #[clippy::version = "1.54.0"]
    pub UNUSED_ASYNC,
    pedantic,
    "finds async functions with no await statements"
}

declare_lint_pass!(UnusedAsync => [UNUSED_ASYNC]);

struct AsyncFnVisitor<'a, 'tcx> {
    cx: &'a LateContext<'tcx>,
    found_await: bool,
    /// Also keep track of `await`s in nested async blocks so we can mention
    /// it in a note
    await_in_async_block: Option<Span>,
    async_depth: usize,
}

impl<'a, 'tcx> Visitor<'tcx> for AsyncFnVisitor<'a, 'tcx> {
    type NestedFilter = nested_filter::OnlyBodies;

    fn visit_expr(&mut self, ex: &'tcx Expr<'tcx>) {
        if let ExprKind::Yield(_, YieldSource::Await { .. }) = ex.kind {
            if self.async_depth == 1 {
                self.found_await = true;
            } else if self.await_in_async_block.is_none() {
                self.await_in_async_block = Some(ex.span);
            }
        }
        walk_expr(self, ex);
    }

    fn nested_visit_map(&mut self) -> Self::Map {
        self.cx.tcx.hir()
    }

    fn visit_body(&mut self, b: &'tcx Body<'tcx>) {
        let is_async_block = matches!(b.generator_kind, Some(rustc_hir::GeneratorKind::Async(_)));

        if is_async_block {
            self.async_depth += 1;
        }

        walk_body(self, b);

        if is_async_block {
            self.async_depth -= 1;
        }
    }
}

impl<'tcx> LateLintPass<'tcx> for UnusedAsync {
    fn check_fn(
        &mut self,
        cx: &LateContext<'tcx>,
        fn_kind: FnKind<'tcx>,
        fn_decl: &'tcx FnDecl<'tcx>,
        body: &Body<'tcx>,
        span: Span,
        def_id: LocalDefId,
    ) {
<<<<<<< HEAD
        if !span.from_expansion() && fn_kind.asyncness().is_async() {
=======
        if !span.from_expansion() && fn_kind.asyncness().is_async() && !is_def_id_trait_method(cx, def_id) {
>>>>>>> 9020937b
            let mut visitor = AsyncFnVisitor {
                cx,
                found_await: false,
                async_depth: 0,
                await_in_async_block: None,
            };
            walk_fn(&mut visitor, fn_kind, fn_decl, body.id(), def_id);
            if !visitor.found_await {
                span_lint_and_then(
                    cx,
                    UNUSED_ASYNC,
                    span,
                    "unused `async` for function with no await statements",
                    |diag| {
                        diag.help("consider removing the `async` from this function");

                        if let Some(span) = visitor.await_in_async_block {
                            diag.span_note(
                                span,
                                "`await` used in an async block, which does not require \
                                the enclosing function to be `async`",
                            );
                        }
                    },
                );
            }
        }
    }
}<|MERGE_RESOLUTION|>--- conflicted
+++ resolved
@@ -1,8 +1,5 @@
 use clippy_utils::diagnostics::span_lint_and_then;
-<<<<<<< HEAD
-=======
 use clippy_utils::is_def_id_trait_method;
->>>>>>> 9020937b
 use rustc_hir::intravisit::{walk_body, walk_expr, walk_fn, FnKind, Visitor};
 use rustc_hir::{Body, Expr, ExprKind, FnDecl, YieldSource};
 use rustc_lint::{LateContext, LateLintPass};
@@ -95,11 +92,7 @@
         span: Span,
         def_id: LocalDefId,
     ) {
-<<<<<<< HEAD
-        if !span.from_expansion() && fn_kind.asyncness().is_async() {
-=======
         if !span.from_expansion() && fn_kind.asyncness().is_async() && !is_def_id_trait_method(cx, def_id) {
->>>>>>> 9020937b
             let mut visitor = AsyncFnVisitor {
                 cx,
                 found_await: false,
