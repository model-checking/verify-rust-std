--- conflicted
+++ resolved
@@ -368,14 +368,8 @@
     /// Lints when the name of function parameters from trait impl is
     /// different than its default implementation.
     ///
-<<<<<<< HEAD
-    /// ### Why is this bad?
-    /// Using the default name for parameters of a trait method is often
-    /// more desirable for consistency's sake.
-=======
     /// ### Why restrict this?
     /// Using the default name for parameters of a trait method is more consistent.
->>>>>>> da4b2127
     ///
     /// ### Example
     /// ```rust
