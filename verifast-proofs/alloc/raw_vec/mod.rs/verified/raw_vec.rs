#![unstable(feature = "raw_vec_internals", reason = "unstable const warnings", issue = "none")]
#![cfg_attr(test, allow(dead_code))]

//@ use std::num::{niche_types::UsizeNoHighBit, NonZero};
//@ use std::ptr::{NonNull, NonNull_ptr, Unique, Alignment};
//@ use std::alloc::{Layout, alloc_id_t, Allocator, alloc_block_in};
//@ use std::option::Option;

// Note: This module is also included in the alloctests crate using #[path] to
// run the tests. See the comment there for an explanation why this is the case.

use core::marker::PhantomData;
use core::mem::{ManuallyDrop, MaybeUninit, SizedTypeProperties};
use core::ptr::{self, Alignment, NonNull, Unique};
use core::{cmp, hint};

#[cfg(not(no_global_oom_handling))]
use crate::alloc::handle_alloc_error;
use crate::alloc::{Allocator, Global, Layout};
use crate::boxed::Box;
use crate::collections::TryReserveError;
use crate::collections::TryReserveErrorKind::*;

#[cfg(test)]
mod tests;

/*@

lem mul_zero(x: i32, y: i32)
    req 0 <= x &*& 0 <= y;
    ens (x * y == 0) == (x == 0 || y == 0);
{
    if x == 0 {
        if y == 0 {
        } else {
        }
    } else {
        if y == 0 {
        } else {
            mul_mono_l(1, y, x);
        }
    }
}

@*/

// One central function responsible for reporting capacity overflows. This'll
// ensure that the code generation related to these panics is minimal as there's
// only one location which panics rather than a bunch throughout the module.
#[cfg(not(no_global_oom_handling))]
#[cfg_attr(not(feature = "panic_immediate_abort"), inline(never))]
#[track_caller]
fn capacity_overflow() -> !
//@ req true;
//@ ens false;
{
    panic!("capacity overflow");
}

enum AllocInit {
    /// The contents of the new memory are uninitialized.
    Uninitialized,
    #[cfg(not(no_global_oom_handling))]
    /// The new memory is guaranteed to be zeroed.
    Zeroed,
}

type Cap = core::num::niche_types::UsizeNoHighBit;

//@ fix Cap::new(n: usize) -> UsizeNoHighBit { UsizeNoHighBit::new(n) }

const ZERO_CAP: Cap = unsafe { Cap::new_unchecked(0) };

/// `Cap(cap)`, except if `T` is a ZST then `Cap::ZERO`.
///
/// # Safety: cap must be <= `isize::MAX`.
unsafe fn new_cap<T>(cap: usize) -> Cap
//@ req std::mem::size_of::<T>() == 0 || cap <= isize::MAX;
//@ ens result == if std::mem::size_of::<T>() == 0 { Cap::new(0) } else { Cap::new(cap) };
//@ on_unwind_ens false;
{
    if T::IS_ZST { ZERO_CAP } else { unsafe { Cap::new_unchecked(cap) } }
}

/// A low-level utility for more ergonomically allocating, reallocating, and deallocating
/// a buffer of memory on the heap without having to worry about all the corner cases
/// involved. This type is excellent for building your own data structures like Vec and VecDeque.
/// In particular:
///
/// * Produces `Unique::dangling()` on zero-sized types.
/// * Produces `Unique::dangling()` on zero-length allocations.
/// * Avoids freeing `Unique::dangling()`.
/// * Catches all overflows in capacity computations (promotes them to "capacity overflow" panics).
/// * Guards against 32-bit systems allocating more than `isize::MAX` bytes.
/// * Guards against overflowing your length.
/// * Calls `handle_alloc_error` for fallible allocations.
/// * Contains a `ptr::Unique` and thus endows the user with all related benefits.
/// * Uses the excess returned from the allocator to use the largest available capacity.
///
/// This type does not in anyway inspect the memory that it manages. When dropped it *will*
/// free its memory, but it *won't* try to drop its contents. It is up to the user of `RawVec`
/// to handle the actual things *stored* inside of a `RawVec`.
///
/// Note that the excess of a zero-sized types is always infinite, so `capacity()` always returns
/// `usize::MAX`. This means that you need to be careful when round-tripping this type with a
/// `Box<[T]>`, since `capacity()` won't yield the length.
#[allow(missing_debug_implementations)]
pub(crate) struct RawVec<T, A: Allocator = Global> {
    inner: RawVecInner<A>,
    _marker: PhantomData<T>,
}

/// Like a `RawVec`, but only generic over the allocator, not the type.
///
/// As such, all the methods need the layout passed-in as a parameter.
///
/// Having this separation reduces the amount of code we need to monomorphize,
/// as most operations don't need the actual type, just its layout.
#[allow(missing_debug_implementations)]
struct RawVecInner<A: Allocator = Global> {
    ptr: Unique<u8>,
    /// Never used for ZSTs; it's `capacity()`'s responsibility to return usize::MAX in that case.
    ///
    /// # Safety
    ///
    /// `cap` must be in the `0..=isize::MAX` range.
    cap: Cap,
    alloc: A,
}

/*@

fix logical_capacity(cap: UsizeNoHighBit, elem_size: usize) -> usize {
    if elem_size == 0 { usize::MAX } else { cap.as_inner() }
}

pred RawVecInner<A>(t: thread_id_t, self: RawVecInner<A>, elemLayout: Layout, alloc_id: alloc_id_t, ptr: *u8, capacity: usize) =
    Allocator(t, self.alloc, alloc_id) &*&
    capacity == logical_capacity(self.cap, elemLayout.size()) &*&
    ptr == self.ptr.as_non_null_ptr().as_ptr() &*&
    ptr as usize % elemLayout.align() == 0 &*&
    pointer_within_limits(ptr) == true &*&
    if capacity * elemLayout.size() == 0 {
        true
    } else {
        elemLayout.repeat(capacity) == some(pair(?allocLayout, ?stride)) &*&
        alloc_block_in(alloc_id, ptr, allocLayout)
    };

lem RawVecInner_send_<A>(t1: thread_id_t)
    req type_interp::<A>() &*& is_Send(typeid(A)) == true &*& RawVecInner::<A>(?t0, ?self_, ?elemLayout, ?alloc_id, ?ptr, ?capacity);
    ens type_interp::<A>() &*& RawVecInner::<A>(t1, self_, elemLayout, alloc_id, ptr, capacity);
{
    open RawVecInner(t0, self_, elemLayout, alloc_id, ptr, capacity);
    std::alloc::Allocator_send(t1, self_.alloc);
    close RawVecInner(t1, self_, elemLayout, alloc_id, ptr, capacity);
}

pred RawVecInner0<A>(self: RawVecInner<A>, elemLayout: Layout, ptr: *u8, capacity: usize) =
    capacity == logical_capacity(self.cap, elemLayout.size()) &*&
    ptr == self.ptr.as_non_null_ptr().as_ptr() &*&
    ptr as usize % elemLayout.align() == 0 &*&
    pointer_within_limits(ptr) == true &*&
    if capacity * elemLayout.size() == 0 {
        true
    } else {
        elemLayout.repeat(capacity) == some(pair(?allocLayout, ?stride))
    };

pred<A> <RawVecInner<A>>.own(t, self_) =
    <A>.own(t, self_.alloc) &*&
    RawVecInner0(self_, ?elemLayout, ?ptr, ?capacity);    

lem RawVecInner_drop<A>()
    req RawVecInner_own::<A>(?_t, ?_v);
    ens std::ptr::Unique_own::<u8>(_t, _v.ptr) &*& std::num::niche_types::UsizeNoHighBit_own(_t, _v.cap) &*& <A>.own(_t, _v.alloc);
{
    open RawVecInner_own::<A>(_t, _v);
    open RawVecInner0(_, _, _, _);
    std::ptr::close_Unique_own::<u8>(_t, _v.ptr);
    std::num::niche_types::close_UsizeNoHighBit_own(_t, _v.cap);
}

lem RawVecInner_own_mono<A0, A1>()
    req type_interp::<A0>() &*& type_interp::<A1>() &*& RawVecInner_own::<A0>(?t, ?v) &*& is_subtype_of::<A0, A1>() == true;
    ens type_interp::<A0>() &*& type_interp::<A1>() &*& RawVecInner_own::<A1>(t, RawVecInner::<A1> { ptr: upcast(v.ptr), cap: upcast(v.cap), alloc: upcast(v.alloc) });
{
    assume(false); // https://github.com/verifast/verifast/issues/610
}

lem RawVecInner_send<A>(t1: thread_id_t)
    req type_interp::<A>() &*& is_Send(typeid(A)) == true &*& RawVecInner_own::<A>(?t0, ?v);
    ens type_interp::<A>() &*& RawVecInner_own::<A>(t1, v);
{
    open RawVecInner_own::<A>(t0, v);
    Send::send::<A>(t0, t1, v.alloc);
    close RawVecInner_own::<A>(t1, v);
}

lem_auto RawVecInner_inv<A>()
    req RawVecInner::<A>(?t, ?self_, ?elemLayout, ?alloc_id, ?ptr, ?capacity);
    ens RawVecInner::<A>(t, self_, elemLayout, alloc_id, ptr, capacity) &*&
        ptr != 0 &*& ptr as usize % elemLayout.align() == 0 &*&
        0 <= capacity &*& capacity <= usize::MAX;
{
    open RawVecInner(t, self_, elemLayout, alloc_id, ptr, capacity);
    std::num::niche_types::UsizeNoHighBit_inv(self_.cap);
    close RawVecInner(t, self_, elemLayout, alloc_id, ptr, capacity);
}

lem RawVecInner_inv2<A>()
    req RawVecInner::<A>(?t, ?self_, ?elemLayout, ?alloc_id, ?ptr, ?capacity);
    ens RawVecInner::<A>(t, self_, elemLayout, alloc_id, ptr, capacity) &*&
        pointer_within_limits(ptr) == true &*& ptr as usize % elemLayout.align() == 0 &*&
        0 <= capacity &*& capacity <= usize::MAX &*&
        if elemLayout.size() == 0 { capacity == usize::MAX } else { capacity <= isize::MAX };
{
    open RawVecInner(t, self_, elemLayout, alloc_id, ptr, capacity);
    std::num::niche_types::UsizeNoHighBit_inv(self_.cap);
    close RawVecInner(t, self_, elemLayout, alloc_id, ptr, capacity);
}

pred_ctor RawVecInner_frac_borrow_content<A>(l: *RawVecInner<A>, elemLayout: Layout, ptr: *u8, capacity: usize)(;) =
    struct_RawVecInner_padding(l) &*&
    (*l).ptr |-> ?u &*&
    (*l).cap |-> ?cap &*&
    capacity == logical_capacity(cap, elemLayout.size()) &*&
    ptr == u.as_non_null_ptr().as_ptr() &*&
    ptr as usize % elemLayout.align() == 0 &*&
    pointer_within_limits(ptr) == true &*&
    if capacity * elemLayout.size() == 0 {
        true
    } else {
        elemLayout.repeat(capacity) == some(pair(?allocLayout, ?stride))
    };

pred RawVecInner_share_<A>(k: lifetime_t, t: thread_id_t, l: *RawVecInner<A>, elemLayout: Layout, alloc_id: alloc_id_t, ptr: *u8, capacity: usize) =
    [_]std::alloc::Allocator_share(k, t, &(*l).alloc, alloc_id) &*&
    [_]frac_borrow(k, RawVecInner_frac_borrow_content(l, elemLayout, ptr, capacity)) &*& ptr != 0;

lem RawVecInner_share__inv<A>()
    req [_]RawVecInner_share_::<A>(?k, ?t, ?l, ?elemLayout, ?alloc_id, ?ptr, ?capacity);
    ens ptr != 0;
{
    open RawVecInner_share_(k, t, l, elemLayout, alloc_id, ptr, capacity);
}

lem RawVecInner_share__mono<A>(k: lifetime_t, k1: lifetime_t, t: thread_id_t, l: *RawVecInner<A>)
    req type_interp::<A>() &*& lifetime_inclusion(k1, k) == true &*& [_]RawVecInner_share_::<A>(k, t, l, ?elemLayout, ?alloc_id, ?ptr, ?capacity);
    ens type_interp::<A>() &*& [_]RawVecInner_share_::<A>(k1, t, l, elemLayout, alloc_id, ptr, capacity);
{
    open [_]RawVecInner_share_(k, t, l, elemLayout, alloc_id, ptr, capacity);
    std::alloc::Allocator_share_mono::<A>(k, k1, t, &(*l).alloc);
    frac_borrow_mono(k, k1, RawVecInner_frac_borrow_content(l, elemLayout, ptr, capacity));
    close RawVecInner_share_::<A>(k1, t, l, elemLayout, alloc_id, ptr, capacity);
    leak RawVecInner_share_::<A>(k1, t, l, elemLayout, alloc_id, ptr, capacity);
}

lem RawVecInner_sync_<A>(t1: thread_id_t)
    req type_interp::<A>() &*& is_Sync(typeid(A)) == true &*& [_]RawVecInner_share_::<A>(?k, ?t0, ?l, ?elemLayout, ?alloc_id, ?ptr, ?capacity);
    ens type_interp::<A>() &*& [_]RawVecInner_share_::<A>(k, t1, l, elemLayout, alloc_id, ptr, capacity);
{
    open RawVecInner_share_(k, t0, l, elemLayout, alloc_id, ptr, capacity);
    std::alloc::Allocator_sync::<A>(t1);
    close RawVecInner_share_(k, t1, l, elemLayout, alloc_id, ptr, capacity);
    leak RawVecInner_share_(k, t1, l, elemLayout, alloc_id, ptr, capacity);
}

pred RawVecInner_share_end_token<A>(k: lifetime_t, t: thread_id_t, l: *RawVecInner<A>, elemLayout: Layout, alloc_id: alloc_id_t, ptr: *u8, capacity: usize) =
    borrow_end_token(k, std::alloc::Allocator_full_borrow_content_(t, &(*l).alloc, alloc_id)) &*&
    borrow_end_token(k, RawVecInner_frac_borrow_content(l, elemLayout, ptr, capacity)) &*&
    if capacity * elemLayout.size() == 0 {
        true
    } else {
        elemLayout.repeat(capacity) == some(pair(?allocLayout, ?stride)) &*&
        alloc_block_in(alloc_id, ptr, allocLayout)
    };

lem share_RawVecInner<A>(k: lifetime_t, l: *RawVecInner<A>)
    nonghost_callers_only
    req [?q]lifetime_token(k) &*&
        *l |-> ?self_ &*&
        RawVecInner(?t, self_, ?elemLayout, ?alloc_id, ?ptr, ?capacity);
    ens [q]lifetime_token(k) &*&
        [_]RawVecInner_share_(k, t, l, elemLayout, alloc_id, ptr, capacity) &*&
        RawVecInner_share_end_token(k, t, l, elemLayout, alloc_id, ptr, capacity);
{
    open RawVecInner(t, self_, elemLayout, alloc_id, ptr, capacity);
    close RawVecInner_frac_borrow_content::<A>(l, elemLayout, ptr, capacity)();
    borrow(k, RawVecInner_frac_borrow_content(l, elemLayout, ptr, capacity));
    full_borrow_into_frac(k, RawVecInner_frac_borrow_content(l, elemLayout, ptr, capacity));
    std::alloc::close_Allocator_full_borrow_content_(t, &(*l).alloc);
    borrow(k, std::alloc::Allocator_full_borrow_content_(t, &(*l).alloc, alloc_id));
    std::alloc::share_Allocator_full_borrow_content_(k, t, &(*l).alloc, alloc_id);
    close RawVecInner_share_(k, t, l, elemLayout, alloc_id, ptr, capacity);
    close RawVecInner_share_end_token(k, t, l, elemLayout, alloc_id, ptr, capacity);
    leak RawVecInner_share_(k, t, l, elemLayout, alloc_id, ptr, capacity);
}

lem end_share_RawVecInner<A>(l: *RawVecInner<A>)
    nonghost_callers_only
    req RawVecInner_share_end_token(?k, ?t, l, ?elemLayout, ?alloc_id, ?ptr, ?capacity) &*& [_]lifetime_dead_token(k);
    ens *l |-> ?self_ &*& RawVecInner(t, self_, elemLayout, alloc_id, ptr, capacity);
{
    open RawVecInner_share_end_token(k, t, l, elemLayout, alloc_id, ptr, capacity);
    borrow_end(k, std::alloc::Allocator_full_borrow_content_(t, &(*l).alloc, alloc_id));
    std::alloc::open_Allocator_full_borrow_content_(t, &(*l).alloc, alloc_id);
    borrow_end(k, RawVecInner_frac_borrow_content(l, elemLayout, ptr, capacity));
    open RawVecInner_frac_borrow_content::<A>(l, elemLayout, ptr, capacity)();
    close RawVecInner(t, *l, elemLayout, alloc_id, ptr, capacity);
}

lem init_ref_RawVecInner_<A>(l: *RawVecInner<A>)
    nonghost_callers_only
    req ref_init_perm(l, ?l0) &*&
        [_]RawVecInner_share_(?k, ?t, l0, ?elemLayout, ?alloc_id, ?ptr, ?capacity) &*&
        [?q]lifetime_token(k);
    ens [q]lifetime_token(k) &*&
        [_]RawVecInner_share_(k, t, l, elemLayout, alloc_id, ptr, capacity) &*&
        [_]frac_borrow(k, ref_initialized_(l));
{
    open_ref_init_perm_RawVecInner(l);
    open RawVecInner_share_(k, t, l0, elemLayout, alloc_id, ptr, capacity);
    std::alloc::init_ref_Allocator_share(k, t, &(*l).alloc);
    frac_borrow_sep(k, RawVecInner_frac_borrow_content(l0, elemLayout, ptr, capacity), ref_initialized_(&(*l).alloc));
    open_frac_borrow_strong_(
        k,
        sep_(RawVecInner_frac_borrow_content(l0, elemLayout, ptr, capacity), ref_initialized_(&(*l).alloc)),
        q);
    open [?f]sep_(RawVecInner_frac_borrow_content(l0, elemLayout, ptr, capacity), ref_initialized_(&(*l).alloc))();
    open [f]RawVecInner_frac_borrow_content::<A>(l0, elemLayout, ptr, capacity)();
    open [f]ref_initialized_::<A>(&(*l).alloc)();
    let ptr_ = (*l0).ptr;
    let cap_ = (*l0).cap;
    init_ref_readonly(&(*l).ptr, 1/2);
    init_ref_readonly(&(*l).cap, 1/2);
    init_ref_padding_RawVecInner(l, 1/2);
    {
        pred P() = ref_padding_initialized(l);
        close [1 - f]P();
        close_ref_initialized_RawVecInner(l);
        open P();
    }
    close [f/2]RawVecInner_frac_borrow_content::<A>(l, elemLayout, ptr, capacity)();
    close scaledp(f/2, RawVecInner_frac_borrow_content(l, elemLayout, ptr, capacity))();
    close [f]ref_initialized_::<RawVecInner<A>>(l)();
    close scaledp(f, ref_initialized_(l))();
    close sep_(scaledp(f/2, RawVecInner_frac_borrow_content(l, elemLayout, ptr, capacity)), scaledp(f, ref_initialized_(l)))();
    
    {
        pred Ctx() =
            ref_padding_end_token(l, l0, f/2) &*& [f/2]struct_RawVecInner_padding(l0) &*& [1 - f]ref_padding_initialized(l) &*&
            ref_readonly_end_token(&(*l).ptr, &(*l0).ptr, f/2) &*& [f/2](*l0).ptr |-> ptr_ &*& [1 - f]ref_initialized(&(*l).ptr) &*&
            ref_readonly_end_token(&(*l).cap, &(*l0).cap, f/2) &*& [f/2](*l0).cap |-> cap_ &*& [1 - f]ref_initialized(&(*l).cap);
        close Ctx();
        produce_lem_ptr_chunk restore_frac_borrow(
                Ctx,
                sep_(scaledp(f/2, RawVecInner_frac_borrow_content(l, elemLayout, ptr, capacity)), scaledp(f, ref_initialized_(l))),
                f,
                sep_(RawVecInner_frac_borrow_content(l0, elemLayout, ptr, capacity), ref_initialized_(&(*l).alloc)))() {
            open sep_(scaledp(f/2, RawVecInner_frac_borrow_content(l, elemLayout, ptr, capacity)), scaledp(f, ref_initialized_(l)))();
            open scaledp(f/2, RawVecInner_frac_borrow_content(l, elemLayout, ptr, capacity))();
            open RawVecInner_frac_borrow_content::<A>(l, elemLayout, ptr, capacity)();
            open scaledp(f, ref_initialized_(l))();
            open ref_initialized_::<RawVecInner<A>>(l)();
            open Ctx();
            open_ref_initialized_RawVecInner(l);
            end_ref_readonly(&(*l).ptr);
            end_ref_readonly(&(*l).cap);
            end_ref_padding_RawVecInner(l);
            close [f]RawVecInner_frac_borrow_content::<A>(l0, elemLayout, ptr, capacity)();
            close [f]ref_initialized_::<A>(&(*l).alloc)();
            close [f]sep_(RawVecInner_frac_borrow_content(l0, elemLayout, ptr, capacity), ref_initialized_(&(*l).alloc))();
        } {
            close_frac_borrow_strong_();
        }
    }
    full_borrow_into_frac(k, sep_(scaledp(f/2, RawVecInner_frac_borrow_content(l, elemLayout, ptr, capacity)), scaledp(f, ref_initialized_(l))));
    frac_borrow_split(k, scaledp(f/2, RawVecInner_frac_borrow_content(l, elemLayout, ptr, capacity)), scaledp(f, ref_initialized_(l)));
    frac_borrow_implies_scaled(k, f/2, RawVecInner_frac_borrow_content(l, elemLayout, ptr, capacity));
    frac_borrow_implies_scaled(k, f, ref_initialized_(l));
    close RawVecInner_share_(k, t, l, elemLayout, alloc_id, ptr, capacity);
    leak RawVecInner_share_(k, t, l, elemLayout, alloc_id, ptr, capacity);
}

lem init_ref_RawVecInner_m<A>(l: *RawVecInner<A>)
    req type_interp::<A>() &*& atomic_mask(Nlft) &*& ref_init_perm(l, ?l0) &*& [_]RawVecInner_share_(?k, ?t, l0, ?elemLayout, ?alloc_id, ?ptr, ?capacity) &*& [?q]lifetime_token(k);
    ens type_interp::<A>() &*& atomic_mask(Nlft) &*& [q]lifetime_token(k) &*& [_]RawVecInner_share_(k, t, l, elemLayout, alloc_id, ptr, capacity) &*& [_]frac_borrow(k, ref_initialized_(l));
{
    open_ref_init_perm_RawVecInner(l);
    open RawVecInner_share_(k, t, l0, elemLayout, alloc_id, ptr, capacity);
    std::alloc::init_ref_Allocator_share_m(k, t, &(*l).alloc);
    frac_borrow_sep(k, RawVecInner_frac_borrow_content(l0, elemLayout, ptr, capacity), ref_initialized_(&(*l).alloc));
    let klong = open_frac_borrow_strong_m(k, sep_(RawVecInner_frac_borrow_content(l0, elemLayout, ptr, capacity), ref_initialized_(&(*l).alloc)), q);
    open [?f]sep_(RawVecInner_frac_borrow_content(l0, elemLayout, ptr, capacity), ref_initialized_(&(*l).alloc))();
    open [f]RawVecInner_frac_borrow_content::<A>(l0, elemLayout, ptr, capacity)();
    let ptr_ = (*l0).ptr;
    let cap_ = (*l0).cap;
    open [f]ref_initialized_::<A>(&(*l).alloc)();
    std::ptr::init_ref_Unique(&(*l).ptr, 1/2);
    std::num::niche_types::init_ref_UsizeNoHighBit(&(*l).cap, 1/2);
    init_ref_padding_RawVecInner(l, 1/2);
    {
        pred P() = ref_padding_initialized(l);
        close [1 - f/2]P();
        close_ref_initialized_RawVecInner(l);
        open P();
    }
    {
        pred Ctx() =
            [f/2]ref_initialized(&(*l).alloc) &*&
            ref_padding_end_token(l, l0, f/2) &*& [f/2]struct_RawVecInner_padding(l0) &*& [1 - f/2]ref_padding_initialized(l) &*&
            std::ptr::end_ref_Unique_token(&(*l).ptr, &(*l0).ptr, f/2) &*& [f/2](*l0).ptr |-> ptr_ &*& [1 - f/2]ref_initialized(&(*l).ptr) &*&
            std::num::niche_types::end_ref_UsizeNoHighBit_token(&(*l).cap, &(*l0).cap, f/2) &*& [f/2](*l0).cap |-> cap_ &*& [1 - f/2]ref_initialized(&(*l).cap);
        produce_lem_ptr_chunk frac_borrow_convert_strong(Ctx, scaledp(f/2, sep_(ref_initialized_(l), RawVecInner_frac_borrow_content(l, elemLayout, ptr, capacity))), klong, f, sep_(RawVecInner_frac_borrow_content(l0, elemLayout, ptr, capacity), ref_initialized_(&(*l).alloc)))() {
            open scaledp(f/2, sep_(ref_initialized_(l), RawVecInner_frac_borrow_content(l, elemLayout, ptr, capacity)))();
            open sep_(ref_initialized_(l), RawVecInner_frac_borrow_content(l, elemLayout, ptr, capacity))();
            open ref_initialized_::<RawVecInner<A>>(l)();
            open RawVecInner_frac_borrow_content::<A>(l, elemLayout, ptr, capacity)();
            open_ref_initialized_RawVecInner(l);
            open Ctx();
            std::ptr::end_ref_Unique(&(*l).ptr);
            std::num::niche_types::end_ref_UsizeNoHighBit(&(*l).cap);
            end_ref_padding_RawVecInner(l);
            close [f]RawVecInner_frac_borrow_content::<A>(l0, elemLayout, ptr, capacity)();
            close [f]ref_initialized_::<A>(&(*l).alloc)();
            close [f]sep_(RawVecInner_frac_borrow_content(l0, elemLayout, ptr, capacity), ref_initialized_(&(*l).alloc))();
        } {
            close Ctx();
            close [f/2]ref_initialized_::<RawVecInner<A>>(l)();
            close [f/2]RawVecInner_frac_borrow_content::<A>(l, elemLayout, ptr, capacity)();
            close [f/2]sep_(ref_initialized_(l), RawVecInner_frac_borrow_content(l, elemLayout, ptr, capacity))();
            close scaledp(f/2, sep_(ref_initialized_(l), RawVecInner_frac_borrow_content(l, elemLayout, ptr, capacity)))();
            close_frac_borrow_strong_m();
            full_borrow_mono(klong, k, scaledp(f/2, sep_(ref_initialized_(l), RawVecInner_frac_borrow_content(l, elemLayout, ptr, capacity))));
        }
    }
    full_borrow_into_frac_m(k, scaledp(f/2, sep_(ref_initialized_(l), RawVecInner_frac_borrow_content(l, elemLayout, ptr, capacity))));
    frac_borrow_implies_scaled(k, f/2, sep_(ref_initialized_(l), RawVecInner_frac_borrow_content(l, elemLayout, ptr, capacity)));
    frac_borrow_split(k, ref_initialized_(l), RawVecInner_frac_borrow_content(l, elemLayout, ptr, capacity));
    close RawVecInner_share_(k, t, l, elemLayout, alloc_id, ptr, capacity);
    leak RawVecInner_share_(k, t, l, elemLayout, alloc_id, ptr, capacity);
}

pred<A> <RawVecInner<A>>.share(k, t, l) = [_]RawVecInner_share_(k, t, l, _, _, _, _);

lem RawVecInner_share_mono<A>(k: lifetime_t, k1: lifetime_t, t: thread_id_t, l: *RawVecInner<A>)
    req type_interp::<A>() &*& lifetime_inclusion(k1, k) == true &*& [_]RawVecInner_share::<A>(k, t, l);
    ens type_interp::<A>() &*& [_]RawVecInner_share::<A>(k1, t, l);
{
    open RawVecInner_share::<A>(k, t, l);
    RawVecInner_share__mono(k, k1, t, l);
    close RawVecInner_share::<A>(k1, t, l);
    leak RawVecInner_share::<A>(k1, t, l);
}

lem RawVecInner_share_full<A>(k: lifetime_t, t: thread_id_t, l: *RawVecInner<A>)
    req type_interp::<A>() &*& atomic_mask(MaskTop) &*& full_borrow(k, RawVecInner_full_borrow_content::<A>(t, l)) &*& [?q]lifetime_token(k) &*& ref_origin(l) == l;
    ens type_interp::<A>() &*& atomic_mask(MaskTop) &*& [_]RawVecInner_share::<A>(k, t, l) &*& [q]lifetime_token(k);
{
    let klong = open_full_borrow_strong_m(k, RawVecInner_full_borrow_content(t, l), q);
    open RawVecInner_full_borrow_content::<A>(t, l)();
    open <RawVecInner<A>>.own(t, *l);
    std::alloc::open_Allocator_own((*l).alloc);
    assert Allocator(_, _, ?alloc_id);
    open RawVecInner0(_, ?elemLayout, ?ptr, ?capacity);
    {
        pred Ctx() = true;
        produce_lem_ptr_chunk full_borrow_convert_strong(Ctx, sep(std::alloc::Allocator_full_borrow_content_(t, &(*l).alloc, alloc_id), RawVecInner_frac_borrow_content(l, elemLayout, ptr, capacity)), klong, RawVecInner_full_borrow_content(t, l))() {
            open Ctx();
            open sep(std::alloc::Allocator_full_borrow_content_(t, &(*l).alloc, alloc_id), RawVecInner_frac_borrow_content(l, elemLayout, ptr, capacity))();
            std::alloc::open_Allocator_full_borrow_content_(t, &(*l).alloc, alloc_id);
            open RawVecInner_frac_borrow_content::<A>(l, elemLayout, ptr, capacity)();
            std::alloc::Allocator_to_own((*l).alloc);
            close RawVecInner0(*l, elemLayout, ptr, capacity);
            close <RawVecInner<A>>.own(t, *l);
            close RawVecInner_full_borrow_content::<A>(t, l)();
        } {
            close Ctx();
            std::alloc::close_Allocator_full_borrow_content_(t, &(*l).alloc);
            close RawVecInner_frac_borrow_content::<A>(l, elemLayout, ptr, capacity)();
            close sep(std::alloc::Allocator_full_borrow_content_(t, &(*l).alloc, alloc_id), RawVecInner_frac_borrow_content(l, elemLayout, ptr, capacity))();
            close_full_borrow_strong_m(klong, RawVecInner_full_borrow_content(t, l), sep(std::alloc::Allocator_full_borrow_content_(t, &(*l).alloc, alloc_id), RawVecInner_frac_borrow_content(l, elemLayout, ptr, capacity)));
            full_borrow_mono(klong, k, sep(std::alloc::Allocator_full_borrow_content_(t, &(*l).alloc, alloc_id), RawVecInner_frac_borrow_content(l, elemLayout, ptr, capacity)));
            full_borrow_split_m(k, std::alloc::Allocator_full_borrow_content_(t, &(*l).alloc, alloc_id), RawVecInner_frac_borrow_content(l, elemLayout, ptr, capacity));
        }
    }
    std::alloc::share_Allocator_full_borrow_content_m(k, t, &(*l).alloc, alloc_id);
    full_borrow_into_frac_m(k, RawVecInner_frac_borrow_content(l, elemLayout, ptr, capacity));
    close RawVecInner_share_::<A>(k, t, l, elemLayout, alloc_id, ptr, capacity);
    leak RawVecInner_share_::<A>(k, t, l, elemLayout, alloc_id, ptr, capacity);
    close RawVecInner_share::<A>(k, t, l);
    leak RawVecInner_share::<A>(k, t, l);
}

lem init_ref_RawVecInner<A>(l: *RawVecInner<A>)
    req type_interp::<A>() &*& atomic_mask(Nlft) &*& ref_init_perm(l, ?l0) &*& [_]RawVecInner_share::<A>(?k, ?t, l0) &*& [?q]lifetime_token(k);
    ens type_interp::<A>() &*& atomic_mask(Nlft) &*& [q]lifetime_token(k) &*& [_]RawVecInner_share::<A>(k, t, l) &*& [_]frac_borrow(k, ref_initialized_(l));
{
    open RawVecInner_share::<A>(k, t, l0);
    open_ref_init_perm_RawVecInner(l);
    open RawVecInner_share_(k, t, l0, ?elemLayout, ?alloc_id, ?ptr, ?capacity);
    std::alloc::init_ref_Allocator_share_m(k, t, &(*l).alloc);
    frac_borrow_sep(k, RawVecInner_frac_borrow_content(l0, elemLayout, ptr, capacity), ref_initialized_(&(*l).alloc));
    let klong = open_frac_borrow_strong_m(k, sep_(RawVecInner_frac_borrow_content(l0, elemLayout, ptr, capacity), ref_initialized_(&(*l).alloc)), q);
    open [?f]sep_(RawVecInner_frac_borrow_content(l0, elemLayout, ptr, capacity), ref_initialized_(&(*l).alloc))();
    open [f]RawVecInner_frac_borrow_content::<A>(l0, elemLayout, ptr, capacity)();
    let ptr_ = (*l0).ptr;
    let cap_ = (*l0).cap;
    open [f]ref_initialized_::<A>(&(*l).alloc)();
    std::ptr::init_ref_Unique(&(*l).ptr, 1/2);
    std::num::niche_types::init_ref_UsizeNoHighBit(&(*l).cap, 1/2);
    init_ref_padding_RawVecInner(l, 1/2);
    {
        pred P() = ref_padding_initialized(l);
        close [1 - f/2]P();
        close_ref_initialized_RawVecInner(l);
        open P();
    }
    {
        pred Ctx() =
            [f/2]ref_initialized(&(*l).alloc) &*&
            ref_padding_end_token(l, l0, f/2) &*& [f/2]struct_RawVecInner_padding(l0) &*& [1 - f/2]ref_padding_initialized(l) &*&
            std::ptr::end_ref_Unique_token(&(*l).ptr, &(*l0).ptr, f/2) &*& [f/2](*l0).ptr |-> ptr_ &*& [1 - f/2]ref_initialized(&(*l).ptr) &*&
            std::num::niche_types::end_ref_UsizeNoHighBit_token(&(*l).cap, &(*l0).cap, f/2) &*& [f/2](*l0).cap |-> cap_ &*& [1 - f/2]ref_initialized(&(*l).cap);
        produce_lem_ptr_chunk frac_borrow_convert_strong(Ctx, scaledp(f/2, sep_(ref_initialized_(l), RawVecInner_frac_borrow_content(l, elemLayout, ptr, capacity))), klong, f, sep_(RawVecInner_frac_borrow_content(l0, elemLayout, ptr, capacity), ref_initialized_(&(*l).alloc)))() {
            open scaledp(f/2, sep_(ref_initialized_(l), RawVecInner_frac_borrow_content(l, elemLayout, ptr, capacity)))();
            open sep_(ref_initialized_(l), RawVecInner_frac_borrow_content(l, elemLayout, ptr, capacity))();
            open ref_initialized_::<RawVecInner<A>>(l)();
            open RawVecInner_frac_borrow_content::<A>(l, elemLayout, ptr, capacity)();
            open_ref_initialized_RawVecInner(l);
            open Ctx();
            std::ptr::end_ref_Unique(&(*l).ptr);
            std::num::niche_types::end_ref_UsizeNoHighBit(&(*l).cap);
            end_ref_padding_RawVecInner(l);
            close [f]RawVecInner_frac_borrow_content::<A>(l0, elemLayout, ptr, capacity)();
            close [f]ref_initialized_::<A>(&(*l).alloc)();
            close [f]sep_(RawVecInner_frac_borrow_content(l0, elemLayout, ptr, capacity), ref_initialized_(&(*l).alloc))();
        } {
            close Ctx();
            close [f/2]ref_initialized_::<RawVecInner<A>>(l)();
            close [f/2]RawVecInner_frac_borrow_content::<A>(l, elemLayout, ptr, capacity)();
            close [f/2]sep_(ref_initialized_(l), RawVecInner_frac_borrow_content(l, elemLayout, ptr, capacity))();
            close scaledp(f/2, sep_(ref_initialized_(l), RawVecInner_frac_borrow_content(l, elemLayout, ptr, capacity)))();
            close_frac_borrow_strong_m();
            full_borrow_mono(klong, k, scaledp(f/2, sep_(ref_initialized_(l), RawVecInner_frac_borrow_content(l, elemLayout, ptr, capacity))));
        }
    }
    full_borrow_into_frac_m(k, scaledp(f/2, sep_(ref_initialized_(l), RawVecInner_frac_borrow_content(l, elemLayout, ptr, capacity))));
    frac_borrow_implies_scaled(k, f/2, sep_(ref_initialized_(l), RawVecInner_frac_borrow_content(l, elemLayout, ptr, capacity)));
    frac_borrow_split(k, ref_initialized_(l), RawVecInner_frac_borrow_content(l, elemLayout, ptr, capacity));
    close RawVecInner_share_(k, t, l, elemLayout, alloc_id, ptr, capacity);
    leak RawVecInner_share_(k, t, l, elemLayout, alloc_id, ptr, capacity);
    close RawVecInner_share::<A>(k, t, l);
    leak RawVecInner_share(k, t, l);
}

lem RawVecInner_sync<A>(t1: thread_id_t)
    req type_interp::<A>() &*& is_Sync(typeid(A)) == true &*& [_]RawVecInner_share::<A>(?k, ?t0, ?l);
    ens type_interp::<A>() &*& [_]RawVecInner_share::<A>(k, t1, l);
{
    open RawVecInner_share::<A>(k, t0, l);
    RawVecInner_sync_::<A>(t1);
    close RawVecInner_share::<A>(k, t1, l);
    leak RawVecInner_share(k, t1, l);
}

@*/

/*@

pred RawVec<T, A>(t: thread_id_t, self: RawVec<T, A>, alloc_id: alloc_id_t, ptr: *T, capacity: usize) =
    RawVecInner(t, self.inner, Layout::new::<T>, alloc_id, ?ptr_, capacity) &*& ptr == ptr_ as *T;

pred<T, A> <RawVec<T, A>>.own(t, self_) = RawVec(t, self_, ?alloc_id, ?ptr, ?capacity) &*& array_at_lft_(alloc_id.lft, ptr, capacity, _);

lem RawVec_own_mono<T0, T1, A0, A1>()
    req type_interp::<T0>() &*& type_interp::<T1>() &*& type_interp::<A0>() &*& type_interp::<A1>() &*& RawVec_own::<T0, A0>(?t, ?v) &*& is_subtype_of::<T0, T1>() == true &*& is_subtype_of::<A0, A1>() == true;
    ens type_interp::<T0>() &*& type_interp::<T1>() &*& type_interp::<A0>() &*& type_interp::<A1>() &*& RawVec_own::<T1, A1>(t, RawVec::<T1, A1> { inner: upcast(v.inner) });
{
    assume(false); // https://github.com/verifast/verifast/issues/610
}

lem RawVec_send<T, A>(t1: thread_id_t)
    req type_interp::<T>() &*& type_interp::<A>() &*& is_Send(typeid(RawVec<T, A>)) == true &*& RawVec_own::<T, A>(?t0, ?v);
    ens type_interp::<T>() &*& type_interp::<A>() &*& RawVec_own::<T, A>(t1, v);
{
    open <RawVec<T, A>>.own(t0, v);
    open RawVec(t0, v, ?alloc_id, ?ptr, ?capacity);
    RawVecInner_send_::<A>(t1);
    close RawVec(t1, v, alloc_id, ptr, capacity);
    close <RawVec<T, A>>.own(t1, v);
}

pred RawVec_share_<T, A>(k: lifetime_t, t: thread_id_t, l: *RawVec<T, A>, alloc_id: alloc_id_t, ptr: *T, capacity: usize) =
    [_]RawVecInner_share_(k, t, &(*l).inner, Layout::new::<T>(), alloc_id, ptr as *u8, capacity);

lem RawVec_share__mono<T, A>(k: lifetime_t, k1: lifetime_t, t: thread_id_t, l: *RawVec<T, A>)
    req type_interp::<T>() &*& type_interp::<A>() &*& lifetime_inclusion(k1, k) == true &*& [_]RawVec_share_::<T, A>(k, t, l, ?alloc_id, ?ptr, ?capacity);
    ens type_interp::<T>() &*& type_interp::<A>() &*& [_]RawVec_share_::<T, A>(k1, t, l, alloc_id, ptr, capacity);
{
    open RawVec_share_(k, t, l, alloc_id, ptr, capacity);
    RawVecInner_share__mono(k, k1, t, &(*l).inner);
    close RawVec_share_(k1, t, l, alloc_id, ptr, capacity);
    leak RawVec_share_(k1, t, l, alloc_id, ptr, capacity);
}

lem RawVec_sync_<T, A>(t1: thread_id_t)
    req type_interp::<T>() &*& type_interp::<A>() &*& is_Sync(typeid(RawVec<T, A>)) == true &*& [_]RawVec_share_::<T, A>(?k, ?t0, ?l, ?alloc_id, ?ptr, ?capacity);
    ens type_interp::<T>() &*& type_interp::<A>() &*& [_]RawVec_share_::<T, A>(k, t1, l, alloc_id, ptr, capacity);
{
    open RawVec_share_::<T, A>(k, t0, l, alloc_id, ptr, capacity);
    RawVecInner_sync_::<A>(t1);
    close RawVec_share_::<T, A>(k, t1, l, alloc_id, ptr, capacity);
    leak RawVec_share_::<T, A>(k, t1, l, alloc_id, ptr, capacity);
}

pred RawVec_share_end_token<T, A>(k: lifetime_t, t: thread_id_t, l: *RawVec<T, A>, alloc_id: alloc_id_t, ptr: *T, capacity: usize) =
    RawVecInner_share_end_token(k, t, &(*l).inner, Layout::new::<T>(), alloc_id, ptr as *u8, capacity);

lem share_RawVec<T, A>(k: lifetime_t, l: *RawVec<T, A>)
    nonghost_callers_only
    req [?q]lifetime_token(k) &*& *l |-> ?self_ &*& RawVec(?t, self_, ?alloc_id, ?ptr, ?capacity);
    ens [q]lifetime_token(k) &*& [_]RawVec_share_(k, t, l, alloc_id, ptr, capacity) &*& RawVec_share_end_token(k, t, l, alloc_id, ptr, capacity);
{
    open RawVec(t, self_, alloc_id, ptr, capacity);
    open_points_to(l);
    share_RawVecInner(k, &(*l).inner);
    close RawVec_share_(k, t, l, alloc_id, ptr, capacity);
    leak RawVec_share_(k, t, l, alloc_id, ptr, capacity);
    close RawVec_share_end_token(k, t, l, alloc_id, ptr, capacity);
}

lem end_share_RawVec<T, A>(l: *RawVec<T, A>)
    nonghost_callers_only
    req RawVec_share_end_token(?k, ?t, l, ?alloc_id, ?ptr, ?capacity) &*& [_]lifetime_dead_token(k);
    ens *l |-> ?self_ &*& RawVec(t, self_, alloc_id, ptr, capacity);
{
    open RawVec_share_end_token(k, t, l, alloc_id, ptr, capacity);
    end_share_RawVecInner(&(*l).inner);
    close_points_to(l);
    close RawVec(t, *l, alloc_id, ptr, capacity);
}

lem init_ref_RawVec_<T, A>(l: *RawVec<T, A>)
    nonghost_callers_only
    req ref_init_perm(l, ?l0) &*& [_]RawVec_share_(?k, ?t, l0, ?alloc_id, ?ptr, ?capacity) &*& [?q]lifetime_token(k);
    ens [q]lifetime_token(k) &*& [_]RawVec_share_(k, t, l, alloc_id, ptr, capacity) &*& [_]frac_borrow(k, ref_initialized_(l));
{
    open RawVec_share_(k, t, l0, alloc_id, ptr, capacity);
    open_ref_init_perm_RawVec(l);
    init_ref_RawVecInner_(&(*l).inner);
    close RawVec_share_(k, t, l, alloc_id, ptr, capacity);
    leak RawVec_share_(k, t, l, alloc_id, ptr, capacity);
    
    let klong = open_frac_borrow_strong(k, ref_initialized_(&(*l).inner), q);
    open [?f]ref_initialized_::<RawVecInner<A>>(&(*l).inner)();
    close_ref_initialized_RawVec(l, f);
    close [f]ref_initialized_::<RawVec<T, A>>(l)();
    {
        pred Ctx() = true;
        produce_lem_ptr_chunk frac_borrow_convert_strong(Ctx, scaledp(f, ref_initialized_(l)), klong, f, ref_initialized_(&(*l).inner))() {
            open Ctx();
            open scaledp(f, ref_initialized_(l))();
            open ref_initialized_::<RawVec<T, A>>(l)();
            open_ref_initialized_RawVec(l);
            close [f]ref_initialized_::<RawVecInner<A>>(&(*l).inner)();
        } {
            close Ctx();
            close scaledp(f, ref_initialized_(l))();
            close_frac_borrow_strong(klong, ref_initialized_(&(*l).inner), scaledp(f, ref_initialized_(l)));
            full_borrow_mono(klong, k, scaledp(f, ref_initialized_(l)));
            full_borrow_into_frac(k, scaledp(f, ref_initialized_(l)));
            frac_borrow_implies_scaled(k, f, ref_initialized_(l));
        }
    }
}

pred<T, A> <RawVec<T, A>>.share(k, t, l) = [_]RawVec_share_(k, t, l, ?alloc_id, ?ptr, ?capacity);

lem RawVec_share_mono<T, A>(k: lifetime_t, k1: lifetime_t, t: thread_id_t, l: *RawVec<T, A>)
    req type_interp::<T>() &*& type_interp::<A>() &*& lifetime_inclusion(k1, k) == true &*& [_]RawVec_share::<T, A>(k, t, l);
    ens type_interp::<T>() &*& type_interp::<A>() &*& [_]RawVec_share::<T, A>(k1, t, l);
{
    open RawVec_share::<T, A>(k, t, l);
    RawVec_share__mono(k, k1, t, l);
    close RawVec_share::<T, A>(k1, t, l);
    leak RawVec_share::<T, A>(k1, t, l);
}

lem RawVec_share_full<T, A>(k: lifetime_t, t: thread_id_t, l: *RawVec<T, A>)
    req type_interp::<T>() &*& type_interp::<A>() &*& atomic_mask(MaskTop) &*& full_borrow(k, RawVec_full_borrow_content::<T, A>(t, l)) &*& [?q]lifetime_token(k) &*& ref_origin(l) == l;
    ens type_interp::<T>() &*& type_interp::<A>() &*& atomic_mask(MaskTop) &*& [_]RawVec_share::<T, A>(k, t, l) &*& [q]lifetime_token(k);
{
    let klong = open_full_borrow_strong_m(k, RawVec_full_borrow_content::<T, A>(t, l), q);
    open RawVec_full_borrow_content::<T, A>(t, l)();
    let self_ = *l;
    open <RawVec<T, A>>.own(t, self_);
    open RawVec(t, self_, ?alloc_id, ?ptr, ?capacity);
    open RawVecInner(t, self_.inner, Layout::new::<T>(), alloc_id, ptr as *u8, capacity);
    {
        pred Ctx() =
            if capacity * std::mem::size_of::<T>() == 0 {
                true
            } else {
                Layout::new::<T>().repeat(capacity) == some(pair(?allocLayout, ?stride)) &*&
                alloc_block_in(alloc_id, ptr as *u8, allocLayout)
            } &*&
            array_at_lft_(alloc_id.lft, ptr, capacity, _);
        produce_lem_ptr_chunk full_borrow_convert_strong(Ctx, sep(std::alloc::Allocator_full_borrow_content_(t, &(*l).inner.alloc, alloc_id), RawVecInner_frac_borrow_content(&(*l).inner, Layout::new::<T>(), ptr as *u8, capacity)), klong, RawVec_full_borrow_content(t, l))() {
            open Ctx();
            open sep(std::alloc::Allocator_full_borrow_content_(t, &(*l).inner.alloc, alloc_id), RawVecInner_frac_borrow_content(&(*l).inner, Layout::new::<T>(), ptr as *u8, capacity))();
            std::alloc::open_Allocator_full_borrow_content_(t, &(*l).inner.alloc, alloc_id);
            open RawVecInner_frac_borrow_content::<A>(&(*l).inner, Layout::new::<T>(), ptr as *u8, capacity)();
            close RawVecInner(t, (*l).inner, Layout::new::<T>(), alloc_id, ptr as *u8, capacity);
            close RawVec(t, *l, alloc_id, ptr, capacity);
            close <RawVec<T, A>>.own(t, *l);
            close RawVec_full_borrow_content::<T, A>(t, l)();
        } {
            close Ctx();
            std::alloc::close_Allocator_full_borrow_content_(t, &(*l).inner.alloc);
            close RawVecInner_frac_borrow_content::<A>(&(*l).inner, Layout::new::<T>(), ptr as *u8, capacity)();
            close sep(std::alloc::Allocator_full_borrow_content_(t, &(*l).inner.alloc, alloc_id), RawVecInner_frac_borrow_content(&(*l).inner, Layout::new::<T>(), ptr as *u8, capacity))();
            close_full_borrow_strong_m(klong, RawVec_full_borrow_content(t, l), sep(std::alloc::Allocator_full_borrow_content_(t, &(*l).inner.alloc, alloc_id), RawVecInner_frac_borrow_content(&(*l).inner, Layout::new::<T>(), ptr as *u8, capacity)));
            full_borrow_mono(klong, k, sep(std::alloc::Allocator_full_borrow_content_(t, &(*l).inner.alloc, alloc_id), RawVecInner_frac_borrow_content(&(*l).inner, Layout::new::<T>(), ptr as *u8, capacity)));
            full_borrow_split_m(k, std::alloc::Allocator_full_borrow_content_(t, &(*l).inner.alloc, alloc_id), RawVecInner_frac_borrow_content(&(*l).inner, Layout::new::<T>(), ptr as *u8, capacity));
        }
    }
    std::alloc::share_Allocator_full_borrow_content_m(k, t, &(*l).inner.alloc, alloc_id);
    full_borrow_into_frac_m(k, RawVecInner_frac_borrow_content(&(*l).inner, Layout::new::<T>(), ptr as *u8, capacity));
    close RawVecInner_share_::<A>(k, t, &(*l).inner, Layout::new::<T>(), alloc_id, ptr as *u8, capacity);
    leak RawVecInner_share_::<A>(k, t, &(*l).inner, Layout::new::<T>(), alloc_id, ptr as *u8, capacity);
    close RawVec_share_::<T, A>(k, t, l, alloc_id, ptr, capacity);
    leak RawVec_share_::<T, A>(k, t, l, alloc_id, ptr, capacity);
    close RawVec_share::<T, A>(k, t, l);
    leak RawVec_share::<T, A>(k, t, l);
}

lem RawVec_sync<T, A>(t1: thread_id_t)
    req type_interp::<T>() &*& type_interp::<A>() &*& is_Sync(typeid(RawVec<T, A>)) == true &*& [_]RawVec_share::<T, A>(?k, ?t0, ?l);
    ens type_interp::<T>() &*& type_interp::<A>() &*& [_]RawVec_share::<T, A>(k, t1, l);
{
    open RawVec_share::<T, A>(k, t0, l);
    RawVec_sync_::<T, A>(t1);
    close RawVec_share::<T, A>(k, t1, l);
    leak RawVec_share::<T, A>(k, t1, l);
}

lem init_ref_RawVec<T, A>(l: *RawVec<T, A>)
    req type_interp::<T>() &*& type_interp::<A>() &*& atomic_mask(Nlft) &*& ref_init_perm(l, ?l0) &*& [_]RawVec_share::<T, A>(?k, ?t, l0) &*& [?q]lifetime_token(k);
    ens type_interp::<T>() &*& type_interp::<A>() &*& atomic_mask(Nlft) &*& [q]lifetime_token(k) &*& [_]RawVec_share::<T, A>(k, t, l) &*& [_]frac_borrow(k, ref_initialized_(l));
{
    open RawVec_share::<T, A>(k, t, l0);
    open RawVec_share_(k, t, l0, ?alloc_id, ?ptr, ?capacity);
    open_ref_init_perm_RawVec(l);
    init_ref_RawVecInner_m(&(*l).inner);
    close RawVec_share_(k, t, l, alloc_id, ptr, capacity);
    leak RawVec_share_(k, t, l, alloc_id, ptr, capacity);
    close RawVec_share::<T, A>(k, t, l);
    leak RawVec_share::<T, A>(k, t, l);
    
    let klong = open_frac_borrow_strong_m(k, ref_initialized_(&(*l).inner), q);
    open [?f]ref_initialized_::<RawVecInner<A>>(&(*l).inner)();
    close_ref_initialized_RawVec(l, f);
    close [f]ref_initialized_::<RawVec<T, A>>(l)();
    {
        pred Ctx() = true;
        produce_lem_ptr_chunk frac_borrow_convert_strong(Ctx, scaledp(f, ref_initialized_(l)), klong, f, ref_initialized_(&(*l).inner))() {
            open Ctx();
            open scaledp(f, ref_initialized_(l))();
            open ref_initialized_::<RawVec<T, A>>(l)();
            open_ref_initialized_RawVec(l);
            close [f]ref_initialized_::<RawVecInner<A>>(&(*l).inner)();
        } {
            close Ctx();
            close scaledp(f, ref_initialized_(l))();
            close_frac_borrow_strong_m();
            full_borrow_mono(klong, k, scaledp(f, ref_initialized_(l)));
            full_borrow_into_frac_m(k, scaledp(f, ref_initialized_(l)));
            frac_borrow_implies_scaled(k, f, ref_initialized_(l));
        }
    }
}

@*/

impl<T> RawVec<T, Global> {
    /// Creates the biggest possible `RawVec` (on the system heap)
    /// without allocating. If `T` has positive size, then this makes a
    /// `RawVec` with capacity `0`. If `T` is zero-sized, then it makes a
    /// `RawVec` with capacity `usize::MAX`. Useful for implementing
    /// delayed allocation.
    #[must_use]
    pub(crate) const fn new() -> Self {
        Self::new_in(Global)
    }

    /// Creates a `RawVec` (on the system heap) with exactly the
    /// capacity and alignment requirements for a `[T; capacity]`. This is
    /// equivalent to calling `RawVec::new` when `capacity` is `0` or `T` is
    /// zero-sized. Note that if `T` is zero-sized this means you will
    /// *not* get a `RawVec` with the requested capacity.
    ///
    /// Non-fallible version of `try_with_capacity`
    ///
    /// # Panics
    ///
    /// Panics if the requested capacity exceeds `isize::MAX` bytes.
    ///
    /// # Aborts
    ///
    /// Aborts on OOM.
    #[cfg(not(any(no_global_oom_handling, test)))]
    #[must_use]
    #[inline]
    #[track_caller]
    pub(crate) fn with_capacity(capacity: usize) -> Self {
        Self { inner: RawVecInner::with_capacity(capacity, T::LAYOUT), _marker: PhantomData }
    }

    /// Like `with_capacity`, but guarantees the buffer is zeroed.
    #[cfg(not(any(no_global_oom_handling, test)))]
    #[must_use]
    #[inline]
    #[track_caller]
    pub(crate) fn with_capacity_zeroed(capacity: usize) -> Self {
        Self {
            inner: RawVecInner::with_capacity_zeroed_in(capacity, Global, T::LAYOUT),
            _marker: PhantomData,
        }
    }
}

impl RawVecInner<Global> {
    #[cfg(not(any(no_global_oom_handling, test)))]
    #[must_use]
    #[inline]
    #[track_caller]
    fn with_capacity(capacity: usize, elem_layout: Layout) -> Self {
        match Self::try_allocate_in(capacity, AllocInit::Uninitialized, Global, elem_layout) {
            Ok(res) => res,
            Err(err) => handle_error(err),
        }
    }
}

// Tiny Vecs are dumb. Skip to:
// - 8 if the element size is 1, because any heap allocator is likely
//   to round up a request of less than 8 bytes to at least 8 bytes.
// - 4 if elements are moderate-sized (<= 1 KiB).
// - 1 otherwise, to avoid wasting too much space for very short Vecs.
const fn min_non_zero_cap(size: usize) -> usize
//@ req true;
//@ ens true;
//@ on_unwind_ens false;
{
    if size == 1 {
        8
    } else if size <= 1024 {
        4
    } else {
        1
    }
}

impl<T, A: Allocator> RawVec<T, A> {
    #[cfg(not(no_global_oom_handling))]
    pub(crate) const MIN_NON_ZERO_CAP: usize = min_non_zero_cap(size_of::<T>());

    /// Like `new`, but parameterized over the choice of allocator for
    /// the returned `RawVec`.
    #[inline]
    pub(crate) const fn new_in(alloc: A) -> Self
    //@ req thread_token(?t) &*& Allocator(t, alloc, ?alloc_id);
    //@ ens thread_token(t) &*& RawVec::<T, A>(t, result, alloc_id, ?ptr, ?capacity) &*& array_at_lft_(alloc_id.lft, ptr, capacity, _);
    /*@
    safety_proof {
        std::alloc::open_Allocator_own(alloc);
        let result = call();
        close <RawVec<T, A>>.own(_t, result);
    }
    @*/
    {
        //@ close exists(std::mem::size_of::<T>());
        //@ std::alloc::Layout_inv(Layout::new::<T>());
        //@ std::alloc::is_valid_layout_size_of_align_of::<T>();
        //@ std::ptr::Alignment_as_nonzero_new(std::mem::align_of::<T>());
        let r = Self { inner: RawVecInner::new_in(alloc, Alignment::of::<T>()), _marker: PhantomData };
        //@ close RawVec::<T, A>(t, r, alloc_id, ?ptr, ?capacity);
        //@ u8s_at_lft__to_array_at_lft_(ptr, capacity);
        r
    }

    /// Like `with_capacity`, but parameterized over the choice of
    /// allocator for the returned `RawVec`.
    #[cfg(not(no_global_oom_handling))]
    #[inline]
    #[track_caller]
    pub(crate) fn with_capacity_in(capacity: usize, alloc: A) -> Self
    //@ req thread_token(?t) &*& Allocator(t, alloc, ?alloc_id) &*& t == currentThread;
    /*@
    ens thread_token(t) &*&
        RawVec(t, result, alloc_id, ?ptr, ?capacity_) &*&
        array_at_lft_(alloc_id.lft, ptr, capacity_, _) &*&
        capacity <= capacity_;
    @*/
    /*@
    safety_proof {
        std::alloc::open_Allocator_own(alloc);
        let result = call();
        close <RawVec<T, A>>.own(_t, result);
    }
    @*/
    {
        //@ size_align::<T>();
        let r = Self {
            inner: RawVecInner::with_capacity_in(capacity, alloc, T::LAYOUT),
            _marker: PhantomData,
        };
        //@ close RawVec(t, r, alloc_id, ?ptr, ?capacity_);
        //@ u8s_at_lft__to_array_at_lft_(ptr, capacity_);
        r
    }

    /// Like `try_with_capacity`, but parameterized over the choice of
    /// allocator for the returned `RawVec`.
    #[inline]
    pub(crate) fn try_with_capacity_in(capacity: usize, alloc: A) -> Result<Self, TryReserveError> {
        match RawVecInner::try_with_capacity_in(capacity, alloc, T::LAYOUT) {
            Ok(inner) => Ok(Self { inner, _marker: PhantomData }),
            Err(e) => Err(e),
        }
    }

    /// Like `with_capacity_zeroed`, but parameterized over the choice
    /// of allocator for the returned `RawVec`.
    #[cfg(not(no_global_oom_handling))]
    #[inline]
    #[track_caller]
    pub(crate) fn with_capacity_zeroed_in(capacity: usize, alloc: A) -> Self {
        Self {
            inner: RawVecInner::with_capacity_zeroed_in(capacity, alloc, T::LAYOUT),
            _marker: PhantomData,
        }
    }

    /// Converts the entire buffer into `Box<[MaybeUninit<T>]>` with the specified `len`.
    ///
    /// Note that this will correctly reconstitute any `cap` changes
    /// that may have been performed. (See description of type for details.)
    ///
    /// # Safety
    ///
    /// * `len` must be greater than or equal to the most recently requested capacity, and
    /// * `len` must be less than or equal to `self.capacity()`.
    ///
    /// Note, that the requested capacity and `self.capacity()` could differ, as
    /// an allocator could overallocate and return a greater memory block than requested.
    pub(crate) unsafe fn into_box(self, len: usize) -> Box<[MaybeUninit<T>], A>
    //@ req thread_token(?t) &*& RawVec(t, self, ?alloc_id, ?ptr, len) &*& array_at_lft_(alloc_id.lft, ptr as *T, len, ?vs);
    //@ ens thread_token(t) &*& std::boxed::Box_slice_in::<std::mem::MaybeUninit<T>, A>(t, result, alloc_id, map(std::mem::MaybeUninit::new_maybe_uninit, vs));
    //@ on_unwind_ens thread_token(t);
    {
        // Sanity-check one half of the safety requirement (we cannot check the other half).
        if cfg!(debug_assertions) { //~allow_dead_code
            //@ let k = begin_lifetime();
            //@ share_RawVec(k, &self);
            //@ let self_ref = precreate_ref(&self);
            //@ init_ref_RawVec_(self_ref);
            //@ open_frac_borrow(k, ref_initialized_(self_ref), 1/2);
            //@ open [?f]ref_initialized_::<RawVec<T, A>>(self_ref)();
            let capacity = self.capacity();
            //@ close [f]ref_initialized_::<RawVec<T, A>>(self_ref)();
            //@ close_frac_borrow(f, ref_initialized_(self_ref));
            //@ end_lifetime(k);
            //@ end_share_RawVec(&self);
            //@ open_points_to(&self);
            
            if !(len <= capacity) {
                core::panicking::panic("`len` must be smaller than or equal to `self.capacity()`"); //~allow_dead_code
            }
        }

        let mut me = ManuallyDrop::new(self);
        //@ close_points_to(&self);
        unsafe {
            //@ let k0 = begin_lifetime();
            //@ close_points_to(&me);
            //@ share_RawVec(k0, &me);
            //@ let me_ref0 = precreate_ref(&me);
            //@ init_ref_RawVec_(me_ref0);
            //@ open_frac_borrow(k0, ref_initialized_(me_ref0), 1/2);
            //@ open [?f0]ref_initialized_::<RawVec<T, A>>(me_ref0)();
            let me_ref = <ManuallyDrop<RawVec<T, A>> as core::ops::Deref>::deref(&me);
            let ptr_ = me_ref.ptr();
            let slice = ptr::slice_from_raw_parts_mut(ptr_ as *mut MaybeUninit<T>, len);
            //@ close [f0]ref_initialized_::<RawVec<T, A>>(me_ref0)();
            //@ close_frac_borrow(f0, ref_initialized_(me_ref0));
            //@ end_lifetime(k0);
            //@ end_share_RawVec(&me);
            
            //@ let me_ref1 = precreate_ref(&me);
            //@ init_ref_readonly(me_ref1, 1/2);
            //@ open_points_to(me_ref1);
            //@ let alloc_ref = precreate_ref(&(*me_ref1).inner.alloc);
            //@ init_ref_readonly(alloc_ref, 1/2);
            let alloc = ptr::read(&me.inner.alloc);
            //@ end_ref_readonly(alloc_ref);
            //@ close_points_to(me_ref1, 1/2);
            //@ end_ref_readonly(me_ref1);
            //@ open_points_to(&me);
            //@ std::mem::array_at_lft__to_array_at_lft_MaybeUninit(slice.ptr as *T);
            //@ open RawVec(_, _, _, _, _);
            //@ open RawVecInner(_, _, _, _, _, _);
            //@ size_align::<T>();
            //@ if len * std::mem::size_of::<T>() != 0 { std::alloc::Layout_repeat_some_size_aligned(Layout::new::<T>(), len); }
            Box::from_raw_in(slice, alloc)
        }
    }

    /// Reconstitutes a `RawVec` from a pointer, capacity, and allocator.
    ///
    /// # Safety
    ///
    /// The `ptr` must be allocated (via the given allocator `alloc`), and with the given
    /// `capacity`.
    /// The `capacity` cannot exceed `isize::MAX` for sized types. (only a concern on 32-bit
    /// systems). For ZSTs capacity is ignored.
    /// If the `ptr` and `capacity` come from a `RawVec` created via `alloc`, then this is
    /// guaranteed.
    #[inline]
    pub(crate) unsafe fn from_raw_parts_in(ptr: *mut T, capacity: usize, alloc: A) -> Self
    /*@
    req Allocator(?t, alloc, ?alloc_id) &*&
        ptr != 0 &*&
        ptr as usize % std::mem::align_of::<T>() == 0 &*&
        if capacity * std::mem::size_of::<T>() == 0 {
            true
        } else {
            Layout::new::<T>().repeat(capacity) == some(pair(?allocLayout, ?stride)) &*&
            alloc_block_in(alloc_id, ptr as *u8, allocLayout)
        };
    @*/
    //@ ens RawVec(t, result, alloc_id, ptr, ?capacity_) &*& capacity <= capacity_;
    {
        // SAFETY: Precondition passed to the caller
        unsafe {
            let ptr = ptr.cast();
            //@ std::alloc::Layout_inv(Layout::new::<T>());
            /*@
            if 1 <= std::mem::size_of::<T>() {
                if capacity != 0 {
                    mul_zero(capacity, std::mem::size_of::<T>());
                    assert Layout::new::<T>().repeat(capacity) == some(pair(?allocLayout, ?stride));
                    std::alloc::Layout_repeat_some(Layout::new::<T>(), capacity);
                    div_rem_nonneg(isize::MAX, std::mem::align_of::<T>());
                    mul_mono_l(1, std::mem::size_of::<T>(), capacity);
                    mul_mono_l(std::mem::size_of::<T>(), stride, capacity);
                    std::alloc::Layout_inv(allocLayout);
                }
            }
            @*/
            let capacity = new_cap::<T>(capacity);
            //@ close exists(Layout::new::<T>());
            let r = Self {
                inner: RawVecInner::from_raw_parts_in(ptr, capacity, alloc),
                _marker: PhantomData,
            };
            //@ close RawVec(t, r, alloc_id, ptr, _);
            r
        }
    }

    /// A convenience method for hoisting the non-null precondition out of [`RawVec::from_raw_parts_in`].
    ///
    /// # Safety
    ///
    /// See [`RawVec::from_raw_parts_in`].
    #[inline]
    pub(crate) unsafe fn from_nonnull_in(ptr: NonNull<T>, capacity: usize, alloc: A) -> Self
    /*@
    req Allocator(?t, alloc, ?alloc_id) &*&
        ptr.as_ptr() as usize % std::mem::align_of::<T>() == 0 &*&
        pointer_within_limits(ptr.as_ptr()) == true &*&
        if capacity * std::mem::size_of::<T>() == 0 {
            true
        } else {
            Layout::new::<T>().repeat(capacity) == some(pair(?allocLayout, ?stride)) &*&
            alloc_block_in(alloc_id, ptr.as_ptr() as *u8, allocLayout)
        };
    @*/
    //@ ens RawVec(t, result, alloc_id, ptr.as_ptr(), ?capacity_) &*& capacity <= capacity_;
    {
        // SAFETY: Precondition passed to the caller
        unsafe {
            let ptr = ptr.cast();
            //@ std::alloc::Layout_inv(Layout::new::<T>());
            /*@
            if 1 <= std::mem::size_of::<T>() && capacity != 0 {
                mul_zero(capacity, std::mem::size_of::<T>());
                assert Layout::new::<T>().repeat(capacity) == some(pair(?allocLayout, ?stride));
                std::alloc::Layout_repeat_some(Layout::new::<T>(), capacity);
                std::alloc::Layout_inv(allocLayout);
                div_rem_nonneg(isize::MAX, std::mem::align_of::<T>());
                mul_mono_l(1, std::mem::size_of::<T>(), capacity);
                mul_mono_l(std::mem::size_of::<T>(), stride, capacity);
            }
            @*/
            let capacity = new_cap::<T>(capacity);
            //@ close exists(Layout::new::<T>());
            let r = Self { inner: RawVecInner::from_nonnull_in(ptr, capacity, alloc), _marker: PhantomData };
            //@ close RawVec(t, r, alloc_id, _, _);
            r
        }
    }

    /// Gets a raw pointer to the start of the allocation. Note that this is
    /// `Unique::dangling()` if `capacity == 0` or `T` is zero-sized. In the former case, you must
    /// be careful.
    #[inline]
    pub(crate) const fn ptr(&self) -> *mut T
    //@ req [_]RawVec_share_(?k, ?t, self, ?alloc_id, ?ptr, ?capacity) &*& [?q]lifetime_token(k);
    //@ ens [q]lifetime_token(k) &*& result == ptr;
    /*@
    safety_proof {
        open <RawVec<T, A>>.share(?k, _t, self);
        call();
    }
    @*/
    {
        //@ open RawVec_share_(k, t, self, alloc_id, ptr, capacity);
        //@ let inner_ref = precreate_ref(&(*self).inner);
        //@ init_ref_RawVecInner_(inner_ref);
        //@ open_frac_borrow(k, ref_initialized_(inner_ref), q/2);
        //@ open [?f]ref_initialized_::<RawVecInner<A>>(inner_ref)();
        let r = self.inner.ptr();
        //@ close [f]ref_initialized_::<RawVecInner<A>>(inner_ref)();
        //@ close_frac_borrow(f, ref_initialized_(inner_ref));
        r
    }

    #[inline]
    pub(crate) const fn non_null(&self) -> NonNull<T> {
        self.inner.non_null()
    }

    /// Gets the capacity of the allocation.
    ///
    /// This will always be `usize::MAX` if `T` is zero-sized.
    #[inline]
    pub(crate) const fn capacity(&self) -> usize
    //@ req [_]RawVec_share_(?k, ?t, self, ?alloc_id, ?ptr, ?capacity) &*& [?q]lifetime_token(k);
    //@ ens [q]lifetime_token(k) &*& result == capacity;
    /*@
    safety_proof {
        open <RawVec<T, A>>.share(?k, _t, self);
        call();
    }
    @*/
    {
        //@ open RawVec_share_(k, t, self, alloc_id, ptr, capacity);
        //@ let inner_ref = precreate_ref(&(*self).inner);
        //@ init_ref_RawVecInner_(inner_ref);
        //@ open_frac_borrow(k, ref_initialized_(inner_ref), q/2);
        //@ open [?f]ref_initialized_::<RawVecInner<A>>(inner_ref)();
        let r = self.inner.capacity(size_of::<T>());
        //@ close [f]ref_initialized_::<RawVecInner<A>>(inner_ref)();
        //@ close_frac_borrow(f, ref_initialized_(inner_ref));
        r
    }

    /// Returns a shared reference to the allocator backing this `RawVec`.
    #[inline]
    pub(crate) fn allocator(&self) -> &A {
        self.inner.allocator()
    }

    /// Ensures that the buffer contains at least enough space to hold `len +
    /// additional` elements. If it doesn't already have enough capacity, will
    /// reallocate enough space plus comfortable slack space to get amortized
    /// *O*(1) behavior. Will limit this behavior if it would needlessly cause
    /// itself to panic.
    ///
    /// If `len` exceeds `self.capacity()`, this may fail to actually allocate
    /// the requested space. This is not really unsafe, but the unsafe
    /// code *you* write that relies on the behavior of this function may break.
    ///
    /// This is ideal for implementing a bulk-push operation like `extend`.
    ///
    /// # Panics
    ///
    /// Panics if the new capacity exceeds `isize::MAX` _bytes_.
    ///
    /// # Aborts
    ///
    /// Aborts on OOM.
    #[cfg(not(no_global_oom_handling))]
    #[inline]
    #[track_caller]
    pub(crate) fn reserve(&mut self, len: usize, additional: usize) {
        self.inner.reserve(len, additional, T::LAYOUT)
    }

    /// A specialized version of `self.reserve(len, 1)` which requires the
    /// caller to ensure `len == self.capacity()`.
    #[cfg(not(no_global_oom_handling))]
    #[inline(never)]
    #[track_caller]
    pub(crate) fn grow_one(&mut self) {
        self.inner.grow_one(T::LAYOUT)
    }

    /// The same as `reserve`, but returns on errors instead of panicking or aborting.
    pub(crate) fn try_reserve(
        &mut self,
        len: usize,
        additional: usize,
    ) -> Result<(), TryReserveError>
    /*@
    req thread_token(?t) &*& t == currentThread &*&
        *self |-> ?self0 &*&
        RawVec(t, self0, ?alloc_id, ?ptr0, ?capacity0) &*& array_at_lft_(alloc_id.lft, ptr0, capacity0, _);
    @*/
    /*@
    ens thread_token(t) &*&
        *self |-> ?self1 &*&
        match result {
            Result::Ok(u) =>
                RawVec(t, self1, alloc_id, ?ptr1, ?capacity1) &*& array_at_lft_(alloc_id.lft, ptr1, capacity1, _) &*&
                len > capacity0 || len + additional <= capacity1,
            Result::Err(e) =>
                RawVec(t, self1, alloc_id, ptr0, capacity0) &*& array_at_lft_(alloc_id.lft, ptr0, capacity0, _) &*&
                <std::collections::TryReserveError>.own(t, e)
        };
    @*/
    /*@
    safety_proof {
        open <RawVec<T, A>>.own(_t, *self);
        let result = call();
        close <RawVec<T, A>>.own(_t, *self);
        match result {
            Result::Ok(u) => {
                tuple_0_eq(u);
                close_tuple_0_own(_t);
            }
            Result::Err(e) => {
            }
        }
        close <std::result::Result<(), std::collections::TryReserveError>>.own(_t, result);
    }
    @*/
    {
        //@ size_align::<T>();
        //@ open_points_to(self);
        //@ close_points_to(&(*self).inner);
        //@ open RawVec(t, self0, alloc_id, ptr0, capacity0);
        //@ array_at_lft__to_u8s_at_lft_(ptr0, capacity0);
        let r = self.inner.try_reserve(len, additional, T::LAYOUT);
        //@ open_points_to(&(*self).inner);
        //@ close_points_to(self);
        //@ assert *self |-> ?self1;
        /*@
        match r {
            Result::Ok(u) => {
                close RawVec(t, self1, alloc_id, ?ptr1, ?capacity1);
                u8s_at_lft__to_array_at_lft_(ptr1, capacity1);
            }
            Result::Err(e) => {
                close RawVec(t, self1, alloc_id, ptr0, capacity0);
                u8s_at_lft__to_array_at_lft_(ptr0, capacity0);
            }
        }
        @*/
        r
    }

    /// Ensures that the buffer contains at least enough space to hold `len +
    /// additional` elements. If it doesn't already, will reallocate the
    /// minimum possible amount of memory necessary. Generally this will be
    /// exactly the amount of memory necessary, but in principle the allocator
    /// is free to give back more than we asked for.
    ///
    /// If `len` exceeds `self.capacity()`, this may fail to actually allocate
    /// the requested space. This is not really unsafe, but the unsafe code
    /// *you* write that relies on the behavior of this function may break.
    ///
    /// # Panics
    ///
    /// Panics if the new capacity exceeds `isize::MAX` _bytes_.
    ///
    /// # Aborts
    ///
    /// Aborts on OOM.
    #[cfg(not(no_global_oom_handling))]
    #[track_caller]
    pub(crate) fn reserve_exact(&mut self, len: usize, additional: usize) {
        self.inner.reserve_exact(len, additional, T::LAYOUT)
    }

    /// The same as `reserve_exact`, but returns on errors instead of panicking or aborting.
    pub(crate) fn try_reserve_exact(
        &mut self,
        len: usize,
        additional: usize,
    ) -> Result<(), TryReserveError>
    /*@
    req thread_token(?t) &*& t == currentThread &*&
        *self |-> ?self0 &*&
        RawVec(t, self0, ?alloc_id, ?ptr0, ?capacity0) &*& array_at_lft_(alloc_id.lft, ptr0, capacity0, _);
    @*/
    /*@
    ens thread_token(t) &*&
        *self |-> ?self1 &*&
        match result {
            Result::Ok(u) =>
                RawVec(t, self1, alloc_id, ?ptr1, ?capacity1) &*& array_at_lft_(alloc_id.lft, ptr1, capacity1, _) &*&
                len > capacity0 || len + additional <= capacity1,
            Result::Err(e) =>
                RawVec(t, self1, alloc_id, ptr0, capacity0) &*& array_at_lft_(alloc_id.lft, ptr0, capacity0, _) &*&
                <std::collections::TryReserveError>.own(t, e)
        };
    @*/
    /*@
    safety_proof {
        open <RawVec<T, A>>.own(_t, *self);
        let result = call();
        close <RawVec<T, A>>.own(_t, *self);
        match result {
            Result::Ok(u) => {
                tuple_0_eq(u);
                close_tuple_0_own(_t);
            }
            Result::Err(e) => {
            }
        }
        close <std::result::Result<(), std::collections::TryReserveError>>.own(_t, result);
    }
    @*/
    {
        //@ size_align::<T>();
        //@ open_points_to(self);
        //@ close_points_to(&(*self).inner);
        //@ open RawVec(t, self0, alloc_id, ptr0, capacity0);
        //@ array_at_lft__to_u8s_at_lft_(ptr0, capacity0);
        let r = self.inner.try_reserve_exact(len, additional, T::LAYOUT);
        //@ open_points_to(&(*self).inner);
        //@ close_points_to(self);
        //@ assert *self |-> ?self1;
        /*@
        match r {
            Result::Ok(u) => {
                close RawVec(t, self1, alloc_id, ?ptr1, ?capacity1);
                u8s_at_lft__to_array_at_lft_(ptr1, capacity1);
            }
            Result::Err(e) => {
                close RawVec(t, self1, alloc_id, ptr0, capacity0);
                u8s_at_lft__to_array_at_lft_(ptr0, capacity0);
            }
        }
        @*/
        r
    }

    /// Shrinks the buffer down to the specified capacity. If the given amount
    /// is 0, actually completely deallocates.
    ///
    /// # Panics
    ///
    /// Panics if the given amount is *larger* than the current capacity.
    ///
    /// # Aborts
    ///
    /// Aborts on OOM.
    #[cfg(not(no_global_oom_handling))]
    #[track_caller]
    #[inline]
    pub(crate) fn shrink_to_fit(&mut self, cap: usize) {
        self.inner.shrink_to_fit(cap, T::LAYOUT)
    }
}

unsafe impl<#[may_dangle] T, A: Allocator> Drop for RawVec<T, A> {
    /// Frees the memory owned by the `RawVec` *without* trying to drop its contents.
    fn drop(&mut self)
    //@ req thread_token(?t) &*& t == currentThread &*& <RawVec<T, A>>.full_borrow_content(t, self)();
    //@ ens thread_token(t) &*& (*self).inner |-> ?inner &*& <RawVecInner<A>>.own(t, inner);
    {
        //@ open <RawVec<T, A>>.full_borrow_content(t, self)();
        //@ open <RawVec<T, A>>.own(t, *self);
        //@ open RawVec(t, *self, ?alloc_id, ?ptr, ?capacity);
        //@ array_at_lft__to_u8s_at_lft_(ptr, capacity);
        //@ size_align::<T>();
        // SAFETY: We are in a Drop impl, self.inner will not be used again.
        unsafe { self.inner.deallocate(T::LAYOUT) }
    }
}

impl<A: Allocator> RawVecInner<A> {
    #[inline]
    const fn new_in(alloc: A, align: Alignment) -> Self
    /*@
    req exists::<usize>(?elemSize) &*&
        thread_token(?t) &*&
        Allocator(t, alloc, ?alloc_id) &*&
        std::alloc::is_valid_layout(elemSize, align.as_nonzero().get()) == true;
    @*/
    /*@
    ens thread_token(t) &*&
        RawVecInner(t, result, Layout::from_size_align(elemSize, align.as_nonzero().get()), alloc_id, ?ptr, ?capacity) &*&
        array_at_lft_(alloc_id.lft, ptr, capacity * elemSize, _) &*&
        capacity * elemSize == 0;
    @*/
    //@ on_unwind_ens false;
    /*@
    safety_proof {
        leak <Alignment>.own(_t, align);
        close exists::<usize>(0);
        std::alloc::open_Allocator_own(alloc);
        std::ptr::Alignment_is_power_of_2(align);
        if align.as_nonzero().get() <= isize::MAX {
            div_rem_nonneg(isize::MAX, align.as_nonzero().get());
        } else {
            div_rem_nonneg_unique(isize::MAX, align.as_nonzero().get(), 0, isize::MAX);
        }
        let result = call();
        open RawVecInner(_t, result, ?elemLayout, ?alloc_id, ?ptr, ?capacity);
        std::num::niche_types::UsizeNoHighBit_inv(result.cap);
        std::alloc::Layout_inv(elemLayout);
        mul_zero(capacity, elemLayout.size());
        assert elemLayout == Layout::from_size_align(0, align.as_nonzero().get());
        std::alloc::Layout_size_Layout_from_size_align(0, align.as_nonzero().get());
        assert elemLayout.size() == 0;
        assert capacity * elemLayout.size() == 0;
        std::alloc::Allocator_to_own(result.alloc);
        close RawVecInner0(result, elemLayout, ptr, capacity);
        close <RawVecInner<A>>.own(_t, result);
        leak array_at_lft_(_, _, _, _);
    }
    @*/
    {
        let ptr = Unique::from_non_null(NonNull::without_provenance(align.as_nonzero()));
        // `cap: 0` means "unallocated". zero-sized types are ignored.
        let cap = ZERO_CAP;
        let r = Self { ptr, cap, alloc };
        //@ div_rem_nonneg_unique(align.as_nonzero().get(), align.as_nonzero().get(), 1, 0);
        //@ let layout = Layout::from_size_align(elemSize, align.as_nonzero().get());
        //@ close RawVecInner(t, r, layout, alloc_id, _, _);
        r
    }

    #[cfg(not(no_global_oom_handling))]
    #[inline]
    #[track_caller]
    fn with_capacity_in(capacity: usize, alloc: A, elem_layout: Layout) -> Self
    /*@
    req thread_token(?t) &*&
        Allocator(t, alloc, ?alloc_id) &*&
        t == currentThread;
    @*/
    /*@
    ens thread_token(t) &*&
        RawVecInner(t, result, elem_layout, alloc_id, ?ptr, ?capacity_) &*&
        array_at_lft_(alloc_id.lft, ptr, ?n, _) &*&
        elem_layout.size() % elem_layout.align() != 0 || n == elem_layout.size() * capacity_ &*&
        capacity <= capacity_;
    @*/
    /*@
    safety_proof {
        leak <Layout>.own(_t, elem_layout);
        std::alloc::open_Allocator_own(alloc);
        let result = call();
        open RawVecInner(_t, result, elem_layout, ?alloc_id, ?ptr, ?capacity_);
        std::alloc::Allocator_to_own(result.alloc);
        close RawVecInner0(result, elem_layout, ptr, capacity_);
        close <RawVecInner<A>>.own(_t, result);
        if capacity_ * elem_layout.size() != 0 {
            leak alloc_block_in(_, _, _);
        }
        leak array_at_lft_(_, _, _, _);
    }
    @*/
    {
        match Self::try_allocate_in(capacity, AllocInit::Uninitialized, alloc, elem_layout) {
            Ok(mut this) => {
                unsafe {
                    // Make it more obvious that a subsequent Vec::reserve(capacity) will not allocate.
                    //@ let k = begin_lifetime();
                    //@ share_RawVecInner(k, &this);
                    //@ let this_ref = precreate_ref(&this);
                    //@ init_ref_RawVecInner_(this_ref);
                    //@ open_frac_borrow(k, ref_initialized_(this_ref), 1/2);
                    //@ open [?f]ref_initialized_::<RawVecInner<A>>(this_ref)();
                    let needs_to_grow = this.needs_to_grow(0, capacity, elem_layout);
                    //@ close [f]ref_initialized_::<RawVecInner<A>>(this_ref)();
                    //@ close_frac_borrow(f, ref_initialized_(this_ref));
                    //@ end_lifetime(k);
                    //@ end_share_RawVecInner(&this);
                    //@ open_points_to(&this);
                    
                    hint::assert_unchecked(!needs_to_grow);
                }
                this
            }
            Err(err) => handle_error(err),
        }
    }

    #[inline]
    fn try_with_capacity_in(
        capacity: usize,
        alloc: A,
        elem_layout: Layout,
    ) -> Result<Self, TryReserveError> {
        Self::try_allocate_in(capacity, AllocInit::Uninitialized, alloc, elem_layout)
    }

    #[cfg(not(no_global_oom_handling))]
    #[inline]
    #[track_caller]
    fn with_capacity_zeroed_in(capacity: usize, alloc: A, elem_layout: Layout) -> Self {
        match Self::try_allocate_in(capacity, AllocInit::Zeroed, alloc, elem_layout) {
            Ok(res) => res,
            Err(err) => handle_error(err),
        }
    }

    fn try_allocate_in(
        capacity: usize,
        init: AllocInit,
        alloc: A,
        elem_layout: Layout,
    ) -> Result<Self, TryReserveError>
    /*@
    req thread_token(?t) &*&
        Allocator(t, alloc, ?alloc_id) &*&
        t == currentThread;
    @*/
    /*@
    ens thread_token(t) &*&
        match result {
            Result::Ok(v) =>
                RawVecInner(t, v, elem_layout, alloc_id, ?ptr, ?capacity_) &*&
                capacity <= capacity_ &*&
                match init {
                    raw_vec::AllocInit::Uninitialized =>
                        array_at_lft_(alloc_id.lft, ptr, ?n, _) &*&
                        elem_layout.size() % elem_layout.align() != 0 || n == capacity_ * elem_layout.size(),
                    raw_vec::AllocInit::Zeroed =>
                        array_at_lft(alloc_id.lft, ptr, ?n, ?bs) &*&
                        elem_layout.size() % elem_layout.align() != 0 || n == capacity_ * elem_layout.size() &*&
                        forall(bs, (eq)(0)) == true
                },
            Result::Err(e) => <std::collections::TryReserveError>.own(t, e)
        };
    @*/
    /*@
    safety_proof {
        leak <AllocInit>.own(_t, init) &*& <Layout>.own(_t, elem_layout);
        std::alloc::open_Allocator_own(alloc);
        let result = call();
        match result {
            Result::Ok(r) => {
                open RawVecInner(_t, r, elem_layout, ?alloc_id, ?ptr, ?capacity_);
                if capacity_ * elem_layout.size() != 0 {
                    leak alloc_block_in(_, _, _);
                }
                std::alloc::Allocator_to_own(r.alloc);
                close RawVecInner0(r, elem_layout, ptr, capacity_);
                close <RawVecInner<A>>.own(_t, r);
                match init {
                    raw_vec::AllocInit::Uninitialized => { leak array_at_lft_(_, _, _, _); }
                    raw_vec::AllocInit::Zeroed => { leak array_at_lft(_, _, _, _); }
                }
            }
            Result::Err(e) => { }
        }
        close <std::result::Result<RawVecInner<A>, std::collections::TryReserveError>>.own(_t, result);
    }
    @*/
    {
        //@ std::alloc::Layout_inv(elem_layout);
        
        // We avoid `unwrap_or_else` here because it bloats the amount of
        // LLVM IR generated.
        let layout = match layout_array(capacity, elem_layout) {
            Ok(layout) => layout,
            Err(_) => {
                //@ leak <std::collections::TryReserveError>.own(_, _);
                //@ std::alloc::Allocator_to_own(alloc);
                //@ close <std::collections::TryReserveErrorKind>.own(currentThread, std::collections::TryReserveErrorKind::CapacityOverflow);
                return Err(CapacityOverflow.into())
            },
        };

        //@ let elemLayout = elem_layout;
        //@ let layout_ = layout;
        //@ assert elemLayout.repeat(capacity) == some(pair(layout_, ?stride));
        //@ std::alloc::Layout_repeat_some(elemLayout, capacity);
        //@ mul_mono_l(elemLayout.size(), stride, capacity);
        // Don't allocate here because `Drop` will not deallocate when `capacity` is 0.
        if layout.size() == 0 {
            let elem_layout_alignment = elem_layout.alignment();
            //@ close exists(elem_layout.size());
            let r = Self::new_in(alloc, elem_layout_alignment);
            //@ RawVecInner_inv2::<A>();
            //@ assert RawVecInner(_, _, _, _, ?ptr_, ?capacity_);
            //@ mul_mono_l(0, capacity, elem_layout.size());
            //@ mul_zero(capacity, elem_layout.size());
            /*@
            match init {
                raw_vec::AllocInit::Uninitialized => { close array_at_lft_(alloc_id.lft, ptr_, 0, []); }
                raw_vec::AllocInit::Zeroed => { close array_at_lft(alloc_id.lft, ptr_, 0, []); }
            }
            @*/
            return Ok(r);
        }
        
        let result = match init {
            AllocInit::Uninitialized => {
                let r;
                //@ let alloc_ref = precreate_ref(&alloc);
                //@ let k = begin_lifetime();
                unsafe {
                    //@ let_lft 'a = k;
                    //@ std::alloc::init_ref_Allocator_at_lifetime::<'a, A>(alloc_ref);
                    r = alloc.allocate/*@::<A, 'a>@*/(layout);
                    //@ leak Allocator(_, _, _);
                }
                //@ end_lifetime(k);
                //@ std::alloc::end_ref_Allocator_at_lifetime::<A>();
                r
            }
            #[cfg(not(no_global_oom_handling))]
            AllocInit::Zeroed => {
                let r;
                //@ let alloc_ref = precreate_ref(&alloc);
                //@ let k = begin_lifetime();
                {
                    //@ let_lft 'a = k;
                    //@ std::alloc::init_ref_Allocator_at_lifetime::<'a, A>(alloc_ref);
                    r = alloc.allocate_zeroed/*@::<A, 'a>@*/(layout);
                    //@ leak Allocator(_, _, _);
                }
                //@ end_lifetime(k);
                //@ std::alloc::end_ref_Allocator_at_lifetime::<A>();
                r
            }
        };
        let ptr = match result {
            Ok(ptr) => ptr,
            Err(_) => {
                //@ std::alloc::Allocator_to_own(alloc);
                let err1 = AllocError { layout, non_exhaustive: () };
                //@ std::alloc::close_Layout_own(currentThread, layout);
                //@ close_tuple_0_own(currentThread);
                //@ close <std::collections::TryReserveErrorKind>.own(currentThread, err1);
                return Err(err1.into())
            }
        };

        // Allocators currently return a `NonNull<[u8]>` whose length
        // matches the size requested. If that ever changes, the capacity
        // here should change to `ptr.len() / size_of::<T>()`.
        /*@
        if elem_layout.size() % elem_layout.align() == 0 {
            div_rem_nonneg(elem_layout.size(), elem_layout.align());
            div_rem_nonneg(stride, elem_layout.align());
            if elem_layout.size() / elem_layout.align() < stride / elem_layout.align() {
                mul_mono_l(elem_layout.size() / elem_layout.align() + 1, stride / elem_layout.align(), elem_layout.align());
            } else {
                if elem_layout.size() / elem_layout.align() > stride / elem_layout.align() {
                    mul_mono_l(stride / elem_layout.align() + 1, elem_layout.size() / elem_layout.align(), elem_layout.align());
                    assert false;
                }
            }
            assert stride == elem_layout.size();
        }
        @*/
        /*@
        if elem_layout.size() == 0 {
            div_rem_nonneg_unique(elem_layout.size(), elem_layout.align(), 0, 0);
            assert false;
        }
        @*/
        //@ mul_mono_l(1, elem_layout.size(), capacity);
        let res = Self {
            ptr: Unique::from(ptr.cast()),
            cap: unsafe { Cap::new_unchecked(capacity) },
            alloc,
        };
        //@ std::alloc::alloc_block_in_aligned(ptr.ptr.as_ptr());
        //@ close RawVecInner(t, res, elem_layout, alloc_id, ptr.ptr.as_ptr(), _);
        Ok(res)
    }

    #[inline]
    unsafe fn from_raw_parts_in(ptr: *mut u8, cap: Cap, alloc: A) -> Self
    /*@
    req exists::<Layout>(?elem_layout) &*&
        Allocator(?t, alloc, ?alloc_id) &*&
        ptr != 0 &*&
        ptr as usize % elem_layout.align() == 0 &*&
        if cap.as_inner() * elem_layout.size() == 0 {
            true
        } else {
            elem_layout.repeat(cap.as_inner()) == some(pair(?allocLayout, ?stride)) &*&
            alloc_block_in(alloc_id, ptr, allocLayout)
        };
    @*/
    //@ ens RawVecInner(t, result, elem_layout, alloc_id, ptr, logical_capacity(cap, elem_layout.size()));
    {
        let r = Self { ptr: unsafe { Unique::new_unchecked(ptr) }, cap, alloc };
        //@ close RawVecInner(t, r, elem_layout, alloc_id, ptr, logical_capacity(cap, elem_layout.size()));
        r
    }

    #[inline]
    unsafe fn from_nonnull_in(ptr: NonNull<u8>, cap: Cap, alloc: A) -> Self
    /*@
    req exists::<Layout>(?elem_layout) &*&
        Allocator(?t, alloc, ?alloc_id) &*&
        ptr.as_ptr() as usize % elem_layout.align() == 0 &*&
        pointer_within_limits(ptr.as_ptr()) == true &*&
        if cap.as_inner() * elem_layout.size() == 0 {
            true
        } else {
            elem_layout.repeat(cap.as_inner()) == some(pair(?allocLayout, ?stride)) &*&
            alloc_block_in(alloc_id, ptr.as_ptr(), allocLayout)
        };
    @*/
    //@ ens RawVecInner(t, result, elem_layout, alloc_id, ptr.as_ptr(), logical_capacity(cap, elem_layout.size()));
    {
        let r = Self { ptr: Unique::from(ptr), cap, alloc };
        //@ close RawVecInner(t, r, elem_layout, alloc_id, _, _);
        r
    }

    #[inline]
    const fn ptr<T>(&self) -> *mut T
    /*@
    req [_]RawVecInner_share_(?k, ?t, self, ?elem_layout, ?alloc_id, ?ptr, ?capacity) &*&
        [?q]lifetime_token(k);
    @*/
    //@ ens [q]lifetime_token(k) &*& result == ptr as *T;
    /*@
    safety_proof {
        open <RawVecInner<A>>.share(?k, _t, self);
        call();
    }
    @*/
    {
        //@ RawVecInner_share__inv::<A>();
        //@ let self_ref = precreate_ref(self);
        //@ init_ref_RawVecInner_(self_ref);
        //@ open_frac_borrow(k, ref_initialized_(self_ref), q/2);
        //@ open [?f]ref_initialized_::<RawVecInner<A>>(self_ref)();
        let r = unsafe { &*(self as *const RawVecInner<A>) }.non_null::<T>();
        //@ close [f]ref_initialized_::<RawVecInner<A>>(self_ref)();
        //@ close_frac_borrow(f, ref_initialized_(self_ref));
        r.as_ptr()
    }

    #[inline]
    const fn non_null<T>(&self) -> NonNull<T>
    //@ req [_]RawVecInner_share_(?k, ?t, self, ?elem_layout, ?alloc_id, ?ptr, ?capacity) &*& [?q]lifetime_token(k);
    //@ ens [q]lifetime_token(k) &*& result.as_ptr() == ptr as *T;
    /*@
    safety_proof {
        open <RawVecInner<A>>.share(?k, _t, self);
        let result = call();
        std::ptr::close_NonNull_own::<T>(_t, result);
    }
    @*/
    {
        //@ open RawVecInner_share_(k, t, self, elem_layout, alloc_id, ptr, capacity);
        //@ open_frac_borrow(k, RawVecInner_frac_borrow_content(self, elem_layout, ptr, capacity), q);
        //@ open [?f]RawVecInner_frac_borrow_content::<A>(self, elem_layout, ptr, capacity)();
        let r = self.ptr.cast().as_non_null_ptr();
        //@ close [f]RawVecInner_frac_borrow_content::<A>(self, elem_layout, ptr, capacity)();
        //@ close_frac_borrow(f, RawVecInner_frac_borrow_content(self, elem_layout, ptr, capacity));
        r
    }

    #[inline]
    const fn capacity(&self, elem_size: usize) -> usize
    /*@
    req [_]RawVecInner_share_(?k, ?t, self, ?elem_layout, ?alloc_id, ?ptr, ?capacity) &*&
        [?q]lifetime_token(k);
    @*/
    //@ ens [q]lifetime_token(k) &*& elem_size != elem_layout.size() || result == capacity;
    /*@
    safety_proof {
        open <RawVecInner<A>>.share(?k, _t, self);
        call();
    }
    @*/
    {
        //@ open RawVecInner_share_(k, t, self, elem_layout, alloc_id, ptr, capacity);
        //@ open_frac_borrow(k, RawVecInner_frac_borrow_content(self, elem_layout, ptr, capacity), q);
        //@ open [?f]RawVecInner_frac_borrow_content::<A>(self, elem_layout, ptr, capacity)();
        let r =
            if elem_size == 0 { usize::MAX } else { self.cap.as_inner() };
        //@ close [f]RawVecInner_frac_borrow_content::<A>(self, elem_layout, ptr, capacity)();
        //@ close_frac_borrow(f, RawVecInner_frac_borrow_content(self, elem_layout, ptr, capacity));
        r
    }

    #[inline]
    fn allocator(&self) -> &A {
        &self.alloc
    }

    #[inline]
    fn current_memory(&self, elem_layout: Layout) -> Option<(NonNull<u8>, Layout)>
    /*@
    req [_]RawVecInner_share_(?k, ?t, self, elem_layout, ?alloc_id, ?ptr, ?capacity) &*&
        [?q]lifetime_token(k) &*& elem_layout.size() % elem_layout.align() == 0;
    @*/
    /*@
    ens [q]lifetime_token(k) &*&
        if capacity * elem_layout.size() == 0 {
            result == Option::None
        } else {
            result == Option::Some(?r) &*&
            r.0.as_ptr() == ptr &*&
            r.1 == Layout::from_size_align(capacity * elem_layout.size(), elem_layout.align())
        };
    @*/
    //@ on_unwind_ens false;
    //@ safety_proof { assume(false); } // This function should be marked `unsafe`; see https://github.com/rust-lang/rust/pull/145067
    {
        //@ open RawVecInner_share_(k, t, self, elem_layout, alloc_id, ptr, capacity);
        //@ open_frac_borrow(k, RawVecInner_frac_borrow_content(self, elem_layout, ptr, capacity), q);
        //@ open [?f]RawVecInner_frac_borrow_content::<A>(self, elem_layout, ptr, capacity)();
        //@ std::num::niche_types::UsizeNoHighBit_inv((*self).cap);
        //@ std::alloc::Layout_inv(elem_layout);
        //@ mul_zero(capacity, elem_layout.size());
        if elem_layout.size() == 0 || self.cap.as_inner() == 0 {
            //@ close [f]RawVecInner_frac_borrow_content::<A>(self, elem_layout, ptr, capacity)();
            //@ close_frac_borrow(f, RawVecInner_frac_borrow_content::<A>(self, elem_layout, ptr, capacity));
            None
        } else {
            // We could use Layout::array here which ensures the absence of isize and usize overflows
            // and could hypothetically handle differences between stride and size, but this memory
            // has already been allocated so we know it can't overflow and currently Rust does not
            // support such types. So we can do better by skipping some checks and avoid an unwrap.
            unsafe {
                //@ let elemLayout = elem_layout;
                //@ assert elemLayout.repeat(capacity) == some(pair(?allocLayout, ?stride));
                //@ std::alloc::Layout_repeat_some_size_aligned(elem_layout, capacity);
                //@ std::alloc::Layout_inv(allocLayout);
                //@ is_power_of_2_pos(elem_layout.align());
                //@ div_rem_nonneg(isize::MAX, elem_layout.align());
                let alloc_size = elem_layout.size().unchecked_mul(self.cap.as_inner());
                let layout = Layout::from_size_align_unchecked(alloc_size, elem_layout.align());
                let ptr_ = self.ptr.into();
                //@ std::ptr::NonNull_new_as_ptr((*self).ptr.as_non_null_ptr());
                //@ close [f]RawVecInner_frac_borrow_content::<A>(self, elem_layout, ptr, capacity)();
                //@ close_frac_borrow(f, RawVecInner_frac_borrow_content::<A>(self, elem_layout, ptr, capacity));
                Some((ptr_, layout))
            }
        }
    }

    #[cfg(not(no_global_oom_handling))]
    #[inline]
    #[track_caller]
    fn reserve(&mut self, len: usize, additional: usize, elem_layout: Layout) {
        // Callers expect this function to be very cheap when there is already sufficient capacity.
        // Therefore, we move all the resizing and error-handling logic from grow_amortized and
        // handle_reserve behind a call, while making sure that this function is likely to be
        // inlined as just a comparison and a call if the comparison fails.
        #[cold]
        fn do_reserve_and_handle<A: Allocator>(
            slf: &mut RawVecInner<A>,
            len: usize,
            additional: usize,
            elem_layout: Layout,
        ) {
            if let Err(err) = slf.grow_amortized(len, additional, elem_layout) {
                handle_error(err);
            }
        }

        if self.needs_to_grow(len, additional, elem_layout) {
            do_reserve_and_handle(self, len, additional, elem_layout);
        }
    }

    #[cfg(not(no_global_oom_handling))]
    #[inline]
    #[track_caller]
    fn grow_one(&mut self, elem_layout: Layout) {
        if let Err(err) = self.grow_amortized(self.cap.as_inner(), 1, elem_layout) {
            handle_error(err);
        }
    }

    fn try_reserve(
        &mut self,
        len: usize,
        additional: usize,
        elem_layout: Layout,
    ) -> Result<(), TryReserveError>
    /*@
    req thread_token(?t) &*& t == currentThread &*&
        elem_layout.size() % elem_layout.align() == 0 &*&
        *self |-> ?self0 &*&
        RawVecInner(t, self0, elem_layout, ?alloc_id, ?ptr0, ?capacity0) &*&
        array_at_lft_(alloc_id.lft, ptr0, capacity0 * elem_layout.size(), _);
    @*/
    /*@
    ens thread_token(t) &*&
        *self |-> ?self1 &*&
        match result {
            Result::Ok(u) =>
                RawVecInner(t, self1, elem_layout, alloc_id, ?ptr1, ?capacity1) &*&
                array_at_lft_(alloc_id.lft, ptr1, capacity1 * elem_layout.size(), _) &*&
                len > capacity0 || len + additional <= capacity1,
            Result::Err(e) =>
                RawVecInner(t, self1, elem_layout, alloc_id, ptr0, capacity0) &*&
                array_at_lft_(alloc_id.lft, ptr0, capacity0 * elem_layout.size(), _) &*&
                <std::collections::TryReserveError>.own(t, e)
        };
    @*/
    //@ safety_proof { assume(false); } // This function should be marked `unsafe`; see https://github.com/rust-lang/rust/pull/145067
    {
        //@ let k = begin_lifetime();
        //@ share_RawVecInner(k, self);
        //@ let self_ref = precreate_ref(self);
        //@ init_ref_RawVecInner_(self_ref);
        //@ open_frac_borrow(k, ref_initialized_(self_ref), 1/2);
        //@ open [?f]ref_initialized_::<RawVecInner<A>>(self_ref)();
        let needs_to_grow = self.needs_to_grow(len, additional, elem_layout);
        //@ close [f]ref_initialized_::<RawVecInner<A>>(self_ref)();
        //@ close_frac_borrow(f, ref_initialized_(self_ref));
        //@ end_lifetime(k);
        //@ end_share_RawVecInner(self);
        
        if needs_to_grow {
            self.grow_amortized(len, additional, elem_layout)?;
        }
        unsafe {
            //@ let k2 = begin_lifetime();
            //@ share_RawVecInner(k2, self);
            //@ let self_ref2 = precreate_ref(self);
            //@ init_ref_RawVecInner_(self_ref2);
            //@ open_frac_borrow(k2, ref_initialized_(self_ref2), 1/2);
            //@ open [?f2]ref_initialized_::<RawVecInner<A>>(self_ref2)();
            let needs_to_grow2 = self.needs_to_grow(len, additional, elem_layout);
            //@ close [f2]ref_initialized_::<RawVecInner<A>>(self_ref2)();
            //@ close_frac_borrow(f2, ref_initialized_(self_ref2));
            //@ end_lifetime(k2);
            //@ end_share_RawVecInner(self);
            
            // Inform the optimizer that the reservation has succeeded or wasn't needed
            hint::assert_unchecked(!needs_to_grow2);
            
        }
        Ok(())
    }

    #[cfg(not(no_global_oom_handling))]
    #[track_caller]
    fn reserve_exact(&mut self, len: usize, additional: usize, elem_layout: Layout) {
        if let Err(err) = self.try_reserve_exact(len, additional, elem_layout) {
            handle_error(err);
        }
    }

    fn try_reserve_exact(
        &mut self,
        len: usize,
        additional: usize,
        elem_layout: Layout,
    ) -> Result<(), TryReserveError>
    /*@
    req thread_token(?t) &*& t == currentThread &*&
        elem_layout.size() % elem_layout.align() == 0 &*&
        *self |-> ?self0 &*&
        RawVecInner(t, self0, elem_layout, ?alloc_id, ?ptr0, ?capacity0) &*&
        array_at_lft_(alloc_id.lft, ptr0, capacity0 * elem_layout.size(), _);
    @*/
    /*@
    ens thread_token(t) &*&
        *self |-> ?self1 &*&
        match result {
            Result::Ok(u) =>
                RawVecInner(t, self1, elem_layout, alloc_id, ?ptr1, ?capacity1) &*&
                array_at_lft_(alloc_id.lft, ptr1, capacity1 * elem_layout.size(), _) &*&
                len > capacity0 || len + additional <= capacity1,
            Result::Err(e) =>
                RawVecInner(t, self1, elem_layout, alloc_id, ptr0, capacity0) &*&
                array_at_lft_(alloc_id.lft, ptr0, capacity0 * elem_layout.size(), _) &*&
                <std::collections::TryReserveError>.own(t, e)
        };
    @*/
    //@ safety_proof { assume(false); } // This function should be marked `unsafe`; see https://github.com/rust-lang/rust/pull/145067
    {
        //@ let k = begin_lifetime();
        //@ share_RawVecInner(k, self);
        //@ let self_ref = precreate_ref(self);
        //@ init_ref_RawVecInner_(self_ref);
        //@ open_frac_borrow(k, ref_initialized_(self_ref), 1/2);
        //@ open [?f]ref_initialized_::<RawVecInner<A>>(self_ref)();
        let needs_to_grow = self.needs_to_grow(len, additional, elem_layout);
        //@ close [f]ref_initialized_::<RawVecInner<A>>(self_ref)();
        //@ close_frac_borrow(f, ref_initialized_(self_ref));
        //@ end_lifetime(k);
        //@ end_share_RawVecInner(self);
        
        if needs_to_grow {
            self.grow_exact(len, additional, elem_layout)?;
        }
        unsafe {
            //@ let k2 = begin_lifetime();
            //@ share_RawVecInner(k2, self);
            //@ let self_ref2 = precreate_ref(self);
            //@ init_ref_RawVecInner_(self_ref2);
            //@ open_frac_borrow(k2, ref_initialized_(self_ref2), 1/2);
            //@ open [?f2]ref_initialized_::<RawVecInner<A>>(self_ref2)();
            let needs_to_grow2 = self.needs_to_grow(len, additional, elem_layout);
            //@ close [f2]ref_initialized_::<RawVecInner<A>>(self_ref2)();
            //@ close_frac_borrow(f2, ref_initialized_(self_ref2));
            //@ end_lifetime(k2);
            //@ end_share_RawVecInner(self);
            
            // Inform the optimizer that the reservation has succeeded or wasn't needed
            hint::assert_unchecked(!needs_to_grow2);
            
        }
        Ok(())
    }

    #[cfg(not(no_global_oom_handling))]
    #[inline]
    #[track_caller]
    fn shrink_to_fit(&mut self, cap: usize, elem_layout: Layout) {
        if let Err(err) = self.shrink(cap, elem_layout) {
            handle_error(err);
        }
    }

    #[inline]
    fn needs_to_grow(&self, len: usize, additional: usize, elem_layout: Layout) -> bool
    /*@
    req [_]RawVecInner_share_(?k, ?t, self, ?elemLayout, ?alloc_id, ?ptr, ?capacity) &*&
        [?qa]lifetime_token(k);
    @*/
    //@ ens [qa]lifetime_token(k) &*& elem_layout != elemLayout || result == (additional > std::num::wrapping_sub_usize(capacity, len));
    /*@
    safety_proof {
        leak <Layout>.own(_t, elem_layout);
        open <RawVecInner<A>>.share(?k, _t, self);
        call();
    }
    @*/
    {
        //@ let self_ref = precreate_ref(self);
        //@ init_ref_RawVecInner_(self_ref);
        //@ open_frac_borrow(k, ref_initialized_(self_ref), qa/2);
        //@ open [?f]ref_initialized_::<RawVecInner<A>>(self_ref)();
        let r = additional > unsafe { &*(self as *const RawVecInner<A>) }.capacity(elem_layout.size()).wrapping_sub(len);
        //@ close [f]ref_initialized_::<RawVecInner<A>>(self_ref)();
        //@ close_frac_borrow(f, ref_initialized_(self_ref));
        r
    }

    #[inline]
    unsafe fn set_ptr_and_cap(&mut self, ptr: NonNull<[u8]>, cap: usize)
    //@ req (*self).ptr |-> _ &*& (*self).cap |-> _ &*& cap <= isize::MAX;
    //@ ens (*self).ptr |-> Unique::from_non_null::<u8>(ptr.ptr) &*& (*self).cap |-> UsizeNoHighBit::new(cap);
    {
        //@ std::ptr::NonNull_new_as_ptr(ptr.ptr);
        // Allocators currently return a `NonNull<[u8]>` whose length matches
        // the size requested. If that ever changes, the capacity here should
        // change to `ptr.len() / size_of::<T>()`.
        self.ptr = Unique::from(ptr.cast());
        self.cap = unsafe { Cap::new_unchecked(cap) };
    }

    fn grow_amortized(
        &mut self,
        len: usize,
        additional: usize,
        elem_layout: Layout,
    ) -> Result<(), TryReserveError>
    /*@
    req thread_token(?t) &*& t == currentThread &*&
        elem_layout.size() % elem_layout.align() == 0 &*&
        *self |-> ?self0 &*&
        RawVecInner(t, self0, elem_layout, ?alloc_id, ?ptr0, ?capacity0) &*&
        array_at_lft_(alloc_id.lft, ptr0, capacity0 * elem_layout.size(), _) &*&
        capacity0 < len + additional;
    @*/
    /*@
    ens thread_token(t) &*&
        *self |-> ?self1 &*&
        match result {
            Result::Ok(u) =>
                RawVecInner(t, self1, elem_layout, alloc_id, ?ptr1, ?capacity1) &*&
                array_at_lft_(alloc_id.lft, ptr1, capacity1 * elem_layout.size(), _) &*&
                len + additional <= capacity1,
            Result::Err(e) =>
                RawVecInner(t, self1, elem_layout, alloc_id, ptr0, capacity0) &*&
                array_at_lft_(alloc_id.lft, ptr0, capacity0 * elem_layout.size(), _) &*&
                <std::collections::TryReserveError>.own(t, e)
        };
    @*/
    //@ safety_proof { assume(false); } // This function should be marked `unsafe`; see https://github.com/rust-lang/rust/pull/145067
    {
        // This is ensured by the calling contexts.
        if cfg!(debug_assertions) { //~allow_dead_code // FIXME: The source location associated with a dead `else` branch is the entire `if` statement :-(
            assert!(additional > 0);
        }

        if elem_layout.size() == 0 {
            // Since we return a capacity of `usize::MAX` when `elem_size` is
            // 0, getting to here necessarily means the `RawVec` is overfull.
            //@ close <std::collections::TryReserveErrorKind>.own(t, std::collections::TryReserveErrorKind::CapacityOverflow);
            return Err(CapacityOverflow.into());
        }

        // Nothing we can really do about these checks, sadly.
        //@ close <std::collections::TryReserveErrorKind>.own(t, std::collections::TryReserveErrorKind::CapacityOverflow);
        let required_cap = len.checked_add(additional).ok_or(CapacityOverflow)?;
        //@ leak <std::collections::TryReserveErrorKind>.own(t, std::collections::TryReserveErrorKind::CapacityOverflow);

        //@ open_points_to(self);
        //@ std::num::niche_types::UsizeNoHighBit_inv(self0.cap);
        // This guarantees exponential growth. The doubling cannot overflow
        // because `cap <= isize::MAX` and the type of `cap` is `usize`.
        let cap0 = cmp::max(self.cap.as_inner() * 2, required_cap);
        let cap = cmp::max(min_non_zero_cap(elem_layout.size()), cap0);

        let new_layout = layout_array(cap, elem_layout)?;
        //@ std::alloc::Layout_repeat_some_size_aligned(elem_layout, cap);
        
        //@ let k = begin_lifetime();
        //@ share_RawVecInner(k, self);
        //@ let self_ref = precreate_ref(self);
        //@ init_ref_RawVecInner_(self_ref);
        //@ open_frac_borrow(k, ref_initialized_(self_ref), 1/2);
        //@ open [?f]ref_initialized_::<RawVecInner<A>>(self_ref)();
        let current_memory = self.current_memory(elem_layout);
        //@ close [f]ref_initialized_::<RawVecInner<A>>(self_ref)();
        //@ close_frac_borrow(f, ref_initialized_(self_ref));
        //@ end_lifetime(k);
        //@ end_share_RawVecInner(self);
        
        //@ open RawVecInner(t, ?self01, elem_layout, alloc_id, ptr0, capacity0);
        //@ let ptr0_ = self01.ptr;
        //@ let cap0_ = self01.cap;
        //@ assert ptr0_.as_non_null_ptr().as_ptr() == ptr0;
        //@ std::alloc::Layout_inv(elem_layout);
        /*@
        if capacity0 * elem_layout.size() != 0 {
            let elemLayout = elem_layout;
            assert elemLayout.repeat(capacity0) == some(pair(?allocLayout, ?stride));
            std::alloc::Layout_repeat_some_size_aligned(elemLayout, capacity0);
            std::alloc::Layout_inv(allocLayout);
        }
        @*/

        //@ std::alloc::Layout_size_Layout_from_size_align(capacity0 * elem_layout.size(), elem_layout.align());
        //@ std::alloc::Layout_align_Layout_from_size_align(capacity0 * elem_layout.size(), elem_layout.align());
        
        //@ if capacity0 * elem_layout.size() == 0 { leak ptr0[..0] |-> _; }
        
        //@ std::num::niche_types::UsizeNoHighBit_inv(self01.cap);
        //@ assert cap >= len + additional;
        //@ mul_mono_l(1, elem_layout.size(), self01.cap.as_inner());
        //@ mul_mono_l(1, elem_layout.size(), cap);
        //@ assert new_layout.size() == cap * elem_layout.size();
        //@ assert cap <= new_layout.size();
        //@ mul_mono_l(self01.cap.as_inner(), cap, elem_layout.size());
        
        //@ open_points_to(self);
        
        match core::ops::Try::branch(finish_grow(new_layout, current_memory, &mut self.alloc)) {
            core::ops::ControlFlow::Break(residual) => {
                //@ let self1 = *self;
                //@ close RawVecInner(t, self1, elem_layout, alloc_id, ptr0, capacity0);
                core::ops::FromResidual::from_residual(residual)
            }
            core::ops::ControlFlow::Continue(ptr) => {
                // SAFETY: layout_array would have resulted in a capacity overflow if we tried to allocate more than `isize::MAX` items
                unsafe {
                    self.set_ptr_and_cap(ptr, cap);
                    //@ let self1 = *self;
                    //@ std::alloc::alloc_block_in_aligned(ptr.ptr.as_ptr());
                    //@ std::num::niche_types::UsizeNoHighBit_as_inner_new(cap);
                    //@ mul_zero(elem_layout.size(), cap);
                    //@ assert 0 <= self0.cap.as_inner();
                    //@ assert 0 <= logical_capacity(self0.cap, elem_layout.size());
                    //@ assert cap != 0;
                    //@ std::alloc::Layout_inv(new_layout);
                    //@ close RawVecInner::<A>(t, self1, elem_layout, alloc_id, _, _);
                }
                Ok(())
            }
        }
    }

    fn grow_exact(
        &mut self,
        len: usize,
        additional: usize,
        elem_layout: Layout,
    ) -> Result<(), TryReserveError>
    /*@
    req thread_token(?t) &*& t == currentThread &*&
        elem_layout.size() % elem_layout.align() == 0 &*&
        *self |-> ?self0 &*&
        RawVecInner(t, self0, elem_layout, ?alloc_id, ?ptr0, ?capacity0) &*&
        array_at_lft_(alloc_id.lft, ptr0, capacity0 * elem_layout.size(), _) &*&
        capacity0 < len + additional;
    @*/
    /*@
    ens thread_token(t) &*&
        *self |-> ?self1 &*&
        match result {
            Result::Ok(u) =>
                RawVecInner(t, self1, elem_layout, alloc_id, ?ptr1, ?capacity1) &*&
                array_at_lft_(alloc_id.lft, ptr1, capacity1 * elem_layout.size(), _) &*&
                len + additional <= capacity1,
            Result::Err(e) =>
                RawVecInner(t, self1, elem_layout, alloc_id, ptr0, capacity0) &*&
                array_at_lft_(alloc_id.lft, ptr0, capacity0 * elem_layout.size(), _) &*&
                <std::collections::TryReserveError>.own(t, e)
        };
    @*/
    //@ safety_proof { assume(false); } // This function should be marked `unsafe`; see https://github.com/rust-lang/rust/pull/145067
    {
        if elem_layout.size() == 0 {
            // Since we return a capacity of `usize::MAX` when the type size is
            // 0, getting to here necessarily means the `RawVec` is overfull.
            let e = CapacityOverflow;
            //@ close <std::collections::TryReserveErrorKind>.own(t, e);
            return Err(e.into());
        }

        //@ close <std::collections::TryReserveErrorKind>.own(t, std::collections::TryReserveErrorKind::CapacityOverflow);
        let cap = len.checked_add(additional).ok_or(CapacityOverflow)?;
        //@ leak <std::collections::TryReserveErrorKind>.own(t, std::collections::TryReserveErrorKind::CapacityOverflow);
        let new_layout = layout_array(cap, elem_layout)?;
        //@ std::alloc::Layout_repeat_some_size_aligned(elem_layout, cap);

        //@ let k = begin_lifetime();
        //@ share_RawVecInner(k, self);
        //@ let self_ref = precreate_ref(self);
        //@ init_ref_RawVecInner_(self_ref);
        //@ open_frac_borrow(k, ref_initialized_(self_ref), 1/2);
        //@ open [?f]ref_initialized_::<RawVecInner<A>>(self_ref)();
        let current_memory = self.current_memory(elem_layout);
        //@ close [f]ref_initialized_::<RawVecInner<A>>(self_ref)();
        //@ close_frac_borrow(f, ref_initialized_(self_ref));
        //@ end_lifetime(k);
        //@ end_share_RawVecInner(self);
        
        //@ open_points_to(self);
        
        //@ open RawVecInner(t, *self, elem_layout, alloc_id, ptr0, capacity0);
        //@ let ptr0_ = (*self).ptr;
        //@ let cap0_ = (*self).cap;
        //@ assert ptr0_.as_non_null_ptr().as_ptr() == ptr0;
        //@ std::alloc::Layout_inv(elem_layout);
        /*@
        if capacity0 * elem_layout.size() != 0 {
            let elemLayout = elem_layout;
            assert elemLayout.repeat(capacity0) == some(pair(?allocLayout, ?stride));
            std::alloc::Layout_repeat_some_size_aligned(elemLayout, capacity0);
            std::alloc::Layout_inv(allocLayout);
        }
        @*/
        //@ std::alloc::Layout_size_Layout_from_size_align(capacity0 * elem_layout.size(), elem_layout.align());
        //@ std::alloc::Layout_align_Layout_from_size_align(capacity0 * elem_layout.size(), elem_layout.align());
        
        //@ if capacity0 * elem_layout.size() == 0 { leak ptr0[..0] |-> _; }
        
        //@ std::num::niche_types::UsizeNoHighBit_inv(self0.cap);
        //@ assert cap == len + additional;
        //@ mul_mono_l(1, elem_layout.size(), self0.cap.as_inner());
        //@ mul_mono_l(1, elem_layout.size(), cap);
        //@ mul_mono_l(capacity0, cap, elem_layout.size());
        
        match core::ops::Try::branch(finish_grow(new_layout, current_memory, &mut self.alloc)) {
            core::ops::ControlFlow::Break(residual) => {
                //@ let self1 = *self;
                //@ close RawVecInner(t, self1, elem_layout, alloc_id, ptr0, capacity0);
                core::ops::FromResidual::from_residual(residual)
            }
            core::ops::ControlFlow::Continue(ptr) => {
                // SAFETY: layout_array would have resulted in a capacity overflow if we tried to allocate more than `isize::MAX` items
                unsafe {
                    //@ assert new_layout.size() == elem_layout.size() * cap;
                    //@ mul_mono_l(1, elem_layout.size(), cap);
                    self.set_ptr_and_cap(ptr, cap);
                    //@ let self1 = *self;
                    //@ std::alloc::alloc_block_in_aligned(ptr.ptr.as_ptr());
                    //@ std::num::niche_types::UsizeNoHighBit_as_inner_new(cap);
                    //@ mul_zero(elem_layout.size(), cap);
                    //@ assert 0 <= self0.cap.as_inner();
                    //@ assert 0 <= logical_capacity(self0.cap, elem_layout.size());
                    //@ assert cap != 0;
                    //@ std::alloc::Layout_inv(new_layout);
                    //@ close RawVecInner::<A>(t, self1, elem_layout, alloc_id, _, _);
                }
                Ok(())
            }
        }
    }

    #[cfg(not(no_global_oom_handling))]
    #[inline]
    fn shrink(&mut self, cap: usize, elem_layout: Layout) -> Result<(), TryReserveError>
    /*@
    req thread_token(?t) &*& t == currentThread &*&
        elem_layout.size() % elem_layout.align() == 0 &*&
        *self |-> ?self0 &*&
        RawVecInner(t, self0, elem_layout, ?alloc_id, ?ptr0, ?capacity0) &*&
        array_at_lft_(alloc_id.lft, ptr0, capacity0 * elem_layout.size(), _);
    @*/
    /*@
    ens thread_token(t) &*&
        *self |-> ?self1 &*&
        match result {
            Result::Ok(u) =>
                RawVecInner(t, self1, elem_layout, alloc_id, ?ptr1, ?capacity1) &*&
                array_at_lft_(alloc_id.lft, ptr1, capacity1 * elem_layout.size(), _) &*&
                cap <= capacity1,
            Result::Err(e) =>
                RawVecInner(t, self1, elem_layout, alloc_id, ptr0, capacity0) &*&
                array_at_lft_(alloc_id.lft, ptr0, capacity0 * elem_layout.size(), _) &*&
                <std::collections::TryReserveError>.own(t, e)
        };
    @*/
    //@ safety_proof { assume(false); } // This function should be marked `unsafe`; see https://github.com/rust-lang/rust/pull/145067
    {
        //@ let k = begin_lifetime();
        //@ share_RawVecInner(k, self);
        //@ let self_ref = precreate_ref(self);
        //@ init_ref_RawVecInner_(self_ref);
        //@ open_frac_borrow(k, ref_initialized_(self_ref), 1/2);
        //@ open [?f]ref_initialized_::<RawVecInner<A>>(self_ref)();
        let capacity = self.capacity(elem_layout.size());
        //@ close [f]ref_initialized_::<RawVecInner<A>>(self_ref)();
        //@ close_frac_borrow(f, ref_initialized_(self_ref));
        //@ end_lifetime(k);
        //@ end_share_RawVecInner(self);
        assert!(cap <= capacity, "Tried to shrink to a larger capacity");
        // SAFETY: Just checked this isn't trying to grow
        unsafe { self.shrink_unchecked(cap, elem_layout) }
    }

    /// `shrink`, but without the capacity check.
    ///
    /// This is split out so that `shrink` can inline the check, since it
    /// optimizes out in things like `shrink_to_fit`, without needing to
    /// also inline all this code, as doing that ends up failing the
    /// `vec-shrink-panic` codegen test when `shrink_to_fit` ends up being too
    /// big for LLVM to be willing to inline.
    ///
    /// # Safety
    /// `cap <= self.capacity()`
    #[cfg(not(no_global_oom_handling))]
    unsafe fn shrink_unchecked(
        &mut self,
        cap: usize,
        elem_layout: Layout,
    ) -> Result<(), TryReserveError>
    /*@
    req thread_token(?t) &*& t == currentThread &*&
        elem_layout.size() % elem_layout.align() == 0 &*&
        *self |-> ?self0 &*&
        RawVecInner(t, self0, elem_layout, ?alloc_id, ?ptr0, ?capacity0) &*&
        array_at_lft_(alloc_id.lft, ptr0, capacity0 * elem_layout.size(), _) &*&
        cap <= capacity0;
    @*/
    /*@
    ens thread_token(t) &*&
        *self |-> ?self1 &*&
        match result {
            Result::Ok(u) =>
                RawVecInner(t, self1, elem_layout, alloc_id, ?ptr1, ?capacity1) &*&
                array_at_lft_(alloc_id.lft, ptr1, capacity1 * elem_layout.size(), _) &*&
                cap <= capacity1,
            Result::Err(e) =>
                RawVecInner(t, self1, elem_layout, alloc_id, ptr0, capacity0) &*&
                array_at_lft_(alloc_id.lft, ptr0, capacity0 * elem_layout.size(), _) &*&
                <std::collections::TryReserveError>.own(t, e)
        };
    @*/
    {
        //@ let k = begin_lifetime();
        //@ share_RawVecInner(k, self);
        //@ let self_ref = precreate_ref(self);
        //@ init_ref_RawVecInner_(self_ref);
        //@ open_frac_borrow(k, ref_initialized_(self_ref), 1/2);
        //@ open [?f]ref_initialized_::<RawVecInner<A>>(self_ref)();
        let current_memory = self.current_memory(elem_layout);
        //@ close [f]ref_initialized_::<RawVecInner<A>>(self_ref)();
        //@ close_frac_borrow(f, ref_initialized_(self_ref));
        //@ end_lifetime(k);
        //@ end_share_RawVecInner(self);
        
        let (ptr, layout) =
            if let Some(mem) = current_memory { mem } else {
                return Ok(())
            };
            
        //@ open_points_to(self);

        //@ open RawVecInner(t, ?self01, elem_layout, alloc_id, ptr0, capacity0);
        //@ assert self01.ptr.as_non_null_ptr().as_ptr() == ptr0;
        //@ std::alloc::Layout_inv(elem_layout);
        /*@
        if capacity0 * elem_layout.size() != 0 {
            let elemLayout = elem_layout;
            assert elemLayout.repeat(capacity0) == some(pair(?allocLayout, ?stride));
            std::alloc::Layout_repeat_some_size_aligned(elemLayout, capacity0);
            std::alloc::Layout_inv(allocLayout);
        }
        @*/
        //@ std::alloc::Layout_size_Layout_from_size_align(capacity0 * elem_layout.size(), elem_layout.align());
        //@ std::alloc::Layout_align_Layout_from_size_align(capacity0 * elem_layout.size(), elem_layout.align());
        
        // If shrinking to 0, deallocate the buffer. We don't reach this point
        // for the T::IS_ZST case since current_memory() will have returned
        // None.
        if cap == 0 {
            //@ let alloc_ref = precreate_ref(&(*self).alloc);
            //@ let k1 = begin_lifetime();
            unsafe {
                //@ let_lft 'a = k1;
                //@ std::alloc::init_ref_Allocator_at_lifetime::<'a, A>(alloc_ref);
                self.alloc.deallocate/*@::<A, 'a>@*/(ptr, layout);
                //@ leak Allocator(_, _, _);
            };
            //@ end_lifetime(k1);
            //@ std::alloc::end_ref_Allocator_at_lifetime::<A>();
            self.ptr =
                unsafe { Unique::new_unchecked(ptr::without_provenance_mut(elem_layout.align())) };
            self.cap = ZERO_CAP;
            //@ let ptr1_ = (*self).ptr;
            //@ assert ptr1_.as_non_null_ptr().as_ptr() as usize == elem_layout.align();
            //@ div_rem_nonneg_unique(elem_layout.align(), elem_layout.align(), 1, 0);
            //@ close RawVecInner(t, *self, elem_layout, alloc_id, _, _);
        } else {
            let ptr = unsafe {
                // Layout cannot overflow here because it would have
                // overflowed earlier when capacity was larger.
                //@ mul_mono_l(cap, capacity0, elem_layout.size());
                let new_size = elem_layout.size().unchecked_mul(cap);
                let new_layout = Layout::from_size_align_unchecked(new_size, layout.align());
                //@ let alloc_ref = precreate_ref(&(*self).alloc);
                //@ let k1 = begin_lifetime();
                let r;
                {
                    //@ let_lft 'a = k1;
                    //@ std::alloc::init_ref_Allocator_at_lifetime::<'a, A>(alloc_ref);
                    r = self.alloc.shrink/*@::<A, 'a>@*/(ptr, layout, new_layout);
                    //@ leak Allocator(_, _, _);
                };
                //@ end_lifetime(k1);
                //@ std::alloc::end_ref_Allocator_at_lifetime::<A>();
                let new_layout_ref = &new_layout;
                match r {
                    Ok(ptr1) => Ok(ptr1),
                    Err(err) => {
                        //@ close RawVecInner(t, *self, elem_layout, alloc_id, ptr0, capacity0);
                        let e = AllocError { layout: *new_layout_ref, non_exhaustive: () };
                        //@ std::alloc::close_Layout_own(t, new_layout);
                        //@ close_tuple_0_own(t);
                        //@ close <std::collections::TryReserveErrorKind>.own(t, e);
                        Err(e)
                    }
                }?
            };
            // SAFETY: if the allocation is valid, then the capacity is too
            unsafe {
                //@ std::num::niche_types::UsizeNoHighBit_inv(self01.cap);
                self.set_ptr_and_cap(ptr, cap);
                //@ std::alloc::alloc_block_in_aligned(ptr_1.ptr.as_ptr());
                //@ mul_zero(cap, elem_layout.size());
                //@ std::alloc::Layout_repeat_size_aligned_intro(elem_layout, cap);
                //@ close RawVecInner(t, *self, elem_layout, alloc_id, _, _);
            }
        }
        Ok(())
    }

    /// # Safety
    ///
    /// This function deallocates the owned allocation, but does not update `ptr` or `cap` to
    /// prevent double-free or use-after-free. Essentially, do not do anything with the caller
    /// after this function returns.
    /// Ideally this function would take `self` by move, but it cannot because it exists to be
    /// called from a `Drop` impl.
    unsafe fn deallocate(&mut self, elem_layout: Layout)
    /*@
    req thread_token(?t) &*&
        *self |-> ?self0 &*&
        RawVecInner(t, self0, elem_layout, ?alloc_id, ?ptr_, ?capacity) &*&
        elem_layout.size() % elem_layout.align() == 0 &*&
        array_at_lft_(alloc_id.lft, ptr_, capacity * elem_layout.size(), _);
    @*/
    //@ ens thread_token(t) &*& *self |-> ?self1 &*& <RawVecInner<A>>.own(t, self1);
    //@ on_unwind_ens thread_token(t) &*& *self |-> ?self1 &*& <RawVecInner<A>>.own(t, self1);
    {
        //@ let k = begin_lifetime();
        //@ share_RawVecInner(k, self);
        //@ let self_ref = precreate_ref(self);
        //@ init_ref_RawVecInner_(self_ref);
        //@ open_frac_borrow(k, ref_initialized_(self_ref), 1/2);
        //@ open [?f]ref_initialized_::<RawVecInner<A>>(self_ref)();
        let current_memory = self.current_memory(elem_layout);
        //@ close [f]ref_initialized_::<RawVecInner<A>>(self_ref)();
        //@ close_frac_borrow(f, ref_initialized_(self_ref));
        //@ end_lifetime(k);
        //@ end_share_RawVecInner(self);
        
        //@ open_points_to(self);
        //@ open RawVecInner(t, _, elem_layout, alloc_id, ptr_, capacity);
        if let Some((ptr, layout)) = current_memory {
            //@ let alloc_ref = precreate_ref(&(*self).alloc);
            //@ let k1 = begin_lifetime();
            unsafe {
                //@ let_lft 'a = k1;
                //@ std::alloc::init_ref_Allocator_at_lifetime::<'a, A>(alloc_ref);
                //@ std::alloc::Layout_repeat_some_size_aligned(elem_layout, capacity);
                //@ assert capacity * elem_layout.size() == layout.size();
                self.alloc.deallocate/*@::<A, 'a>@*/(ptr, layout);
            }
            //@ end_lifetime(k1);
            //@ std::alloc::end_ref_Allocator_at_lifetime::<A>();
        }
        //@ std::alloc::Allocator_to_own((*self).alloc);
        //@ close RawVecInner0(*self, elem_layout, ptr_, capacity);
        //@ close <RawVecInner<A>>.own(t, *self);
    }
}

// not marked inline(never) since we want optimizers to be able to observe the specifics of this
// function, see tests/codegen-llvm/vec-reserve-extend.rs.
#[cold]
fn finish_grow<A>(
    new_layout: Layout,
    current_memory: Option<(NonNull<u8>, Layout)>,
    alloc: &mut A,
) -> Result<NonNull<[u8]>, TryReserveError>
where
    A: Allocator,
/*@
req thread_token(?t) &*& t == currentThread &*&
    *alloc |-> ?alloc0 &*& Allocator(t, alloc0, ?alloc_id) &*&
    match current_memory {
        Option::None => true,
        Option::Some(memory) =>
            alloc_block_in(alloc_id, memory.0.as_ptr(), memory.1) &*&
            array_at_lft_(alloc_id.lft, memory.0.as_ptr(), memory.1.size(), _) &*&
            memory.1.size() <= new_layout.size() &*&
            memory.1.align() == new_layout.align()
    };
@*/
/*@
ens thread_token(t) &*& *alloc |-> ?alloc1 &*& Allocator(t, alloc1, alloc_id) &*&
    match result {
        Result::Ok(ptr) =>
            alloc_block_in(alloc_id, ptr.ptr.as_ptr(), new_layout) &*&
            array_at_lft_(alloc_id.lft, ptr.ptr.as_ptr(), new_layout.size(), _) &*&
            new_layout.size() <= isize::MAX,
        Result::Err(e) =>
            match current_memory {
                Option::None => true,
                Option::Some(memory) =>
                    alloc_block_in(alloc_id, memory.0.as_ptr(), memory.1) &*&
                    array_at_lft_(alloc_id.lft, memory.0.as_ptr(), memory.1.size(), _)
            } &*&
            <std::collections::TryReserveError>.own(currentThread, e)
    };
@*/
//@ safety_proof { assume(false); } // This function should be marked `unsafe`; see https://github.com/rust-lang/rust/pull/145067
{
    let memory = if let Some((ptr, old_layout)) = current_memory {
        // debug_assert_eq!(old_layout.align(), new_layout.align());
        if cfg!(debug_assertions) { //~allow_dead_code // FIXME: The source location associated
                                    //with a dead `else` branch is the entire `if` statement :-(
            match (&old_layout.align(), &new_layout.align()) {
                (left_val, right_val) =>
                if !(*left_val == *right_val) {
                    let kind = core::panicking::AssertKind::Eq; //~allow_dead_code
                    core::panicking::assert_failed(kind, &*left_val, &*right_val, None); //~allow_dead_code
                }
            }
        }
        unsafe {
            // The allocator checks for alignment equality
            hint::assert_unchecked(old_layout.align() == new_layout.align());
            let r;
            //@ let alloc_ref = precreate_ref(alloc);
            //@ let k1 = begin_lifetime();
            {
                //@ let_lft 'a = k1;
                //@ std::alloc::init_ref_Allocator_at_lifetime::<'a, A>(alloc_ref);
                r = alloc.grow/*@::<A, 'a>@*/(ptr, old_layout, new_layout);
                //@ leak Allocator(_, _, _);
            }
            //@ end_lifetime(k1);
            //@ std::alloc::end_ref_Allocator_at_lifetime::<A>();
            r
        }
    } else {
        let r;
        //@ let alloc_ref = precreate_ref(alloc);
        //@ let k1 = begin_lifetime();
        {
            //@ let_lft 'a = k1;
            //@ std::alloc::init_ref_Allocator_at_lifetime::<'a, A>(alloc_ref);
            r = alloc.allocate/*@::<A, 'a>@*/(new_layout);
            //@ leak Allocator(_, _, _);
        }
        //@ end_lifetime(k1);
        //@ std::alloc::end_ref_Allocator_at_lifetime::<A>();
        r
    };

    let new_layout_ref = &new_layout;
    match memory {
        Ok(ptr) => Ok(ptr),
        Err(err) => {
            let e = AllocError { layout: *new_layout_ref, non_exhaustive: () };
            //@ std::alloc::close_Layout_own(t, new_layout);
            //@ close_tuple_0_own(t);
            //@ close <std::collections::TryReserveErrorKind>.own(t, e);
            Err(e.into())
        }
    }
}

// Central function for reserve error handling.
#[cfg(not(no_global_oom_handling))]
#[cold]
#[optimize(size)]
#[track_caller]
fn handle_error(e: TryReserveError) -> !
//@ req true;
//@ ens false;
{
    match e.kind() {
        CapacityOverflow => capacity_overflow(),
        AllocError { layout, .. } => handle_alloc_error(layout),
    }
}

<<<<<<< HEAD
// We need to guarantee the following:
// * We don't ever allocate `> isize::MAX` byte-size objects.
// * We don't overflow `usize::MAX` and actually allocate too little.
//
// On 64-bit we just need to check for overflow since trying to allocate
// `> isize::MAX` bytes will surely fail. On 32-bit and 16-bit we need to add
// an extra guard for this in case we're running on a platform which can use
// all 4GB in user-space, e.g., PAE or x32.
#[inline]
fn alloc_guard(alloc_size: usize) -> Result<(), TryReserveError>
//@ req thread_token(currentThread);
/*@
ens thread_token(currentThread) &*&
    match result {
        Result::Ok(dummy) => true,
        Result::Err(err) => <std::collections::TryReserveError>.own(currentThread, err)
    };
@*/
/*@
safety_proof {
    let result = call();
    match result {
        Result::Ok(r) => { tuple_0_eq(r); close_tuple_0_own(_t); }
        Result::Err(e) => { }
    }
    close <std::result::Result<std_tuple_0_, std::collections::TryReserveError>>.own(_t, result);
}
@*/
{
    if usize::BITS < 64 && alloc_size > isize::MAX as usize { //~allow_dead_code
        Err(CapacityOverflow.into()) //~allow_dead_code
    } else {
        Ok(())
    }
}

=======
>>>>>>> 78e9eb34
#[inline]
fn layout_array(cap: usize, elem_layout: Layout) -> Result<Layout, TryReserveError>
//@ req thread_token(currentThread);
/*@
ens thread_token(currentThread) &*&
    match result {
        Result::Ok(layout) => elem_layout.repeat(cap) == some(pair(layout, ?stride)),
        Result::Err(err) => <std::collections::TryReserveError>.own(currentThread, err)
    };
@*/
/*@
safety_proof {
    leak <Layout>.own(_t, elem_layout);
    let result = call();
    match result {
        Result::Ok(layout) => { std::alloc::close_Layout_own(_t, layout); }
        Result::Err(e) => {}
    }
    close <std::result::Result<Layout, std::collections::TryReserveError>>.own(_t, result);
}
@*/
{
    let r = match elem_layout.repeat(cap) {
        Ok(info) => Ok(info.0),
        Err(err) => Err(err)
    };
    let r2 = match r {
        Ok(l) => Ok(l),
        Err(err) => {
            let e = CapacityOverflow;
            //@ close <std::collections::TryReserveErrorKind>.own(currentThread, e);
            Err(e.into())
        }
    };
    r2
}<|MERGE_RESOLUTION|>--- conflicted
+++ resolved
@@ -2653,45 +2653,6 @@
     }
 }
 
-<<<<<<< HEAD
-// We need to guarantee the following:
-// * We don't ever allocate `> isize::MAX` byte-size objects.
-// * We don't overflow `usize::MAX` and actually allocate too little.
-//
-// On 64-bit we just need to check for overflow since trying to allocate
-// `> isize::MAX` bytes will surely fail. On 32-bit and 16-bit we need to add
-// an extra guard for this in case we're running on a platform which can use
-// all 4GB in user-space, e.g., PAE or x32.
-#[inline]
-fn alloc_guard(alloc_size: usize) -> Result<(), TryReserveError>
-//@ req thread_token(currentThread);
-/*@
-ens thread_token(currentThread) &*&
-    match result {
-        Result::Ok(dummy) => true,
-        Result::Err(err) => <std::collections::TryReserveError>.own(currentThread, err)
-    };
-@*/
-/*@
-safety_proof {
-    let result = call();
-    match result {
-        Result::Ok(r) => { tuple_0_eq(r); close_tuple_0_own(_t); }
-        Result::Err(e) => { }
-    }
-    close <std::result::Result<std_tuple_0_, std::collections::TryReserveError>>.own(_t, result);
-}
-@*/
-{
-    if usize::BITS < 64 && alloc_size > isize::MAX as usize { //~allow_dead_code
-        Err(CapacityOverflow.into()) //~allow_dead_code
-    } else {
-        Ok(())
-    }
-}
-
-=======
->>>>>>> 78e9eb34
 #[inline]
 fn layout_array(cap: usize, elem_layout: Layout) -> Result<Layout, TryReserveError>
 //@ req thread_token(currentThread);
