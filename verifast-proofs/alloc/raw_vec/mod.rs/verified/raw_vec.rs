#![unstable(feature = "raw_vec_internals", reason = "unstable const warnings", issue = "none")]
#![cfg_attr(test, allow(dead_code))]

//@ use std::num::{niche_types::UsizeNoHighBit, NonZero};
//@ use std::ptr::{NonNull, NonNull_ptr, Unique, Alignment};
//@ use std::alloc::{Layout, alloc_id_t, Allocator, alloc_block_in};
//@ use std::option::Option;

// Note: This module is also included in the alloctests crate using #[path] to
// run the tests. See the comment there for an explanation why this is the case.

use core::marker::PhantomData;
use core::mem::{ManuallyDrop, MaybeUninit, SizedTypeProperties};
use core::ptr::{self, Alignment, NonNull, Unique};
use core::{cmp, hint};

#[cfg(not(no_global_oom_handling))]
use crate::alloc::handle_alloc_error;
use crate::alloc::{Allocator, Global, Layout};
use crate::boxed::Box;
use crate::collections::TryReserveError;
use crate::collections::TryReserveErrorKind::*;

#[cfg(test)]
mod tests;

/*@

lem mul_zero(x: i32, y: i32)
    req 0 <= x &*& 0 <= y;
    ens (x * y == 0) == (x == 0 || y == 0);
{
    if x == 0 {
        if y == 0 {
        } else {
        }
    } else {
        if y == 0 {
        } else {
            mul_mono_l(1, y, x);
        }
    }
}

@*/

// One central function responsible for reporting capacity overflows. This'll
// ensure that the code generation related to these panics is minimal as there's
// only one location which panics rather than a bunch throughout the module.
#[cfg(not(no_global_oom_handling))]
#[cfg_attr(not(panic = "immediate-abort"), inline(never))]
fn capacity_overflow() -> !
//@ req true;
//@ ens false;
{
    panic!("capacity overflow");
}

enum AllocInit {
    /// The contents of the new memory are uninitialized.
    Uninitialized,
    #[cfg(not(no_global_oom_handling))]
    /// The new memory is guaranteed to be zeroed.
    Zeroed,
}

type Cap = core::num::niche_types::UsizeNoHighBit;

//@ fix Cap::new(n: usize) -> UsizeNoHighBit { UsizeNoHighBit::new(n) }

const ZERO_CAP: Cap = unsafe { Cap::new_unchecked(0) };

/// `Cap(cap)`, except if `T` is a ZST then `Cap::ZERO`.
///
/// # Safety: cap must be <= `isize::MAX`.
unsafe fn new_cap<T>(cap: usize) -> Cap
//@ req std::mem::size_of::<T>() == 0 || cap <= isize::MAX;
//@ ens result == if std::mem::size_of::<T>() == 0 { Cap::new(0) } else { Cap::new(cap) };
//@ on_unwind_ens false;
{
    if T::IS_ZST { ZERO_CAP } else { unsafe { Cap::new_unchecked(cap) } }
}

/// A low-level utility for more ergonomically allocating, reallocating, and deallocating
/// a buffer of memory on the heap without having to worry about all the corner cases
/// involved. This type is excellent for building your own data structures like Vec and VecDeque.
/// In particular:
///
/// * Produces `Unique::dangling()` on zero-sized types.
/// * Produces `Unique::dangling()` on zero-length allocations.
/// * Avoids freeing `Unique::dangling()`.
/// * Catches all overflows in capacity computations (promotes them to "capacity overflow" panics).
/// * Guards against 32-bit systems allocating more than `isize::MAX` bytes.
/// * Guards against overflowing your length.
/// * Calls `handle_alloc_error` for fallible allocations.
/// * Contains a `ptr::Unique` and thus endows the user with all related benefits.
/// * Uses the excess returned from the allocator to use the largest available capacity.
///
/// This type does not in anyway inspect the memory that it manages. When dropped it *will*
/// free its memory, but it *won't* try to drop its contents. It is up to the user of `RawVec`
/// to handle the actual things *stored* inside of a `RawVec`.
///
/// Note that the excess of a zero-sized types is always infinite, so `capacity()` always returns
/// `usize::MAX`. This means that you need to be careful when round-tripping this type with a
/// `Box<[T]>`, since `capacity()` won't yield the length.
#[allow(missing_debug_implementations)]
pub(crate) struct RawVec<T, A: Allocator = Global> {
    inner: RawVecInner<A>,
    _marker: PhantomData<T>,
}

/// Like a `RawVec`, but only generic over the allocator, not the type.
///
/// As such, all the methods need the layout passed-in as a parameter.
///
/// Having this separation reduces the amount of code we need to monomorphize,
/// as most operations don't need the actual type, just its layout.
#[allow(missing_debug_implementations)]
struct RawVecInner<A: Allocator = Global> {
    ptr: Unique<u8>,
    /// Never used for ZSTs; it's `capacity()`'s responsibility to return usize::MAX in that case.
    ///
    /// # Safety
    ///
    /// `cap` must be in the `0..=isize::MAX` range.
    cap: Cap,
    alloc: A,
}

/*@

fix logical_capacity(cap: UsizeNoHighBit, elem_size: usize) -> usize {
    if elem_size == 0 { usize::MAX } else { cap.as_inner() }
}

pred RawVecInner<A>(t: thread_id_t, self: RawVecInner<A>, elemLayout: Layout, alloc_id: alloc_id_t, ptr: *u8, capacity: usize) =
    Allocator(t, self.alloc, alloc_id) &*&
    capacity == logical_capacity(self.cap, elemLayout.size()) &*&
    ptr == self.ptr.as_non_null_ptr().as_ptr() &*&
    ptr as usize % elemLayout.align() == 0 &*&
    pointer_within_limits(ptr) == true &*&
    if capacity * elemLayout.size() == 0 {
        true
    } else {
        elemLayout.repeat(capacity) == some(pair(?allocLayout, ?stride)) &*&
        alloc_block_in(alloc_id, ptr, allocLayout)
    };

lem RawVecInner_send_<A>(t1: thread_id_t)
    req type_interp::<A>() &*& is_Send(typeid(A)) == true &*& RawVecInner::<A>(?t0, ?self_, ?elemLayout, ?alloc_id, ?ptr, ?capacity);
    ens type_interp::<A>() &*& RawVecInner::<A>(t1, self_, elemLayout, alloc_id, ptr, capacity);
{
    open RawVecInner(t0, self_, elemLayout, alloc_id, ptr, capacity);
    std::alloc::Allocator_send(t1, self_.alloc);
    close RawVecInner(t1, self_, elemLayout, alloc_id, ptr, capacity);
}

pred RawVecInner0<A>(self: RawVecInner<A>, elemLayout: Layout, ptr: *u8, capacity: usize) =
    capacity == logical_capacity(self.cap, elemLayout.size()) &*&
    ptr == self.ptr.as_non_null_ptr().as_ptr() &*&
    ptr as usize % elemLayout.align() == 0 &*&
    pointer_within_limits(ptr) == true &*&
    if capacity * elemLayout.size() == 0 {
        true
    } else {
        elemLayout.repeat(capacity) == some(pair(?allocLayout, ?stride))
    };

pred<A> <RawVecInner<A>>.own(t, self_) =
    <A>.own(t, self_.alloc) &*&
    RawVecInner0(self_, ?elemLayout, ?ptr, ?capacity);    

lem RawVecInner_drop<A>()
    req RawVecInner_own::<A>(?_t, ?_v);
    ens std::ptr::Unique_own::<u8>(_t, _v.ptr) &*& std::num::niche_types::UsizeNoHighBit_own(_t, _v.cap) &*& <A>.own(_t, _v.alloc);
{
    open RawVecInner_own::<A>(_t, _v);
    open RawVecInner0(_, _, _, _);
    std::ptr::close_Unique_own::<u8>(_t, _v.ptr);
    std::num::niche_types::close_UsizeNoHighBit_own(_t, _v.cap);
}

lem RawVecInner_own_mono<A0, A1>()
    req type_interp::<A0>() &*& type_interp::<A1>() &*& RawVecInner_own::<A0>(?t, ?v) &*& is_subtype_of::<A0, A1>() == true;
    ens type_interp::<A0>() &*& type_interp::<A1>() &*& RawVecInner_own::<A1>(t, RawVecInner::<A1> { ptr: upcast(v.ptr), cap: upcast(v.cap), alloc: upcast(v.alloc) });
{
    assume(false); // https://github.com/verifast/verifast/issues/610
}

lem RawVecInner_send<A>(t1: thread_id_t)
    req type_interp::<A>() &*& is_Send(typeid(A)) == true &*& RawVecInner_own::<A>(?t0, ?v);
    ens type_interp::<A>() &*& RawVecInner_own::<A>(t1, v);
{
    open RawVecInner_own::<A>(t0, v);
    Send::send::<A>(t0, t1, v.alloc);
    close RawVecInner_own::<A>(t1, v);
}

lem_auto RawVecInner_inv<A>()
    req RawVecInner::<A>(?t, ?self_, ?elemLayout, ?alloc_id, ?ptr, ?capacity);
    ens RawVecInner::<A>(t, self_, elemLayout, alloc_id, ptr, capacity) &*&
        ptr != 0 &*& ptr as usize % elemLayout.align() == 0 &*&
        0 <= capacity &*& capacity <= usize::MAX;
{
    open RawVecInner(t, self_, elemLayout, alloc_id, ptr, capacity);
    std::num::niche_types::UsizeNoHighBit_inv(self_.cap);
    close RawVecInner(t, self_, elemLayout, alloc_id, ptr, capacity);
}

lem RawVecInner_inv2<A>()
    req RawVecInner::<A>(?t, ?self_, ?elemLayout, ?alloc_id, ?ptr, ?capacity);
    ens RawVecInner::<A>(t, self_, elemLayout, alloc_id, ptr, capacity) &*&
        pointer_within_limits(ptr) == true &*& ptr as usize % elemLayout.align() == 0 &*&
        0 <= capacity &*& capacity <= usize::MAX &*&
        if elemLayout.size() == 0 { capacity == usize::MAX } else { capacity <= isize::MAX };
{
    open RawVecInner(t, self_, elemLayout, alloc_id, ptr, capacity);
    std::num::niche_types::UsizeNoHighBit_inv(self_.cap);
    close RawVecInner(t, self_, elemLayout, alloc_id, ptr, capacity);
}

pred_ctor RawVecInner_frac_borrow_content<A>(l: *RawVecInner<A>, elemLayout: Layout, ptr: *u8, capacity: usize)(;) =
    struct_RawVecInner_padding(l) &*&
    (*l).ptr |-> ?u &*&
    (*l).cap |-> ?cap &*&
    capacity == logical_capacity(cap, elemLayout.size()) &*&
    ptr == u.as_non_null_ptr().as_ptr() &*&
    ptr as usize % elemLayout.align() == 0 &*&
    pointer_within_limits(ptr) == true &*&
    if capacity * elemLayout.size() == 0 {
        true
    } else {
        elemLayout.repeat(capacity) == some(pair(?allocLayout, ?stride))
    };

pred RawVecInner_share_<A>(k: lifetime_t, t: thread_id_t, l: *RawVecInner<A>, elemLayout: Layout, alloc_id: alloc_id_t, ptr: *u8, capacity: usize) =
    [_]std::alloc::Allocator_share(k, t, &(*l).alloc, alloc_id) &*&
    [_]frac_borrow(k, RawVecInner_frac_borrow_content(l, elemLayout, ptr, capacity)) &*& ptr != 0;

lem RawVecInner_share__inv<A>()
    req [_]RawVecInner_share_::<A>(?k, ?t, ?l, ?elemLayout, ?alloc_id, ?ptr, ?capacity);
    ens ptr != 0;
{
    open RawVecInner_share_(k, t, l, elemLayout, alloc_id, ptr, capacity);
}

lem RawVecInner_share__mono<A>(k: lifetime_t, k1: lifetime_t, t: thread_id_t, l: *RawVecInner<A>)
    req type_interp::<A>() &*& lifetime_inclusion(k1, k) == true &*& [_]RawVecInner_share_::<A>(k, t, l, ?elemLayout, ?alloc_id, ?ptr, ?capacity);
    ens type_interp::<A>() &*& [_]RawVecInner_share_::<A>(k1, t, l, elemLayout, alloc_id, ptr, capacity);
{
    open [_]RawVecInner_share_(k, t, l, elemLayout, alloc_id, ptr, capacity);
    std::alloc::Allocator_share_mono::<A>(k, k1, t, &(*l).alloc);
    frac_borrow_mono(k, k1, RawVecInner_frac_borrow_content(l, elemLayout, ptr, capacity));
    close RawVecInner_share_::<A>(k1, t, l, elemLayout, alloc_id, ptr, capacity);
    leak RawVecInner_share_::<A>(k1, t, l, elemLayout, alloc_id, ptr, capacity);
}

lem RawVecInner_sync_<A>(t1: thread_id_t)
    req type_interp::<A>() &*& is_Sync(typeid(A)) == true &*& [_]RawVecInner_share_::<A>(?k, ?t0, ?l, ?elemLayout, ?alloc_id, ?ptr, ?capacity);
    ens type_interp::<A>() &*& [_]RawVecInner_share_::<A>(k, t1, l, elemLayout, alloc_id, ptr, capacity);
{
    open RawVecInner_share_(k, t0, l, elemLayout, alloc_id, ptr, capacity);
    std::alloc::Allocator_sync::<A>(t1);
    close RawVecInner_share_(k, t1, l, elemLayout, alloc_id, ptr, capacity);
    leak RawVecInner_share_(k, t1, l, elemLayout, alloc_id, ptr, capacity);
}

pred RawVecInner_share_end_token<A>(k: lifetime_t, t: thread_id_t, l: *RawVecInner<A>, elemLayout: Layout, alloc_id: alloc_id_t, ptr: *u8, capacity: usize) =
    borrow_end_token(k, std::alloc::Allocator_full_borrow_content_(t, &(*l).alloc, alloc_id)) &*&
    borrow_end_token(k, RawVecInner_frac_borrow_content(l, elemLayout, ptr, capacity)) &*&
    if capacity * elemLayout.size() == 0 {
        true
    } else {
        elemLayout.repeat(capacity) == some(pair(?allocLayout, ?stride)) &*&
        alloc_block_in(alloc_id, ptr, allocLayout)
    };

lem share_RawVecInner<A>(k: lifetime_t, l: *RawVecInner<A>)
    nonghost_callers_only
    req [?q]lifetime_token(k) &*&
        *l |-> ?self_ &*&
        RawVecInner(?t, self_, ?elemLayout, ?alloc_id, ?ptr, ?capacity);
    ens [q]lifetime_token(k) &*&
        [_]RawVecInner_share_(k, t, l, elemLayout, alloc_id, ptr, capacity) &*&
        RawVecInner_share_end_token(k, t, l, elemLayout, alloc_id, ptr, capacity);
{
    open RawVecInner(t, self_, elemLayout, alloc_id, ptr, capacity);
    close RawVecInner_frac_borrow_content::<A>(l, elemLayout, ptr, capacity)();
    borrow(k, RawVecInner_frac_borrow_content(l, elemLayout, ptr, capacity));
    full_borrow_into_frac(k, RawVecInner_frac_borrow_content(l, elemLayout, ptr, capacity));
    std::alloc::close_Allocator_full_borrow_content_(t, &(*l).alloc);
    borrow(k, std::alloc::Allocator_full_borrow_content_(t, &(*l).alloc, alloc_id));
    std::alloc::share_Allocator_full_borrow_content_(k, t, &(*l).alloc, alloc_id);
    close RawVecInner_share_(k, t, l, elemLayout, alloc_id, ptr, capacity);
    close RawVecInner_share_end_token(k, t, l, elemLayout, alloc_id, ptr, capacity);
    leak RawVecInner_share_(k, t, l, elemLayout, alloc_id, ptr, capacity);
}

lem end_share_RawVecInner<A>(l: *RawVecInner<A>)
    nonghost_callers_only
    req RawVecInner_share_end_token(?k, ?t, l, ?elemLayout, ?alloc_id, ?ptr, ?capacity) &*& [_]lifetime_dead_token(k);
    ens *l |-> ?self_ &*& RawVecInner(t, self_, elemLayout, alloc_id, ptr, capacity);
{
    open RawVecInner_share_end_token(k, t, l, elemLayout, alloc_id, ptr, capacity);
    borrow_end(k, std::alloc::Allocator_full_borrow_content_(t, &(*l).alloc, alloc_id));
    std::alloc::open_Allocator_full_borrow_content_(t, &(*l).alloc, alloc_id);
    borrow_end(k, RawVecInner_frac_borrow_content(l, elemLayout, ptr, capacity));
    open RawVecInner_frac_borrow_content::<A>(l, elemLayout, ptr, capacity)();
    close RawVecInner(t, *l, elemLayout, alloc_id, ptr, capacity);
}

lem init_ref_RawVecInner_<A>(l: *RawVecInner<A>)
    nonghost_callers_only
    req ref_init_perm(l, ?l0) &*&
        [_]RawVecInner_share_(?k, ?t, l0, ?elemLayout, ?alloc_id, ?ptr, ?capacity) &*&
        [?q]lifetime_token(k);
    ens [q]lifetime_token(k) &*&
        [_]RawVecInner_share_(k, t, l, elemLayout, alloc_id, ptr, capacity) &*&
        [_]frac_borrow(k, ref_initialized_(l));
{
    open_ref_init_perm_RawVecInner(l);
    open RawVecInner_share_(k, t, l0, elemLayout, alloc_id, ptr, capacity);
    std::alloc::init_ref_Allocator_share(k, t, &(*l).alloc);
    frac_borrow_sep(k, RawVecInner_frac_borrow_content(l0, elemLayout, ptr, capacity), ref_initialized_(&(*l).alloc));
    open_frac_borrow_strong_(
        k,
        sep_(RawVecInner_frac_borrow_content(l0, elemLayout, ptr, capacity), ref_initialized_(&(*l).alloc)),
        q);
    open [?f]sep_(RawVecInner_frac_borrow_content(l0, elemLayout, ptr, capacity), ref_initialized_(&(*l).alloc))();
    open [f]RawVecInner_frac_borrow_content::<A>(l0, elemLayout, ptr, capacity)();
    open [f]ref_initialized_::<A>(&(*l).alloc)();
    let ptr_ = (*l0).ptr;
    let cap_ = (*l0).cap;
    init_ref_readonly(&(*l).ptr, 1/2);
    init_ref_readonly(&(*l).cap, 1/2);
    init_ref_padding_RawVecInner(l, 1/2);
    {
        pred P() = ref_padding_initialized(l);
        close [1 - f]P();
        close_ref_initialized_RawVecInner(l);
        open P();
    }
    close [f/2]RawVecInner_frac_borrow_content::<A>(l, elemLayout, ptr, capacity)();
    close scaledp(f/2, RawVecInner_frac_borrow_content(l, elemLayout, ptr, capacity))();
    close [f]ref_initialized_::<RawVecInner<A>>(l)();
    close scaledp(f, ref_initialized_(l))();
    close sep_(scaledp(f/2, RawVecInner_frac_borrow_content(l, elemLayout, ptr, capacity)), scaledp(f, ref_initialized_(l)))();
    
    {
        pred Ctx() =
            ref_padding_end_token(l, l0, f/2) &*& [f/2]struct_RawVecInner_padding(l0) &*& [1 - f]ref_padding_initialized(l) &*&
            ref_readonly_end_token(&(*l).ptr, &(*l0).ptr, f/2) &*& [f/2](*l0).ptr |-> ptr_ &*& [1 - f]ref_initialized(&(*l).ptr) &*&
            ref_readonly_end_token(&(*l).cap, &(*l0).cap, f/2) &*& [f/2](*l0).cap |-> cap_ &*& [1 - f]ref_initialized(&(*l).cap);
        close Ctx();
        produce_lem_ptr_chunk restore_frac_borrow(
                Ctx,
                sep_(scaledp(f/2, RawVecInner_frac_borrow_content(l, elemLayout, ptr, capacity)), scaledp(f, ref_initialized_(l))),
                f,
                sep_(RawVecInner_frac_borrow_content(l0, elemLayout, ptr, capacity), ref_initialized_(&(*l).alloc)))() {
            open sep_(scaledp(f/2, RawVecInner_frac_borrow_content(l, elemLayout, ptr, capacity)), scaledp(f, ref_initialized_(l)))();
            open scaledp(f/2, RawVecInner_frac_borrow_content(l, elemLayout, ptr, capacity))();
            open RawVecInner_frac_borrow_content::<A>(l, elemLayout, ptr, capacity)();
            open scaledp(f, ref_initialized_(l))();
            open ref_initialized_::<RawVecInner<A>>(l)();
            open Ctx();
            open_ref_initialized_RawVecInner(l);
            end_ref_readonly(&(*l).ptr);
            end_ref_readonly(&(*l).cap);
            end_ref_padding_RawVecInner(l);
            close [f]RawVecInner_frac_borrow_content::<A>(l0, elemLayout, ptr, capacity)();
            close [f]ref_initialized_::<A>(&(*l).alloc)();
            close [f]sep_(RawVecInner_frac_borrow_content(l0, elemLayout, ptr, capacity), ref_initialized_(&(*l).alloc))();
        } {
            close_frac_borrow_strong_();
        }
    }
    full_borrow_into_frac(k, sep_(scaledp(f/2, RawVecInner_frac_borrow_content(l, elemLayout, ptr, capacity)), scaledp(f, ref_initialized_(l))));
    frac_borrow_split(k, scaledp(f/2, RawVecInner_frac_borrow_content(l, elemLayout, ptr, capacity)), scaledp(f, ref_initialized_(l)));
    frac_borrow_implies_scaled(k, f/2, RawVecInner_frac_borrow_content(l, elemLayout, ptr, capacity));
    frac_borrow_implies_scaled(k, f, ref_initialized_(l));
    close RawVecInner_share_(k, t, l, elemLayout, alloc_id, ptr, capacity);
    leak RawVecInner_share_(k, t, l, elemLayout, alloc_id, ptr, capacity);
}

lem init_ref_RawVecInner_m<A>(l: *RawVecInner<A>)
    req type_interp::<A>() &*& atomic_mask(Nlft) &*& ref_init_perm(l, ?l0) &*& [_]RawVecInner_share_(?k, ?t, l0, ?elemLayout, ?alloc_id, ?ptr, ?capacity) &*& [?q]lifetime_token(k);
    ens type_interp::<A>() &*& atomic_mask(Nlft) &*& [q]lifetime_token(k) &*& [_]RawVecInner_share_(k, t, l, elemLayout, alloc_id, ptr, capacity) &*& [_]frac_borrow(k, ref_initialized_(l));
{
    open_ref_init_perm_RawVecInner(l);
    open RawVecInner_share_(k, t, l0, elemLayout, alloc_id, ptr, capacity);
    std::alloc::init_ref_Allocator_share_m(k, t, &(*l).alloc);
    frac_borrow_sep(k, RawVecInner_frac_borrow_content(l0, elemLayout, ptr, capacity), ref_initialized_(&(*l).alloc));
    let klong = open_frac_borrow_strong_m(k, sep_(RawVecInner_frac_borrow_content(l0, elemLayout, ptr, capacity), ref_initialized_(&(*l).alloc)), q);
    open [?f]sep_(RawVecInner_frac_borrow_content(l0, elemLayout, ptr, capacity), ref_initialized_(&(*l).alloc))();
    open [f]RawVecInner_frac_borrow_content::<A>(l0, elemLayout, ptr, capacity)();
    let ptr_ = (*l0).ptr;
    let cap_ = (*l0).cap;
    open [f]ref_initialized_::<A>(&(*l).alloc)();
    std::ptr::init_ref_Unique(&(*l).ptr, 1/2);
    std::num::niche_types::init_ref_UsizeNoHighBit(&(*l).cap, 1/2);
    init_ref_padding_RawVecInner(l, 1/2);
    {
        pred P() = ref_padding_initialized(l);
        close [1 - f/2]P();
        close_ref_initialized_RawVecInner(l);
        open P();
    }
    {
        pred Ctx() =
            [f/2]ref_initialized(&(*l).alloc) &*&
            ref_padding_end_token(l, l0, f/2) &*& [f/2]struct_RawVecInner_padding(l0) &*& [1 - f/2]ref_padding_initialized(l) &*&
            std::ptr::end_ref_Unique_token(&(*l).ptr, &(*l0).ptr, f/2) &*& [f/2](*l0).ptr |-> ptr_ &*& [1 - f/2]ref_initialized(&(*l).ptr) &*&
            std::num::niche_types::end_ref_UsizeNoHighBit_token(&(*l).cap, &(*l0).cap, f/2) &*& [f/2](*l0).cap |-> cap_ &*& [1 - f/2]ref_initialized(&(*l).cap);
        produce_lem_ptr_chunk frac_borrow_convert_strong(Ctx, scaledp(f/2, sep_(ref_initialized_(l), RawVecInner_frac_borrow_content(l, elemLayout, ptr, capacity))), klong, f, sep_(RawVecInner_frac_borrow_content(l0, elemLayout, ptr, capacity), ref_initialized_(&(*l).alloc)))() {
            open scaledp(f/2, sep_(ref_initialized_(l), RawVecInner_frac_borrow_content(l, elemLayout, ptr, capacity)))();
            open sep_(ref_initialized_(l), RawVecInner_frac_borrow_content(l, elemLayout, ptr, capacity))();
            open ref_initialized_::<RawVecInner<A>>(l)();
            open RawVecInner_frac_borrow_content::<A>(l, elemLayout, ptr, capacity)();
            open_ref_initialized_RawVecInner(l);
            open Ctx();
            std::ptr::end_ref_Unique(&(*l).ptr);
            std::num::niche_types::end_ref_UsizeNoHighBit(&(*l).cap);
            end_ref_padding_RawVecInner(l);
            close [f]RawVecInner_frac_borrow_content::<A>(l0, elemLayout, ptr, capacity)();
            close [f]ref_initialized_::<A>(&(*l).alloc)();
            close [f]sep_(RawVecInner_frac_borrow_content(l0, elemLayout, ptr, capacity), ref_initialized_(&(*l).alloc))();
        } {
            close Ctx();
            close [f/2]ref_initialized_::<RawVecInner<A>>(l)();
            close [f/2]RawVecInner_frac_borrow_content::<A>(l, elemLayout, ptr, capacity)();
            close [f/2]sep_(ref_initialized_(l), RawVecInner_frac_borrow_content(l, elemLayout, ptr, capacity))();
            close scaledp(f/2, sep_(ref_initialized_(l), RawVecInner_frac_borrow_content(l, elemLayout, ptr, capacity)))();
            close_frac_borrow_strong_m();
            full_borrow_mono(klong, k, scaledp(f/2, sep_(ref_initialized_(l), RawVecInner_frac_borrow_content(l, elemLayout, ptr, capacity))));
        }
    }
    full_borrow_into_frac_m(k, scaledp(f/2, sep_(ref_initialized_(l), RawVecInner_frac_borrow_content(l, elemLayout, ptr, capacity))));
    frac_borrow_implies_scaled(k, f/2, sep_(ref_initialized_(l), RawVecInner_frac_borrow_content(l, elemLayout, ptr, capacity)));
    frac_borrow_split(k, ref_initialized_(l), RawVecInner_frac_borrow_content(l, elemLayout, ptr, capacity));
    close RawVecInner_share_(k, t, l, elemLayout, alloc_id, ptr, capacity);
    leak RawVecInner_share_(k, t, l, elemLayout, alloc_id, ptr, capacity);
}

pred<A> <RawVecInner<A>>.share(k, t, l) = [_]RawVecInner_share_(k, t, l, _, _, _, _);

lem RawVecInner_share_mono<A>(k: lifetime_t, k1: lifetime_t, t: thread_id_t, l: *RawVecInner<A>)
    req type_interp::<A>() &*& lifetime_inclusion(k1, k) == true &*& [_]RawVecInner_share::<A>(k, t, l);
    ens type_interp::<A>() &*& [_]RawVecInner_share::<A>(k1, t, l);
{
    open RawVecInner_share::<A>(k, t, l);
    RawVecInner_share__mono(k, k1, t, l);
    close RawVecInner_share::<A>(k1, t, l);
    leak RawVecInner_share::<A>(k1, t, l);
}

lem RawVecInner_share_full<A>(k: lifetime_t, t: thread_id_t, l: *RawVecInner<A>)
    req type_interp::<A>() &*& atomic_mask(MaskTop) &*& full_borrow(k, RawVecInner_full_borrow_content::<A>(t, l)) &*& [?q]lifetime_token(k) &*& ref_origin(l) == l;
    ens type_interp::<A>() &*& atomic_mask(MaskTop) &*& [_]RawVecInner_share::<A>(k, t, l) &*& [q]lifetime_token(k);
{
    let klong = open_full_borrow_strong_m(k, RawVecInner_full_borrow_content(t, l), q);
    open RawVecInner_full_borrow_content::<A>(t, l)();
    open <RawVecInner<A>>.own(t, *l);
    std::alloc::open_Allocator_own((*l).alloc);
    assert Allocator(_, _, ?alloc_id);
    open RawVecInner0(_, ?elemLayout, ?ptr, ?capacity);
    {
        pred Ctx() = true;
        produce_lem_ptr_chunk full_borrow_convert_strong(Ctx, sep(std::alloc::Allocator_full_borrow_content_(t, &(*l).alloc, alloc_id), RawVecInner_frac_borrow_content(l, elemLayout, ptr, capacity)), klong, RawVecInner_full_borrow_content(t, l))() {
            open Ctx();
            open sep(std::alloc::Allocator_full_borrow_content_(t, &(*l).alloc, alloc_id), RawVecInner_frac_borrow_content(l, elemLayout, ptr, capacity))();
            std::alloc::open_Allocator_full_borrow_content_(t, &(*l).alloc, alloc_id);
            open RawVecInner_frac_borrow_content::<A>(l, elemLayout, ptr, capacity)();
            std::alloc::Allocator_to_own((*l).alloc);
            close RawVecInner0(*l, elemLayout, ptr, capacity);
            close <RawVecInner<A>>.own(t, *l);
            close RawVecInner_full_borrow_content::<A>(t, l)();
        } {
            close Ctx();
            std::alloc::close_Allocator_full_borrow_content_(t, &(*l).alloc);
            close RawVecInner_frac_borrow_content::<A>(l, elemLayout, ptr, capacity)();
            close sep(std::alloc::Allocator_full_borrow_content_(t, &(*l).alloc, alloc_id), RawVecInner_frac_borrow_content(l, elemLayout, ptr, capacity))();
            close_full_borrow_strong_m(klong, RawVecInner_full_borrow_content(t, l), sep(std::alloc::Allocator_full_borrow_content_(t, &(*l).alloc, alloc_id), RawVecInner_frac_borrow_content(l, elemLayout, ptr, capacity)));
            full_borrow_mono(klong, k, sep(std::alloc::Allocator_full_borrow_content_(t, &(*l).alloc, alloc_id), RawVecInner_frac_borrow_content(l, elemLayout, ptr, capacity)));
            full_borrow_split_m(k, std::alloc::Allocator_full_borrow_content_(t, &(*l).alloc, alloc_id), RawVecInner_frac_borrow_content(l, elemLayout, ptr, capacity));
        }
    }
    std::alloc::share_Allocator_full_borrow_content_m(k, t, &(*l).alloc, alloc_id);
    full_borrow_into_frac_m(k, RawVecInner_frac_borrow_content(l, elemLayout, ptr, capacity));
    close RawVecInner_share_::<A>(k, t, l, elemLayout, alloc_id, ptr, capacity);
    leak RawVecInner_share_::<A>(k, t, l, elemLayout, alloc_id, ptr, capacity);
    close RawVecInner_share::<A>(k, t, l);
    leak RawVecInner_share::<A>(k, t, l);
}

lem init_ref_RawVecInner<A>(l: *RawVecInner<A>)
    req type_interp::<A>() &*& atomic_mask(Nlft) &*& ref_init_perm(l, ?l0) &*& [_]RawVecInner_share::<A>(?k, ?t, l0) &*& [?q]lifetime_token(k);
    ens type_interp::<A>() &*& atomic_mask(Nlft) &*& [q]lifetime_token(k) &*& [_]RawVecInner_share::<A>(k, t, l) &*& [_]frac_borrow(k, ref_initialized_(l));
{
    open RawVecInner_share::<A>(k, t, l0);
    open_ref_init_perm_RawVecInner(l);
    open RawVecInner_share_(k, t, l0, ?elemLayout, ?alloc_id, ?ptr, ?capacity);
    std::alloc::init_ref_Allocator_share_m(k, t, &(*l).alloc);
    frac_borrow_sep(k, RawVecInner_frac_borrow_content(l0, elemLayout, ptr, capacity), ref_initialized_(&(*l).alloc));
    let klong = open_frac_borrow_strong_m(k, sep_(RawVecInner_frac_borrow_content(l0, elemLayout, ptr, capacity), ref_initialized_(&(*l).alloc)), q);
    open [?f]sep_(RawVecInner_frac_borrow_content(l0, elemLayout, ptr, capacity), ref_initialized_(&(*l).alloc))();
    open [f]RawVecInner_frac_borrow_content::<A>(l0, elemLayout, ptr, capacity)();
    let ptr_ = (*l0).ptr;
    let cap_ = (*l0).cap;
    open [f]ref_initialized_::<A>(&(*l).alloc)();
    std::ptr::init_ref_Unique(&(*l).ptr, 1/2);
    std::num::niche_types::init_ref_UsizeNoHighBit(&(*l).cap, 1/2);
    init_ref_padding_RawVecInner(l, 1/2);
    {
        pred P() = ref_padding_initialized(l);
        close [1 - f/2]P();
        close_ref_initialized_RawVecInner(l);
        open P();
    }
    {
        pred Ctx() =
            [f/2]ref_initialized(&(*l).alloc) &*&
            ref_padding_end_token(l, l0, f/2) &*& [f/2]struct_RawVecInner_padding(l0) &*& [1 - f/2]ref_padding_initialized(l) &*&
            std::ptr::end_ref_Unique_token(&(*l).ptr, &(*l0).ptr, f/2) &*& [f/2](*l0).ptr |-> ptr_ &*& [1 - f/2]ref_initialized(&(*l).ptr) &*&
            std::num::niche_types::end_ref_UsizeNoHighBit_token(&(*l).cap, &(*l0).cap, f/2) &*& [f/2](*l0).cap |-> cap_ &*& [1 - f/2]ref_initialized(&(*l).cap);
        produce_lem_ptr_chunk frac_borrow_convert_strong(Ctx, scaledp(f/2, sep_(ref_initialized_(l), RawVecInner_frac_borrow_content(l, elemLayout, ptr, capacity))), klong, f, sep_(RawVecInner_frac_borrow_content(l0, elemLayout, ptr, capacity), ref_initialized_(&(*l).alloc)))() {
            open scaledp(f/2, sep_(ref_initialized_(l), RawVecInner_frac_borrow_content(l, elemLayout, ptr, capacity)))();
            open sep_(ref_initialized_(l), RawVecInner_frac_borrow_content(l, elemLayout, ptr, capacity))();
            open ref_initialized_::<RawVecInner<A>>(l)();
            open RawVecInner_frac_borrow_content::<A>(l, elemLayout, ptr, capacity)();
            open_ref_initialized_RawVecInner(l);
            open Ctx();
            std::ptr::end_ref_Unique(&(*l).ptr);
            std::num::niche_types::end_ref_UsizeNoHighBit(&(*l).cap);
            end_ref_padding_RawVecInner(l);
            close [f]RawVecInner_frac_borrow_content::<A>(l0, elemLayout, ptr, capacity)();
            close [f]ref_initialized_::<A>(&(*l).alloc)();
            close [f]sep_(RawVecInner_frac_borrow_content(l0, elemLayout, ptr, capacity), ref_initialized_(&(*l).alloc))();
        } {
            close Ctx();
            close [f/2]ref_initialized_::<RawVecInner<A>>(l)();
            close [f/2]RawVecInner_frac_borrow_content::<A>(l, elemLayout, ptr, capacity)();
            close [f/2]sep_(ref_initialized_(l), RawVecInner_frac_borrow_content(l, elemLayout, ptr, capacity))();
            close scaledp(f/2, sep_(ref_initialized_(l), RawVecInner_frac_borrow_content(l, elemLayout, ptr, capacity)))();
            close_frac_borrow_strong_m();
            full_borrow_mono(klong, k, scaledp(f/2, sep_(ref_initialized_(l), RawVecInner_frac_borrow_content(l, elemLayout, ptr, capacity))));
        }
    }
    full_borrow_into_frac_m(k, scaledp(f/2, sep_(ref_initialized_(l), RawVecInner_frac_borrow_content(l, elemLayout, ptr, capacity))));
    frac_borrow_implies_scaled(k, f/2, sep_(ref_initialized_(l), RawVecInner_frac_borrow_content(l, elemLayout, ptr, capacity)));
    frac_borrow_split(k, ref_initialized_(l), RawVecInner_frac_borrow_content(l, elemLayout, ptr, capacity));
    close RawVecInner_share_(k, t, l, elemLayout, alloc_id, ptr, capacity);
    leak RawVecInner_share_(k, t, l, elemLayout, alloc_id, ptr, capacity);
    close RawVecInner_share::<A>(k, t, l);
    leak RawVecInner_share(k, t, l);
}

lem RawVecInner_sync<A>(t1: thread_id_t)
    req type_interp::<A>() &*& is_Sync(typeid(A)) == true &*& [_]RawVecInner_share::<A>(?k, ?t0, ?l);
    ens type_interp::<A>() &*& [_]RawVecInner_share::<A>(k, t1, l);
{
    open RawVecInner_share::<A>(k, t0, l);
    RawVecInner_sync_::<A>(t1);
    close RawVecInner_share::<A>(k, t1, l);
    leak RawVecInner_share(k, t1, l);
}

@*/

/*@

pred RawVec<T, A>(t: thread_id_t, self: RawVec<T, A>, alloc_id: alloc_id_t, ptr: *T, capacity: usize) =
    RawVecInner(t, self.inner, Layout::new::<T>, alloc_id, ?ptr_, capacity) &*& ptr == ptr_ as *T;

pred<T, A> <RawVec<T, A>>.own(t, self_) = RawVec(t, self_, ?alloc_id, ?ptr, ?capacity) &*& array_at_lft_(alloc_id.lft, ptr, capacity, _);

lem RawVec_own_mono<T0, T1, A0, A1>()
    req type_interp::<T0>() &*& type_interp::<T1>() &*& type_interp::<A0>() &*& type_interp::<A1>() &*& RawVec_own::<T0, A0>(?t, ?v) &*& is_subtype_of::<T0, T1>() == true &*& is_subtype_of::<A0, A1>() == true;
    ens type_interp::<T0>() &*& type_interp::<T1>() &*& type_interp::<A0>() &*& type_interp::<A1>() &*& RawVec_own::<T1, A1>(t, RawVec::<T1, A1> { inner: upcast(v.inner) });
{
    assume(false); // https://github.com/verifast/verifast/issues/610
}

lem RawVec_send<T, A>(t1: thread_id_t)
    req type_interp::<T>() &*& type_interp::<A>() &*& is_Send(typeid(RawVec<T, A>)) == true &*& RawVec_own::<T, A>(?t0, ?v);
    ens type_interp::<T>() &*& type_interp::<A>() &*& RawVec_own::<T, A>(t1, v);
{
    open <RawVec<T, A>>.own(t0, v);
    open RawVec(t0, v, ?alloc_id, ?ptr, ?capacity);
    RawVecInner_send_::<A>(t1);
    close RawVec(t1, v, alloc_id, ptr, capacity);
    close <RawVec<T, A>>.own(t1, v);
}

pred RawVec_share_<T, A>(k: lifetime_t, t: thread_id_t, l: *RawVec<T, A>, alloc_id: alloc_id_t, ptr: *T, capacity: usize) =
    [_]RawVecInner_share_(k, t, &(*l).inner, Layout::new::<T>(), alloc_id, ptr as *u8, capacity);

lem RawVec_share__mono<T, A>(k: lifetime_t, k1: lifetime_t, t: thread_id_t, l: *RawVec<T, A>)
    req type_interp::<T>() &*& type_interp::<A>() &*& lifetime_inclusion(k1, k) == true &*& [_]RawVec_share_::<T, A>(k, t, l, ?alloc_id, ?ptr, ?capacity);
    ens type_interp::<T>() &*& type_interp::<A>() &*& [_]RawVec_share_::<T, A>(k1, t, l, alloc_id, ptr, capacity);
{
    open RawVec_share_(k, t, l, alloc_id, ptr, capacity);
    RawVecInner_share__mono(k, k1, t, &(*l).inner);
    close RawVec_share_(k1, t, l, alloc_id, ptr, capacity);
    leak RawVec_share_(k1, t, l, alloc_id, ptr, capacity);
}

lem RawVec_sync_<T, A>(t1: thread_id_t)
    req type_interp::<T>() &*& type_interp::<A>() &*& is_Sync(typeid(RawVec<T, A>)) == true &*& [_]RawVec_share_::<T, A>(?k, ?t0, ?l, ?alloc_id, ?ptr, ?capacity);
    ens type_interp::<T>() &*& type_interp::<A>() &*& [_]RawVec_share_::<T, A>(k, t1, l, alloc_id, ptr, capacity);
{
    open RawVec_share_::<T, A>(k, t0, l, alloc_id, ptr, capacity);
    RawVecInner_sync_::<A>(t1);
    close RawVec_share_::<T, A>(k, t1, l, alloc_id, ptr, capacity);
    leak RawVec_share_::<T, A>(k, t1, l, alloc_id, ptr, capacity);
}

pred RawVec_share_end_token<T, A>(k: lifetime_t, t: thread_id_t, l: *RawVec<T, A>, alloc_id: alloc_id_t, ptr: *T, capacity: usize) =
    RawVecInner_share_end_token(k, t, &(*l).inner, Layout::new::<T>(), alloc_id, ptr as *u8, capacity);

lem share_RawVec<T, A>(k: lifetime_t, l: *RawVec<T, A>)
    nonghost_callers_only
    req [?q]lifetime_token(k) &*& *l |-> ?self_ &*& RawVec(?t, self_, ?alloc_id, ?ptr, ?capacity);
    ens [q]lifetime_token(k) &*& [_]RawVec_share_(k, t, l, alloc_id, ptr, capacity) &*& RawVec_share_end_token(k, t, l, alloc_id, ptr, capacity);
{
    open RawVec(t, self_, alloc_id, ptr, capacity);
    open_points_to(l);
    share_RawVecInner(k, &(*l).inner);
    close RawVec_share_(k, t, l, alloc_id, ptr, capacity);
    leak RawVec_share_(k, t, l, alloc_id, ptr, capacity);
    close RawVec_share_end_token(k, t, l, alloc_id, ptr, capacity);
}

lem end_share_RawVec<T, A>(l: *RawVec<T, A>)
    nonghost_callers_only
    req RawVec_share_end_token(?k, ?t, l, ?alloc_id, ?ptr, ?capacity) &*& [_]lifetime_dead_token(k);
    ens *l |-> ?self_ &*& RawVec(t, self_, alloc_id, ptr, capacity);
{
    open RawVec_share_end_token(k, t, l, alloc_id, ptr, capacity);
    end_share_RawVecInner(&(*l).inner);
    close_points_to(l);
    close RawVec(t, *l, alloc_id, ptr, capacity);
}

lem init_ref_RawVec_<T, A>(l: *RawVec<T, A>)
    nonghost_callers_only
    req ref_init_perm(l, ?l0) &*& [_]RawVec_share_(?k, ?t, l0, ?alloc_id, ?ptr, ?capacity) &*& [?q]lifetime_token(k);
    ens [q]lifetime_token(k) &*& [_]RawVec_share_(k, t, l, alloc_id, ptr, capacity) &*& [_]frac_borrow(k, ref_initialized_(l));
{
    open RawVec_share_(k, t, l0, alloc_id, ptr, capacity);
    open_ref_init_perm_RawVec(l);
    init_ref_RawVecInner_(&(*l).inner);
    close RawVec_share_(k, t, l, alloc_id, ptr, capacity);
    leak RawVec_share_(k, t, l, alloc_id, ptr, capacity);
    
    let klong = open_frac_borrow_strong(k, ref_initialized_(&(*l).inner), q);
    open [?f]ref_initialized_::<RawVecInner<A>>(&(*l).inner)();
    close_ref_initialized_RawVec(l, f);
    close [f]ref_initialized_::<RawVec<T, A>>(l)();
    {
        pred Ctx() = true;
        produce_lem_ptr_chunk frac_borrow_convert_strong(Ctx, scaledp(f, ref_initialized_(l)), klong, f, ref_initialized_(&(*l).inner))() {
            open Ctx();
            open scaledp(f, ref_initialized_(l))();
            open ref_initialized_::<RawVec<T, A>>(l)();
            open_ref_initialized_RawVec(l);
            close [f]ref_initialized_::<RawVecInner<A>>(&(*l).inner)();
        } {
            close Ctx();
            close scaledp(f, ref_initialized_(l))();
            close_frac_borrow_strong(klong, ref_initialized_(&(*l).inner), scaledp(f, ref_initialized_(l)));
            full_borrow_mono(klong, k, scaledp(f, ref_initialized_(l)));
            full_borrow_into_frac(k, scaledp(f, ref_initialized_(l)));
            frac_borrow_implies_scaled(k, f, ref_initialized_(l));
        }
    }
}

pred<T, A> <RawVec<T, A>>.share(k, t, l) = [_]RawVec_share_(k, t, l, ?alloc_id, ?ptr, ?capacity);

lem RawVec_share_mono<T, A>(k: lifetime_t, k1: lifetime_t, t: thread_id_t, l: *RawVec<T, A>)
    req type_interp::<T>() &*& type_interp::<A>() &*& lifetime_inclusion(k1, k) == true &*& [_]RawVec_share::<T, A>(k, t, l);
    ens type_interp::<T>() &*& type_interp::<A>() &*& [_]RawVec_share::<T, A>(k1, t, l);
{
    open RawVec_share::<T, A>(k, t, l);
    RawVec_share__mono(k, k1, t, l);
    close RawVec_share::<T, A>(k1, t, l);
    leak RawVec_share::<T, A>(k1, t, l);
}

lem RawVec_share_full<T, A>(k: lifetime_t, t: thread_id_t, l: *RawVec<T, A>)
    req type_interp::<T>() &*& type_interp::<A>() &*& atomic_mask(MaskTop) &*& full_borrow(k, RawVec_full_borrow_content::<T, A>(t, l)) &*& [?q]lifetime_token(k) &*& ref_origin(l) == l;
    ens type_interp::<T>() &*& type_interp::<A>() &*& atomic_mask(MaskTop) &*& [_]RawVec_share::<T, A>(k, t, l) &*& [q]lifetime_token(k);
{
    let klong = open_full_borrow_strong_m(k, RawVec_full_borrow_content::<T, A>(t, l), q);
    open RawVec_full_borrow_content::<T, A>(t, l)();
    let self_ = *l;
    open <RawVec<T, A>>.own(t, self_);
    open RawVec(t, self_, ?alloc_id, ?ptr, ?capacity);
    open RawVecInner(t, self_.inner, Layout::new::<T>(), alloc_id, ptr as *u8, capacity);
    {
        pred Ctx() =
            if capacity * std::mem::size_of::<T>() == 0 {
                true
            } else {
                Layout::new::<T>().repeat(capacity) == some(pair(?allocLayout, ?stride)) &*&
                alloc_block_in(alloc_id, ptr as *u8, allocLayout)
            } &*&
            array_at_lft_(alloc_id.lft, ptr, capacity, _);
        produce_lem_ptr_chunk full_borrow_convert_strong(Ctx, sep(std::alloc::Allocator_full_borrow_content_(t, &(*l).inner.alloc, alloc_id), RawVecInner_frac_borrow_content(&(*l).inner, Layout::new::<T>(), ptr as *u8, capacity)), klong, RawVec_full_borrow_content(t, l))() {
            open Ctx();
            open sep(std::alloc::Allocator_full_borrow_content_(t, &(*l).inner.alloc, alloc_id), RawVecInner_frac_borrow_content(&(*l).inner, Layout::new::<T>(), ptr as *u8, capacity))();
            std::alloc::open_Allocator_full_borrow_content_(t, &(*l).inner.alloc, alloc_id);
            open RawVecInner_frac_borrow_content::<A>(&(*l).inner, Layout::new::<T>(), ptr as *u8, capacity)();
            close RawVecInner(t, (*l).inner, Layout::new::<T>(), alloc_id, ptr as *u8, capacity);
            close RawVec(t, *l, alloc_id, ptr, capacity);
            close <RawVec<T, A>>.own(t, *l);
            close RawVec_full_borrow_content::<T, A>(t, l)();
        } {
            close Ctx();
            std::alloc::close_Allocator_full_borrow_content_(t, &(*l).inner.alloc);
            close RawVecInner_frac_borrow_content::<A>(&(*l).inner, Layout::new::<T>(), ptr as *u8, capacity)();
            close sep(std::alloc::Allocator_full_borrow_content_(t, &(*l).inner.alloc, alloc_id), RawVecInner_frac_borrow_content(&(*l).inner, Layout::new::<T>(), ptr as *u8, capacity))();
            close_full_borrow_strong_m(klong, RawVec_full_borrow_content(t, l), sep(std::alloc::Allocator_full_borrow_content_(t, &(*l).inner.alloc, alloc_id), RawVecInner_frac_borrow_content(&(*l).inner, Layout::new::<T>(), ptr as *u8, capacity)));
            full_borrow_mono(klong, k, sep(std::alloc::Allocator_full_borrow_content_(t, &(*l).inner.alloc, alloc_id), RawVecInner_frac_borrow_content(&(*l).inner, Layout::new::<T>(), ptr as *u8, capacity)));
            full_borrow_split_m(k, std::alloc::Allocator_full_borrow_content_(t, &(*l).inner.alloc, alloc_id), RawVecInner_frac_borrow_content(&(*l).inner, Layout::new::<T>(), ptr as *u8, capacity));
        }
    }
    std::alloc::share_Allocator_full_borrow_content_m(k, t, &(*l).inner.alloc, alloc_id);
    full_borrow_into_frac_m(k, RawVecInner_frac_borrow_content(&(*l).inner, Layout::new::<T>(), ptr as *u8, capacity));
    close RawVecInner_share_::<A>(k, t, &(*l).inner, Layout::new::<T>(), alloc_id, ptr as *u8, capacity);
    leak RawVecInner_share_::<A>(k, t, &(*l).inner, Layout::new::<T>(), alloc_id, ptr as *u8, capacity);
    close RawVec_share_::<T, A>(k, t, l, alloc_id, ptr, capacity);
    leak RawVec_share_::<T, A>(k, t, l, alloc_id, ptr, capacity);
    close RawVec_share::<T, A>(k, t, l);
    leak RawVec_share::<T, A>(k, t, l);
}

lem RawVec_sync<T, A>(t1: thread_id_t)
    req type_interp::<T>() &*& type_interp::<A>() &*& is_Sync(typeid(RawVec<T, A>)) == true &*& [_]RawVec_share::<T, A>(?k, ?t0, ?l);
    ens type_interp::<T>() &*& type_interp::<A>() &*& [_]RawVec_share::<T, A>(k, t1, l);
{
    open RawVec_share::<T, A>(k, t0, l);
    RawVec_sync_::<T, A>(t1);
    close RawVec_share::<T, A>(k, t1, l);
    leak RawVec_share::<T, A>(k, t1, l);
}

lem init_ref_RawVec<T, A>(l: *RawVec<T, A>)
    req type_interp::<T>() &*& type_interp::<A>() &*& atomic_mask(Nlft) &*& ref_init_perm(l, ?l0) &*& [_]RawVec_share::<T, A>(?k, ?t, l0) &*& [?q]lifetime_token(k);
    ens type_interp::<T>() &*& type_interp::<A>() &*& atomic_mask(Nlft) &*& [q]lifetime_token(k) &*& [_]RawVec_share::<T, A>(k, t, l) &*& [_]frac_borrow(k, ref_initialized_(l));
{
    open RawVec_share::<T, A>(k, t, l0);
    open RawVec_share_(k, t, l0, ?alloc_id, ?ptr, ?capacity);
    open_ref_init_perm_RawVec(l);
    init_ref_RawVecInner_m(&(*l).inner);
    close RawVec_share_(k, t, l, alloc_id, ptr, capacity);
    leak RawVec_share_(k, t, l, alloc_id, ptr, capacity);
    close RawVec_share::<T, A>(k, t, l);
    leak RawVec_share::<T, A>(k, t, l);
    
    let klong = open_frac_borrow_strong_m(k, ref_initialized_(&(*l).inner), q);
    open [?f]ref_initialized_::<RawVecInner<A>>(&(*l).inner)();
    close_ref_initialized_RawVec(l, f);
    close [f]ref_initialized_::<RawVec<T, A>>(l)();
    {
        pred Ctx() = true;
        produce_lem_ptr_chunk frac_borrow_convert_strong(Ctx, scaledp(f, ref_initialized_(l)), klong, f, ref_initialized_(&(*l).inner))() {
            open Ctx();
            open scaledp(f, ref_initialized_(l))();
            open ref_initialized_::<RawVec<T, A>>(l)();
            open_ref_initialized_RawVec(l);
            close [f]ref_initialized_::<RawVecInner<A>>(&(*l).inner)();
        } {
            close Ctx();
            close scaledp(f, ref_initialized_(l))();
            close_frac_borrow_strong_m();
            full_borrow_mono(klong, k, scaledp(f, ref_initialized_(l)));
            full_borrow_into_frac_m(k, scaledp(f, ref_initialized_(l)));
            frac_borrow_implies_scaled(k, f, ref_initialized_(l));
        }
    }
}

@*/

impl<T> RawVec<T, Global> {
    /// Creates the biggest possible `RawVec` (on the system heap)
    /// without allocating. If `T` has positive size, then this makes a
    /// `RawVec` with capacity `0`. If `T` is zero-sized, then it makes a
    /// `RawVec` with capacity `usize::MAX`. Useful for implementing
    /// delayed allocation.
    #[must_use]
    pub(crate) const fn new() -> Self {
        Self::new_in(Global)
    }

    /// Creates a `RawVec` (on the system heap) with exactly the
    /// capacity and alignment requirements for a `[T; capacity]`. This is
    /// equivalent to calling `RawVec::new` when `capacity` is `0` or `T` is
    /// zero-sized. Note that if `T` is zero-sized this means you will
    /// *not* get a `RawVec` with the requested capacity.
    ///
    /// Non-fallible version of `try_with_capacity`
    ///
    /// # Panics
    ///
    /// Panics if the requested capacity exceeds `isize::MAX` bytes.
    ///
    /// # Aborts
    ///
    /// Aborts on OOM.
    #[cfg(not(any(no_global_oom_handling, test)))]
    #[must_use]
    #[inline]
    pub(crate) fn with_capacity(capacity: usize) -> Self {
        Self { inner: RawVecInner::with_capacity(capacity, T::LAYOUT), _marker: PhantomData }
    }

    /// Like `with_capacity`, but guarantees the buffer is zeroed.
    #[cfg(not(any(no_global_oom_handling, test)))]
    #[must_use]
    #[inline]
    pub(crate) fn with_capacity_zeroed(capacity: usize) -> Self {
        Self {
            inner: RawVecInner::with_capacity_zeroed_in(capacity, Global, T::LAYOUT),
            _marker: PhantomData,
        }
    }
}

impl RawVecInner<Global> {
    #[cfg(not(any(no_global_oom_handling, test)))]
    #[must_use]
    #[inline]
    fn with_capacity(capacity: usize, elem_layout: Layout) -> Self {
        match Self::try_allocate_in(capacity, AllocInit::Uninitialized, Global, elem_layout) {
            Ok(res) => res,
            Err(err) => handle_error(err),
        }
    }
}

// Tiny Vecs are dumb. Skip to:
// - 8 if the element size is 1, because any heap allocator is likely
//   to round up a request of less than 8 bytes to at least 8 bytes.
// - 4 if elements are moderate-sized (<= 1 KiB).
// - 1 otherwise, to avoid wasting too much space for very short Vecs.
const fn min_non_zero_cap(size: usize) -> usize
//@ req true;
//@ ens true;
//@ on_unwind_ens false;
{
    if size == 1 {
        8
    } else if size <= 1024 {
        4
    } else {
        1
    }
}

impl<T, A: Allocator> RawVec<T, A> {
    #[cfg(not(no_global_oom_handling))]
    pub(crate) const MIN_NON_ZERO_CAP: usize = min_non_zero_cap(size_of::<T>());

    /// Like `new`, but parameterized over the choice of allocator for
    /// the returned `RawVec`.
    #[inline]
    pub(crate) const fn new_in(alloc: A) -> Self
    //@ req thread_token(?t) &*& Allocator(t, alloc, ?alloc_id);
    //@ ens thread_token(t) &*& RawVec::<T, A>(t, result, alloc_id, ?ptr, ?capacity) &*& array_at_lft_(alloc_id.lft, ptr, capacity, _);
    /*@
    safety_proof {
        std::alloc::open_Allocator_own(alloc);
        let result = call();
        close <RawVec<T, A>>.own(_t, result);
    }
    @*/
    {
        //@ close exists(std::mem::size_of::<T>());
        //@ std::alloc::Layout_inv(Layout::new::<T>());
        //@ std::alloc::is_valid_layout_size_of_align_of::<T>();
<<<<<<< HEAD
        //@ std::ptr::Alignment_as_nonzero__new_(std::mem::align_of::<T>());
        // Check assumption made in `current_memory`
        const { assert!(T::LAYOUT.size() % T::LAYOUT.align() == 0) };
=======
        //@ std::ptr::Alignment_as_nonzero_new(std::mem::align_of::<T>());
>>>>>>> d673526a
        let r = Self { inner: RawVecInner::new_in(alloc, Alignment::of::<T>()), _marker: PhantomData };
        //@ close RawVec::<T, A>(t, r, alloc_id, ?ptr, ?capacity);
        //@ u8s_at_lft__to_array_at_lft_(ptr, capacity);
        r
    }

    /// Like `with_capacity`, but parameterized over the choice of
    /// allocator for the returned `RawVec`.
    #[cfg(not(no_global_oom_handling))]
    #[inline]
    pub(crate) fn with_capacity_in(capacity: usize, alloc: A) -> Self
    //@ req thread_token(?t) &*& Allocator(t, alloc, ?alloc_id) &*& t == currentThread;
    /*@
    ens thread_token(t) &*&
        RawVec(t, result, alloc_id, ?ptr, ?capacity_) &*&
        array_at_lft_(alloc_id.lft, ptr, capacity_, _) &*&
        capacity <= capacity_;
    @*/
    /*@
    safety_proof {
        std::alloc::open_Allocator_own(alloc);
        let result = call();
        close <RawVec<T, A>>.own(_t, result);
    }
    @*/
    {
        //@ size_align::<T>();
        let r = Self {
            inner: RawVecInner::with_capacity_in(capacity, alloc, T::LAYOUT),
            _marker: PhantomData,
        };
        //@ close RawVec(t, r, alloc_id, ?ptr, ?capacity_);
        //@ u8s_at_lft__to_array_at_lft_(ptr, capacity_);
        r
    }

    /// Like `try_with_capacity`, but parameterized over the choice of
    /// allocator for the returned `RawVec`.
    #[inline]
    pub(crate) fn try_with_capacity_in(capacity: usize, alloc: A) -> Result<Self, TryReserveError> {
        match RawVecInner::try_with_capacity_in(capacity, alloc, T::LAYOUT) {
            Ok(inner) => Ok(Self { inner, _marker: PhantomData }),
            Err(e) => Err(e),
        }
    }

    /// Like `with_capacity_zeroed`, but parameterized over the choice
    /// of allocator for the returned `RawVec`.
    #[cfg(not(no_global_oom_handling))]
    #[inline]
    pub(crate) fn with_capacity_zeroed_in(capacity: usize, alloc: A) -> Self {
        Self {
            inner: RawVecInner::with_capacity_zeroed_in(capacity, alloc, T::LAYOUT),
            _marker: PhantomData,
        }
    }

    /// Converts the entire buffer into `Box<[MaybeUninit<T>]>` with the specified `len`.
    ///
    /// Note that this will correctly reconstitute any `cap` changes
    /// that may have been performed. (See description of type for details.)
    ///
    /// # Safety
    ///
    /// * `len` must be greater than or equal to the most recently requested capacity, and
    /// * `len` must be less than or equal to `self.capacity()`.
    ///
    /// Note, that the requested capacity and `self.capacity()` could differ, as
    /// an allocator could overallocate and return a greater memory block than requested.
    pub(crate) unsafe fn into_box(self, len: usize) -> Box<[MaybeUninit<T>], A>
    //@ req thread_token(?t) &*& RawVec(t, self, ?alloc_id, ?ptr, len) &*& array_at_lft_(alloc_id.lft, ptr as *T, len, ?vs);
    //@ ens thread_token(t) &*& std::boxed::Box_slice_in::<std::mem::MaybeUninit<T>, A>(t, result, alloc_id, map(std::mem::MaybeUninit::new_maybe_uninit, vs));
    //@ on_unwind_ens thread_token(t);
    {
        // Sanity-check one half of the safety requirement (we cannot check the other half).
        if cfg!(debug_assertions) { //~allow_dead_code
            //@ let k = begin_lifetime();
            //@ share_RawVec(k, &self);
            //@ let self_ref = precreate_ref(&self);
            //@ init_ref_RawVec_(self_ref);
            //@ open_frac_borrow(k, ref_initialized_(self_ref), 1/2);
            //@ open [?f]ref_initialized_::<RawVec<T, A>>(self_ref)();
            let capacity = self.capacity();
            //@ close [f]ref_initialized_::<RawVec<T, A>>(self_ref)();
            //@ close_frac_borrow(f, ref_initialized_(self_ref));
            //@ end_lifetime(k);
            //@ end_share_RawVec(&self);
            //@ open_points_to(&self);
            
            if !(len <= capacity) {
                core::panicking::panic("`len` must be smaller than or equal to `self.capacity()`"); //~allow_dead_code
            }
        }

        let mut me = ManuallyDrop::new(self);
        //@ close_points_to(&self);
        unsafe {
            //@ let k0 = begin_lifetime();
            //@ close_points_to(&me);
            //@ share_RawVec(k0, &me);
            //@ let me_ref0 = precreate_ref(&me);
            //@ init_ref_RawVec_(me_ref0);
            //@ open_frac_borrow(k0, ref_initialized_(me_ref0), 1/2);
            //@ open [?f0]ref_initialized_::<RawVec<T, A>>(me_ref0)();
            let me_ref = <ManuallyDrop<RawVec<T, A>> as core::ops::Deref>::deref(&me);
            let ptr_ = me_ref.ptr();
            let slice = ptr::slice_from_raw_parts_mut(ptr_ as *mut MaybeUninit<T>, len);
            //@ close [f0]ref_initialized_::<RawVec<T, A>>(me_ref0)();
            //@ close_frac_borrow(f0, ref_initialized_(me_ref0));
            //@ end_lifetime(k0);
            //@ end_share_RawVec(&me);
            
            //@ let me_ref1 = precreate_ref(&me);
            //@ init_ref_readonly(me_ref1, 1/2);
            //@ open_points_to(me_ref1);
            //@ let alloc_ref = precreate_ref(&(*me_ref1).inner.alloc);
            //@ init_ref_readonly(alloc_ref, 1/2);
            let alloc = ptr::read(&me.inner.alloc);
            //@ end_ref_readonly(alloc_ref);
            //@ close_points_to(me_ref1, 1/2);
            //@ end_ref_readonly(me_ref1);
            //@ open_points_to(&me);
            //@ std::mem::array_at_lft__to_array_at_lft_MaybeUninit(slice.ptr as *T);
            //@ open RawVec(_, _, _, _, _);
            //@ open RawVecInner(_, _, _, _, _, _);
            //@ size_align::<T>();
            //@ if len * std::mem::size_of::<T>() != 0 { std::alloc::Layout_repeat_some_size_aligned(Layout::new::<T>(), len); }
            Box::from_raw_in(slice, alloc)
        }
    }

    /// Reconstitutes a `RawVec` from a pointer, capacity, and allocator.
    ///
    /// # Safety
    ///
    /// The `ptr` must be allocated (via the given allocator `alloc`), and with the given
    /// `capacity`.
    /// The `capacity` cannot exceed `isize::MAX` for sized types. (only a concern on 32-bit
    /// systems). For ZSTs capacity is ignored.
    /// If the `ptr` and `capacity` come from a `RawVec` created via `alloc`, then this is
    /// guaranteed.
    #[inline]
    pub(crate) unsafe fn from_raw_parts_in(ptr: *mut T, capacity: usize, alloc: A) -> Self
    /*@
    req Allocator(?t, alloc, ?alloc_id) &*&
        ptr != 0 &*&
        ptr as usize % std::mem::align_of::<T>() == 0 &*&
        if capacity * std::mem::size_of::<T>() == 0 {
            true
        } else {
            Layout::new::<T>().repeat(capacity) == some(pair(?allocLayout, ?stride)) &*&
            alloc_block_in(alloc_id, ptr as *u8, allocLayout)
        };
    @*/
    //@ ens RawVec(t, result, alloc_id, ptr, ?capacity_) &*& capacity <= capacity_;
    {
        // SAFETY: Precondition passed to the caller
        unsafe {
            let ptr = ptr.cast();
            //@ std::alloc::Layout_inv(Layout::new::<T>());
            /*@
            if 1 <= std::mem::size_of::<T>() {
                if capacity != 0 {
                    mul_zero(capacity, std::mem::size_of::<T>());
                    assert Layout::new::<T>().repeat(capacity) == some(pair(?allocLayout, ?stride));
                    std::alloc::Layout_repeat_some(Layout::new::<T>(), capacity);
                    div_rem_nonneg(isize::MAX, std::mem::align_of::<T>());
                    mul_mono_l(1, std::mem::size_of::<T>(), capacity);
                    mul_mono_l(std::mem::size_of::<T>(), stride, capacity);
                    std::alloc::Layout_inv(allocLayout);
                }
            }
            @*/
            let capacity = new_cap::<T>(capacity);
            //@ close exists(Layout::new::<T>());
            let r = Self {
                inner: RawVecInner::from_raw_parts_in(ptr, capacity, alloc),
                _marker: PhantomData,
            };
            //@ close RawVec(t, r, alloc_id, ptr, _);
            r
        }
    }

    /// A convenience method for hoisting the non-null precondition out of [`RawVec::from_raw_parts_in`].
    ///
    /// # Safety
    ///
    /// See [`RawVec::from_raw_parts_in`].
    #[inline]
    pub(crate) unsafe fn from_nonnull_in(ptr: NonNull<T>, capacity: usize, alloc: A) -> Self
    /*@
    req Allocator(?t, alloc, ?alloc_id) &*&
        ptr.as_ptr() as usize % std::mem::align_of::<T>() == 0 &*&
        pointer_within_limits(ptr.as_ptr()) == true &*&
        if capacity * std::mem::size_of::<T>() == 0 {
            true
        } else {
            Layout::new::<T>().repeat(capacity) == some(pair(?allocLayout, ?stride)) &*&
            alloc_block_in(alloc_id, ptr.as_ptr() as *u8, allocLayout)
        };
    @*/
    //@ ens RawVec(t, result, alloc_id, ptr.as_ptr(), ?capacity_) &*& capacity <= capacity_;
    {
        // SAFETY: Precondition passed to the caller
        unsafe {
            let ptr = ptr.cast();
            //@ std::alloc::Layout_inv(Layout::new::<T>());
            /*@
            if 1 <= std::mem::size_of::<T>() && capacity != 0 {
                mul_zero(capacity, std::mem::size_of::<T>());
                assert Layout::new::<T>().repeat(capacity) == some(pair(?allocLayout, ?stride));
                std::alloc::Layout_repeat_some(Layout::new::<T>(), capacity);
                std::alloc::Layout_inv(allocLayout);
                div_rem_nonneg(isize::MAX, std::mem::align_of::<T>());
                mul_mono_l(1, std::mem::size_of::<T>(), capacity);
                mul_mono_l(std::mem::size_of::<T>(), stride, capacity);
            }
            @*/
            let capacity = new_cap::<T>(capacity);
            //@ close exists(Layout::new::<T>());
            let r = Self { inner: RawVecInner::from_nonnull_in(ptr, capacity, alloc), _marker: PhantomData };
            //@ close RawVec(t, r, alloc_id, _, _);
            r
        }
    }

    /// Gets a raw pointer to the start of the allocation. Note that this is
    /// `Unique::dangling()` if `capacity == 0` or `T` is zero-sized. In the former case, you must
    /// be careful.
    #[inline]
    pub(crate) const fn ptr(&self) -> *mut T
    //@ req [_]RawVec_share_(?k, ?t, self, ?alloc_id, ?ptr, ?capacity) &*& [?q]lifetime_token(k);
    //@ ens [q]lifetime_token(k) &*& result == ptr;
    /*@
    safety_proof {
        open <RawVec<T, A>>.share(?k, _t, self);
        call();
    }
    @*/
    {
        //@ open RawVec_share_(k, t, self, alloc_id, ptr, capacity);
        //@ let inner_ref = precreate_ref(&(*self).inner);
        //@ init_ref_RawVecInner_(inner_ref);
        //@ open_frac_borrow(k, ref_initialized_(inner_ref), q/2);
        //@ open [?f]ref_initialized_::<RawVecInner<A>>(inner_ref)();
        let r = self.inner.ptr();
        //@ close [f]ref_initialized_::<RawVecInner<A>>(inner_ref)();
        //@ close_frac_borrow(f, ref_initialized_(inner_ref));
        r
    }

    #[inline]
    pub(crate) const fn non_null(&self) -> NonNull<T> {
        self.inner.non_null()
    }

    /// Gets the capacity of the allocation.
    ///
    /// This will always be `usize::MAX` if `T` is zero-sized.
    #[inline]
    pub(crate) const fn capacity(&self) -> usize
    //@ req [_]RawVec_share_(?k, ?t, self, ?alloc_id, ?ptr, ?capacity) &*& [?q]lifetime_token(k);
    //@ ens [q]lifetime_token(k) &*& result == capacity;
    /*@
    safety_proof {
        open <RawVec<T, A>>.share(?k, _t, self);
        call();
    }
    @*/
    {
        //@ open RawVec_share_(k, t, self, alloc_id, ptr, capacity);
        //@ let inner_ref = precreate_ref(&(*self).inner);
        //@ init_ref_RawVecInner_(inner_ref);
        //@ open_frac_borrow(k, ref_initialized_(inner_ref), q/2);
        //@ open [?f]ref_initialized_::<RawVecInner<A>>(inner_ref)();
        let r = self.inner.capacity(size_of::<T>());
        //@ close [f]ref_initialized_::<RawVecInner<A>>(inner_ref)();
        //@ close_frac_borrow(f, ref_initialized_(inner_ref));
        r
    }

    /// Returns a shared reference to the allocator backing this `RawVec`.
    #[inline]
    pub(crate) fn allocator(&self) -> &A {
        self.inner.allocator()
    }

    /// Ensures that the buffer contains at least enough space to hold `len +
    /// additional` elements. If it doesn't already have enough capacity, will
    /// reallocate enough space plus comfortable slack space to get amortized
    /// *O*(1) behavior. Will limit this behavior if it would needlessly cause
    /// itself to panic.
    ///
    /// If `len` exceeds `self.capacity()`, this may fail to actually allocate
    /// the requested space. This is not really unsafe, but the unsafe
    /// code *you* write that relies on the behavior of this function may break.
    ///
    /// This is ideal for implementing a bulk-push operation like `extend`.
    ///
    /// # Panics
    ///
    /// Panics if the new capacity exceeds `isize::MAX` _bytes_.
    ///
    /// # Aborts
    ///
    /// Aborts on OOM.
    #[cfg(not(no_global_oom_handling))]
    #[inline]
    pub(crate) fn reserve(&mut self, len: usize, additional: usize) {
        // SAFETY: All calls on self.inner pass T::LAYOUT as the elem_layout
        unsafe { self.inner.reserve(len, additional, T::LAYOUT) }
    }

    /// A specialized version of `self.reserve(len, 1)` which requires the
    /// caller to ensure `len == self.capacity()`.
    #[cfg(not(no_global_oom_handling))]
    #[inline(never)]
    pub(crate) fn grow_one(&mut self) {
        // SAFETY: All calls on self.inner pass T::LAYOUT as the elem_layout
        unsafe { self.inner.grow_one(T::LAYOUT) }
    }

    /// The same as `reserve`, but returns on errors instead of panicking or aborting.
    pub(crate) fn try_reserve(
        &mut self,
        len: usize,
        additional: usize,
    ) -> Result<(), TryReserveError>
    /*@
    req thread_token(?t) &*& t == currentThread &*&
        *self |-> ?self0 &*&
        RawVec(t, self0, ?alloc_id, ?ptr0, ?capacity0) &*& array_at_lft_(alloc_id.lft, ptr0, capacity0, _);
    @*/
    /*@
    ens thread_token(t) &*&
        *self |-> ?self1 &*&
        match result {
            Result::Ok(u) =>
                RawVec(t, self1, alloc_id, ?ptr1, ?capacity1) &*& array_at_lft_(alloc_id.lft, ptr1, capacity1, _) &*&
                len > capacity0 || len + additional <= capacity1,
            Result::Err(e) =>
                RawVec(t, self1, alloc_id, ptr0, capacity0) &*& array_at_lft_(alloc_id.lft, ptr0, capacity0, _) &*&
                <std::collections::TryReserveError>.own(t, e)
        };
    @*/
    /*@
    safety_proof {
        open <RawVec<T, A>>.own(_t, *self);
        let result = call();
        close <RawVec<T, A>>.own(_t, *self);
        match result {
            Result::Ok(u) => {
                tuple_0_eq(u);
                close_tuple_0_own(_t);
            }
            Result::Err(e) => {
            }
        }
        close <std::result::Result<(), std::collections::TryReserveError>>.own(_t, result);
    }
    @*/
    {
        //@ size_align::<T>();
        //@ open_points_to(self);
        //@ close_points_to(&(*self).inner);
        //@ open RawVec(t, self0, alloc_id, ptr0, capacity0);
        //@ array_at_lft__to_u8s_at_lft_(ptr0, capacity0);
        // SAFETY: All calls on self.inner pass T::LAYOUT as the elem_layout
        let r = unsafe { self.inner.try_reserve(len, additional, T::LAYOUT) };
        //@ open_points_to(&(*self).inner);
        //@ close_points_to(self);
        //@ assert *self |-> ?self1;
        /*@
        match r {
            Result::Ok(u) => {
                close RawVec(t, self1, alloc_id, ?ptr1, ?capacity1);
                u8s_at_lft__to_array_at_lft_(ptr1, capacity1);
            }
            Result::Err(e) => {
                close RawVec(t, self1, alloc_id, ptr0, capacity0);
                u8s_at_lft__to_array_at_lft_(ptr0, capacity0);
            }
        }
        @*/
        r
    }

    /// Ensures that the buffer contains at least enough space to hold `len +
    /// additional` elements. If it doesn't already, will reallocate the
    /// minimum possible amount of memory necessary. Generally this will be
    /// exactly the amount of memory necessary, but in principle the allocator
    /// is free to give back more than we asked for.
    ///
    /// If `len` exceeds `self.capacity()`, this may fail to actually allocate
    /// the requested space. This is not really unsafe, but the unsafe code
    /// *you* write that relies on the behavior of this function may break.
    ///
    /// # Panics
    ///
    /// Panics if the new capacity exceeds `isize::MAX` _bytes_.
    ///
    /// # Aborts
    ///
    /// Aborts on OOM.
    #[cfg(not(no_global_oom_handling))]
    pub(crate) fn reserve_exact(&mut self, len: usize, additional: usize) {
        // SAFETY: All calls on self.inner pass T::LAYOUT as the elem_layout
        unsafe { self.inner.reserve_exact(len, additional, T::LAYOUT) }
    }

    /// The same as `reserve_exact`, but returns on errors instead of panicking or aborting.
    pub(crate) fn try_reserve_exact(
        &mut self,
        len: usize,
        additional: usize,
    ) -> Result<(), TryReserveError>
    /*@
    req thread_token(?t) &*& t == currentThread &*&
        *self |-> ?self0 &*&
        RawVec(t, self0, ?alloc_id, ?ptr0, ?capacity0) &*& array_at_lft_(alloc_id.lft, ptr0, capacity0, _);
    @*/
    /*@
    ens thread_token(t) &*&
        *self |-> ?self1 &*&
        match result {
            Result::Ok(u) =>
                RawVec(t, self1, alloc_id, ?ptr1, ?capacity1) &*& array_at_lft_(alloc_id.lft, ptr1, capacity1, _) &*&
                len > capacity0 || len + additional <= capacity1,
            Result::Err(e) =>
                RawVec(t, self1, alloc_id, ptr0, capacity0) &*& array_at_lft_(alloc_id.lft, ptr0, capacity0, _) &*&
                <std::collections::TryReserveError>.own(t, e)
        };
    @*/
    /*@
    safety_proof {
        open <RawVec<T, A>>.own(_t, *self);
        let result = call();
        close <RawVec<T, A>>.own(_t, *self);
        match result {
            Result::Ok(u) => {
                tuple_0_eq(u);
                close_tuple_0_own(_t);
            }
            Result::Err(e) => {
            }
        }
        close <std::result::Result<(), std::collections::TryReserveError>>.own(_t, result);
    }
    @*/
    {
        //@ size_align::<T>();
        //@ open_points_to(self);
        //@ close_points_to(&(*self).inner);
        //@ open RawVec(t, self0, alloc_id, ptr0, capacity0);
        //@ array_at_lft__to_u8s_at_lft_(ptr0, capacity0);
        // SAFETY: All calls on self.inner pass T::LAYOUT as the elem_layout
        let r = unsafe { self.inner.try_reserve_exact(len, additional, T::LAYOUT) };
        //@ open_points_to(&(*self).inner);
        //@ close_points_to(self);
        //@ assert *self |-> ?self1;
        /*@
        match r {
            Result::Ok(u) => {
                close RawVec(t, self1, alloc_id, ?ptr1, ?capacity1);
                u8s_at_lft__to_array_at_lft_(ptr1, capacity1);
            }
            Result::Err(e) => {
                close RawVec(t, self1, alloc_id, ptr0, capacity0);
                u8s_at_lft__to_array_at_lft_(ptr0, capacity0);
            }
        }
        @*/
        r
    }

    /// Shrinks the buffer down to the specified capacity. If the given amount
    /// is 0, actually completely deallocates.
    ///
    /// # Panics
    ///
    /// Panics if the given amount is *larger* than the current capacity.
    ///
    /// # Aborts
    ///
    /// Aborts on OOM.
    #[cfg(not(no_global_oom_handling))]
    #[inline]
    pub(crate) fn shrink_to_fit(&mut self, cap: usize) {
        // SAFETY: All calls on self.inner pass T::LAYOUT as the elem_layout
        unsafe { self.inner.shrink_to_fit(cap, T::LAYOUT) }
    }
}

unsafe impl<#[may_dangle] T, A: Allocator> Drop for RawVec<T, A> {
    /// Frees the memory owned by the `RawVec` *without* trying to drop its contents.
    fn drop(&mut self)
    //@ req thread_token(?t) &*& t == currentThread &*& <RawVec<T, A>>.full_borrow_content(t, self)();
    //@ ens thread_token(t) &*& (*self).inner |-> ?inner &*& <RawVecInner<A>>.own(t, inner);
    {
        //@ open <RawVec<T, A>>.full_borrow_content(t, self)();
        //@ open <RawVec<T, A>>.own(t, *self);
        //@ open RawVec(t, *self, ?alloc_id, ?ptr, ?capacity);
        //@ array_at_lft__to_u8s_at_lft_(ptr, capacity);
        //@ size_align::<T>();
        // SAFETY: We are in a Drop impl, self.inner will not be used again.
        unsafe { self.inner.deallocate(T::LAYOUT) }
    }
}

impl<A: Allocator> RawVecInner<A> {
    #[inline]
    const fn new_in(alloc: A, align: Alignment) -> Self
    /*@
    req exists::<usize>(?elemSize) &*&
        thread_token(?t) &*&
        Allocator(t, alloc, ?alloc_id) &*&
        std::alloc::is_valid_layout(elemSize, align.as_nonzero().get()) == true;
    @*/
    /*@
    ens thread_token(t) &*&
        RawVecInner(t, result, Layout::from_size_align(elemSize, align.as_nonzero().get()), alloc_id, ?ptr, ?capacity) &*&
        array_at_lft_(alloc_id.lft, ptr, capacity * elemSize, _) &*&
        capacity * elemSize == 0;
    @*/
    //@ on_unwind_ens false;
    /*@
    safety_proof {
        leak <Alignment>.own(_t, align);
        close exists::<usize>(0);
        std::alloc::open_Allocator_own(alloc);
        std::ptr::Alignment_is_power_of_2(align);
        if align.as_nonzero().get() <= isize::MAX {
            div_rem_nonneg(isize::MAX, align.as_nonzero().get());
        } else {
            div_rem_nonneg_unique(isize::MAX, align.as_nonzero().get(), 0, isize::MAX);
        }
        let result = call();
        open RawVecInner(_t, result, ?elemLayout, ?alloc_id, ?ptr, ?capacity);
        std::num::niche_types::UsizeNoHighBit_inv(result.cap);
        std::alloc::Layout_inv(elemLayout);
        mul_zero(capacity, elemLayout.size());
        assert elemLayout == Layout::from_size_align(0, align.as_nonzero().get());
        std::alloc::Layout_size_Layout_from_size_align(0, align.as_nonzero().get());
        assert elemLayout.size() == 0;
        assert capacity * elemLayout.size() == 0;
        std::alloc::Allocator_to_own(result.alloc);
        close RawVecInner0(result, elemLayout, ptr, capacity);
        close <RawVecInner<A>>.own(_t, result);
        leak array_at_lft_(_, _, _, _);
    }
    @*/
    {
        let ptr = Unique::from_non_null(NonNull::without_provenance(align.as_nonzero()));
        // `cap: 0` means "unallocated". zero-sized types are ignored.
        let cap = ZERO_CAP;
        let r = Self { ptr, cap, alloc };
        //@ div_rem_nonneg_unique(align.as_nonzero().get(), align.as_nonzero().get(), 1, 0);
        //@ let layout = Layout::from_size_align(elemSize, align.as_nonzero().get());
        //@ close RawVecInner(t, r, layout, alloc_id, _, _);
        r
    }

    #[cfg(not(no_global_oom_handling))]
    #[inline]
    fn with_capacity_in(capacity: usize, alloc: A, elem_layout: Layout) -> Self
    /*@
    req thread_token(?t) &*&
        Allocator(t, alloc, ?alloc_id) &*&
        t == currentThread;
    @*/
    /*@
    ens thread_token(t) &*&
        RawVecInner(t, result, elem_layout, alloc_id, ?ptr, ?capacity_) &*&
        array_at_lft_(alloc_id.lft, ptr, ?n, _) &*&
        elem_layout.size() % elem_layout.align() != 0 || n == elem_layout.size() * capacity_ &*&
        capacity <= capacity_;
    @*/
    /*@
    safety_proof {
        leak <Layout>.own(_t, elem_layout);
        std::alloc::open_Allocator_own(alloc);
        let result = call();
        open RawVecInner(_t, result, elem_layout, ?alloc_id, ?ptr, ?capacity_);
        std::alloc::Allocator_to_own(result.alloc);
        close RawVecInner0(result, elem_layout, ptr, capacity_);
        close <RawVecInner<A>>.own(_t, result);
        if capacity_ * elem_layout.size() != 0 {
            leak alloc_block_in(_, _, _);
        }
        leak array_at_lft_(_, _, _, _);
    }
    @*/
    {
        match Self::try_allocate_in(capacity, AllocInit::Uninitialized, alloc, elem_layout) {
            Ok(mut this) => {
                unsafe {
                    // Make it more obvious that a subsequent Vec::reserve(capacity) will not allocate.
                    //@ let k = begin_lifetime();
                    //@ share_RawVecInner(k, &this);
                    //@ let this_ref = precreate_ref(&this);
                    //@ init_ref_RawVecInner_(this_ref);
                    //@ open_frac_borrow(k, ref_initialized_(this_ref), 1/2);
                    //@ open [?f]ref_initialized_::<RawVecInner<A>>(this_ref)();
                    let needs_to_grow = this.needs_to_grow(0, capacity, elem_layout);
                    //@ close [f]ref_initialized_::<RawVecInner<A>>(this_ref)();
                    //@ close_frac_borrow(f, ref_initialized_(this_ref));
                    //@ end_lifetime(k);
                    //@ end_share_RawVecInner(&this);
                    //@ open_points_to(&this);
                    
                    hint::assert_unchecked(!needs_to_grow);
                }
                this
            }
            Err(err) => handle_error(err),
        }
    }

    #[inline]
    fn try_with_capacity_in(
        capacity: usize,
        alloc: A,
        elem_layout: Layout,
    ) -> Result<Self, TryReserveError> {
        Self::try_allocate_in(capacity, AllocInit::Uninitialized, alloc, elem_layout)
    }

    #[cfg(not(no_global_oom_handling))]
    #[inline]
    fn with_capacity_zeroed_in(capacity: usize, alloc: A, elem_layout: Layout) -> Self {
        match Self::try_allocate_in(capacity, AllocInit::Zeroed, alloc, elem_layout) {
            Ok(res) => res,
            Err(err) => handle_error(err),
        }
    }

    fn try_allocate_in(
        capacity: usize,
        init: AllocInit,
        alloc: A,
        elem_layout: Layout,
    ) -> Result<Self, TryReserveError>
    /*@
    req thread_token(?t) &*&
        Allocator(t, alloc, ?alloc_id) &*&
        t == currentThread;
    @*/
    /*@
    ens thread_token(t) &*&
        match result {
            Result::Ok(v) =>
                RawVecInner(t, v, elem_layout, alloc_id, ?ptr, ?capacity_) &*&
                capacity <= capacity_ &*&
                match init {
                    raw_vec::AllocInit::Uninitialized =>
                        array_at_lft_(alloc_id.lft, ptr, ?n, _) &*&
                        elem_layout.size() % elem_layout.align() != 0 || n == capacity_ * elem_layout.size(),
                    raw_vec::AllocInit::Zeroed =>
                        array_at_lft(alloc_id.lft, ptr, ?n, ?bs) &*&
                        elem_layout.size() % elem_layout.align() != 0 || n == capacity_ * elem_layout.size() &*&
                        forall(bs, (eq)(0)) == true
                },
            Result::Err(e) => <std::collections::TryReserveError>.own(t, e)
        };
    @*/
    /*@
    safety_proof {
        leak <AllocInit>.own(_t, init) &*& <Layout>.own(_t, elem_layout);
        std::alloc::open_Allocator_own(alloc);
        let result = call();
        match result {
            Result::Ok(r) => {
                open RawVecInner(_t, r, elem_layout, ?alloc_id, ?ptr, ?capacity_);
                if capacity_ * elem_layout.size() != 0 {
                    leak alloc_block_in(_, _, _);
                }
                std::alloc::Allocator_to_own(r.alloc);
                close RawVecInner0(r, elem_layout, ptr, capacity_);
                close <RawVecInner<A>>.own(_t, r);
                match init {
                    raw_vec::AllocInit::Uninitialized => { leak array_at_lft_(_, _, _, _); }
                    raw_vec::AllocInit::Zeroed => { leak array_at_lft(_, _, _, _); }
                }
            }
            Result::Err(e) => { }
        }
        close <std::result::Result<RawVecInner<A>, std::collections::TryReserveError>>.own(_t, result);
    }
    @*/
    {
        //@ std::alloc::Layout_inv(elem_layout);
        
        // We avoid `unwrap_or_else` here because it bloats the amount of
        // LLVM IR generated.
        let layout = match layout_array(capacity, elem_layout) {
            Ok(layout) => layout,
            Err(_) => {
                //@ leak <std::collections::TryReserveError>.own(_, _);
                //@ std::alloc::Allocator_to_own(alloc);
                //@ close <std::collections::TryReserveErrorKind>.own(currentThread, std::collections::TryReserveErrorKind::CapacityOverflow);
                return Err(CapacityOverflow.into())
            },
        };

        //@ let elemLayout = elem_layout;
        //@ let layout_ = layout;
        //@ assert elemLayout.repeat(capacity) == some(pair(layout_, ?stride));
        //@ std::alloc::Layout_repeat_some(elemLayout, capacity);
        //@ mul_mono_l(elemLayout.size(), stride, capacity);
        // Don't allocate here because `Drop` will not deallocate when `capacity` is 0.
        if layout.size() == 0 {
            let elem_layout_alignment = elem_layout.alignment();
            //@ close exists(elem_layout.size());
            let r = Self::new_in(alloc, elem_layout_alignment);
            //@ RawVecInner_inv2::<A>();
            //@ assert RawVecInner(_, _, _, _, ?ptr_, ?capacity_);
            //@ mul_mono_l(0, capacity, elem_layout.size());
            //@ mul_zero(capacity, elem_layout.size());
            /*@
            match init {
                raw_vec::AllocInit::Uninitialized => { close array_at_lft_(alloc_id.lft, ptr_, 0, []); }
                raw_vec::AllocInit::Zeroed => { close array_at_lft(alloc_id.lft, ptr_, 0, []); }
            }
            @*/
            return Ok(r);
        }
        
        let result = match init {
            AllocInit::Uninitialized => {
                let r;
                //@ let alloc_ref = precreate_ref(&alloc);
                //@ let k = begin_lifetime();
                unsafe {
                    //@ let_lft 'a = k;
                    //@ std::alloc::init_ref_Allocator_at_lifetime::<'a, A>(alloc_ref);
                    r = alloc.allocate/*@::<A, 'a>@*/(layout);
                    //@ leak Allocator(_, _, _);
                }
                //@ end_lifetime(k);
                //@ std::alloc::end_ref_Allocator_at_lifetime::<A>();
                r
            }
            #[cfg(not(no_global_oom_handling))]
            AllocInit::Zeroed => {
                let r;
                //@ let alloc_ref = precreate_ref(&alloc);
                //@ let k = begin_lifetime();
                {
                    //@ let_lft 'a = k;
                    //@ std::alloc::init_ref_Allocator_at_lifetime::<'a, A>(alloc_ref);
                    r = alloc.allocate_zeroed/*@::<A, 'a>@*/(layout);
                    //@ leak Allocator(_, _, _);
                }
                //@ end_lifetime(k);
                //@ std::alloc::end_ref_Allocator_at_lifetime::<A>();
                r
            }
        };
        let ptr = match result {
            Ok(ptr) => ptr,
            Err(_) => {
                //@ std::alloc::Allocator_to_own(alloc);
                let err1 = AllocError { layout, non_exhaustive: () };
                //@ std::alloc::close_Layout_own(currentThread, layout);
                //@ close_tuple_0_own(currentThread);
                //@ close <std::collections::TryReserveErrorKind>.own(currentThread, err1);
                return Err(err1.into())
            }
        };

        // Allocators currently return a `NonNull<[u8]>` whose length
        // matches the size requested. If that ever changes, the capacity
        // here should change to `ptr.len() / size_of::<T>()`.
        /*@
        if elem_layout.size() % elem_layout.align() == 0 {
            div_rem_nonneg(elem_layout.size(), elem_layout.align());
            div_rem_nonneg(stride, elem_layout.align());
            if elem_layout.size() / elem_layout.align() < stride / elem_layout.align() {
                mul_mono_l(elem_layout.size() / elem_layout.align() + 1, stride / elem_layout.align(), elem_layout.align());
            } else {
                if elem_layout.size() / elem_layout.align() > stride / elem_layout.align() {
                    mul_mono_l(stride / elem_layout.align() + 1, elem_layout.size() / elem_layout.align(), elem_layout.align());
                    assert false;
                }
            }
            assert stride == elem_layout.size();
        }
        @*/
        /*@
        if elem_layout.size() == 0 {
            div_rem_nonneg_unique(elem_layout.size(), elem_layout.align(), 0, 0);
            assert false;
        }
        @*/
        //@ mul_mono_l(1, elem_layout.size(), capacity);
        let res = Self {
            ptr: Unique::from(ptr.cast()),
            cap: unsafe { Cap::new_unchecked(capacity) },
            alloc,
        };
        //@ std::alloc::alloc_block_in_aligned(ptr.ptr.as_ptr());
        //@ close RawVecInner(t, res, elem_layout, alloc_id, ptr.ptr.as_ptr(), _);
        Ok(res)
    }

    #[inline]
    unsafe fn from_raw_parts_in(ptr: *mut u8, cap: Cap, alloc: A) -> Self
    /*@
    req exists::<Layout>(?elem_layout) &*&
        Allocator(?t, alloc, ?alloc_id) &*&
        ptr != 0 &*&
        ptr as usize % elem_layout.align() == 0 &*&
        if cap.as_inner() * elem_layout.size() == 0 {
            true
        } else {
            elem_layout.repeat(cap.as_inner()) == some(pair(?allocLayout, ?stride)) &*&
            alloc_block_in(alloc_id, ptr, allocLayout)
        };
    @*/
    //@ ens RawVecInner(t, result, elem_layout, alloc_id, ptr, logical_capacity(cap, elem_layout.size()));
    {
        let r = Self { ptr: unsafe { Unique::new_unchecked(ptr) }, cap, alloc };
        //@ close RawVecInner(t, r, elem_layout, alloc_id, ptr, logical_capacity(cap, elem_layout.size()));
        r
    }

    #[inline]
    unsafe fn from_nonnull_in(ptr: NonNull<u8>, cap: Cap, alloc: A) -> Self
    /*@
    req exists::<Layout>(?elem_layout) &*&
        Allocator(?t, alloc, ?alloc_id) &*&
        ptr.as_ptr() as usize % elem_layout.align() == 0 &*&
        pointer_within_limits(ptr.as_ptr()) == true &*&
        if cap.as_inner() * elem_layout.size() == 0 {
            true
        } else {
            elem_layout.repeat(cap.as_inner()) == some(pair(?allocLayout, ?stride)) &*&
            alloc_block_in(alloc_id, ptr.as_ptr(), allocLayout)
        };
    @*/
    //@ ens RawVecInner(t, result, elem_layout, alloc_id, ptr.as_ptr(), logical_capacity(cap, elem_layout.size()));
    {
        let r = Self { ptr: Unique::from(ptr), cap, alloc };
        //@ close RawVecInner(t, r, elem_layout, alloc_id, _, _);
        r
    }

    #[inline]
    const fn ptr<T>(&self) -> *mut T
    /*@
    req [_]RawVecInner_share_(?k, ?t, self, ?elem_layout, ?alloc_id, ?ptr, ?capacity) &*&
        [?q]lifetime_token(k);
    @*/
    //@ ens [q]lifetime_token(k) &*& result == ptr as *T;
    /*@
    safety_proof {
        open <RawVecInner<A>>.share(?k, _t, self);
        call();
    }
    @*/
    {
        //@ RawVecInner_share__inv::<A>();
        //@ let self_ref = precreate_ref(self);
        //@ init_ref_RawVecInner_(self_ref);
        //@ open_frac_borrow(k, ref_initialized_(self_ref), q/2);
        //@ open [?f]ref_initialized_::<RawVecInner<A>>(self_ref)();
        let r = unsafe { &*(self as *const RawVecInner<A>) }.non_null::<T>();
        //@ close [f]ref_initialized_::<RawVecInner<A>>(self_ref)();
        //@ close_frac_borrow(f, ref_initialized_(self_ref));
        r.as_ptr()
    }

    #[inline]
    const fn non_null<T>(&self) -> NonNull<T>
    //@ req [_]RawVecInner_share_(?k, ?t, self, ?elem_layout, ?alloc_id, ?ptr, ?capacity) &*& [?q]lifetime_token(k);
    //@ ens [q]lifetime_token(k) &*& result.as_ptr() == ptr as *T;
    /*@
    safety_proof {
        open <RawVecInner<A>>.share(?k, _t, self);
        let result = call();
        std::ptr::close_NonNull_own::<T>(_t, result);
    }
    @*/
    {
        //@ open RawVecInner_share_(k, t, self, elem_layout, alloc_id, ptr, capacity);
        //@ open_frac_borrow(k, RawVecInner_frac_borrow_content(self, elem_layout, ptr, capacity), q);
        //@ open [?f]RawVecInner_frac_borrow_content::<A>(self, elem_layout, ptr, capacity)();
        let r = self.ptr.cast().as_non_null_ptr();
        //@ close [f]RawVecInner_frac_borrow_content::<A>(self, elem_layout, ptr, capacity)();
        //@ close_frac_borrow(f, RawVecInner_frac_borrow_content(self, elem_layout, ptr, capacity));
        r
    }

    #[inline]
    const fn capacity(&self, elem_size: usize) -> usize
    /*@
    req [_]RawVecInner_share_(?k, ?t, self, ?elem_layout, ?alloc_id, ?ptr, ?capacity) &*&
        [?q]lifetime_token(k);
    @*/
    //@ ens [q]lifetime_token(k) &*& elem_size != elem_layout.size() || result == capacity;
    /*@
    safety_proof {
        open <RawVecInner<A>>.share(?k, _t, self);
        call();
    }
    @*/
    {
        //@ open RawVecInner_share_(k, t, self, elem_layout, alloc_id, ptr, capacity);
        //@ open_frac_borrow(k, RawVecInner_frac_borrow_content(self, elem_layout, ptr, capacity), q);
        //@ open [?f]RawVecInner_frac_borrow_content::<A>(self, elem_layout, ptr, capacity)();
        let r =
            if elem_size == 0 { usize::MAX } else { self.cap.as_inner() };
        //@ close [f]RawVecInner_frac_borrow_content::<A>(self, elem_layout, ptr, capacity)();
        //@ close_frac_borrow(f, RawVecInner_frac_borrow_content(self, elem_layout, ptr, capacity));
        r
    }

    #[inline]
    fn allocator(&self) -> &A {
        &self.alloc
    }

    /// # Safety
    /// - `elem_layout` must be valid for `self`, i.e. it must be the same `elem_layout` used to
    ///   initially construct `self`
    /// - `elem_layout`'s size must be a multiple of its alignment
    #[inline]
<<<<<<< HEAD
    unsafe fn current_memory(&self, elem_layout: Layout) -> Option<(NonNull<u8>, Layout)>
    //@ req [_]RawVecInner_share_(?k, ?t, self, elem_layout, ?alloc_id, ?ptr, ?capacity) &*& [?q]lifetime_token(k);
=======
    fn current_memory(&self, elem_layout: Layout) -> Option<(NonNull<u8>, Layout)>
    /*@
    req [_]RawVecInner_share_(?k, ?t, self, elem_layout, ?alloc_id, ?ptr, ?capacity) &*&
        [?q]lifetime_token(k) &*& elem_layout.size() % elem_layout.align() == 0;
    @*/
>>>>>>> d673526a
    /*@
    ens [q]lifetime_token(k) &*&
        if capacity * elem_layout.size() == 0 {
            result == Option::None
        } else {
            result == Option::Some(?r) &*&
            r.0.as_ptr() == ptr &*&
            r.1 == Layout::from_size_align(capacity * elem_layout.size(), elem_layout.align())
        };
    @*/
    //@ on_unwind_ens false;
<<<<<<< HEAD
=======
    //@ safety_proof { assume(false); } // This function should be marked `unsafe`; see https://github.com/rust-lang/rust/pull/145067
>>>>>>> d673526a
    {
        //@ open RawVecInner_share_(k, t, self, elem_layout, alloc_id, ptr, capacity);
        //@ open_frac_borrow(k, RawVecInner_frac_borrow_content(self, elem_layout, ptr, capacity), q);
        //@ open [?f]RawVecInner_frac_borrow_content::<A>(self, elem_layout, ptr, capacity)();
        //@ std::num::niche_types::UsizeNoHighBit_inv((*self).cap);
        //@ std::alloc::Layout_inv(elem_layout);
        //@ mul_zero(capacity, elem_layout.size());
        if elem_layout.size() == 0 || self.cap.as_inner() == 0 {
            //@ close [f]RawVecInner_frac_borrow_content::<A>(self, elem_layout, ptr, capacity)();
            //@ close_frac_borrow(f, RawVecInner_frac_borrow_content::<A>(self, elem_layout, ptr, capacity));
            None
        } else {
            // We could use Layout::array here which ensures the absence of isize and usize overflows
            // and could hypothetically handle differences between stride and size, but this memory
            // has already been allocated so we know it can't overflow and currently Rust does not
            // support such types. So we can do better by skipping some checks and avoid an unwrap.
            unsafe {
                //@ let elemLayout = elem_layout;
                //@ assert elemLayout.repeat(capacity) == some(pair(?allocLayout, ?stride));
                //@ std::alloc::Layout_repeat_some_size_aligned(elem_layout, capacity);
                //@ std::alloc::Layout_inv(allocLayout);
                //@ is_power_of_2_pos(elem_layout.align());
                //@ div_rem_nonneg(isize::MAX, elem_layout.align());
                let alloc_size = elem_layout.size().unchecked_mul(self.cap.as_inner());
                let layout = Layout::from_size_align_unchecked(alloc_size, elem_layout.align());
                let ptr_ = self.ptr.into();
                //@ std::ptr::NonNull_new_as_ptr((*self).ptr.as_non_null_ptr());
                //@ close [f]RawVecInner_frac_borrow_content::<A>(self, elem_layout, ptr, capacity)();
                //@ close_frac_borrow(f, RawVecInner_frac_borrow_content::<A>(self, elem_layout, ptr, capacity));
                Some((ptr_, layout))
            }
        }
    }

    /// # Safety
    /// - `elem_layout` must be valid for `self`, i.e. it must be the same `elem_layout` used to
    ///   initially construct `self`
    /// - `elem_layout`'s size must be a multiple of its alignment
    #[cfg(not(no_global_oom_handling))]
    #[inline]
    unsafe fn reserve(&mut self, len: usize, additional: usize, elem_layout: Layout) {
        // Callers expect this function to be very cheap when there is already sufficient capacity.
        // Therefore, we move all the resizing and error-handling logic from grow_amortized and
        // handle_reserve behind a call, while making sure that this function is likely to be
        // inlined as just a comparison and a call if the comparison fails.
        #[cold]
        unsafe fn do_reserve_and_handle<A: Allocator>(
            slf: &mut RawVecInner<A>,
            len: usize,
            additional: usize,
            elem_layout: Layout,
        ) {
            // SAFETY: Precondition passed to caller
            if let Err(err) = unsafe { slf.grow_amortized(len, additional, elem_layout) } {
                handle_error(err);
            }
        }

        if self.needs_to_grow(len, additional, elem_layout) {
            unsafe {
                do_reserve_and_handle(self, len, additional, elem_layout);
            }
        }
    }

    /// # Safety
    /// - `elem_layout` must be valid for `self`, i.e. it must be the same `elem_layout` used to
    ///   initially construct `self`
    /// - `elem_layout`'s size must be a multiple of its alignment
    #[cfg(not(no_global_oom_handling))]
    #[inline]
    unsafe fn grow_one(&mut self, elem_layout: Layout) {
        // SAFETY: Precondition passed to caller
        if let Err(err) = unsafe { self.grow_amortized(self.cap.as_inner(), 1, elem_layout) } {
            handle_error(err);
        }
    }

    /// # Safety
    /// - `elem_layout` must be valid for `self`, i.e. it must be the same `elem_layout` used to
    ///   initially construct `self`
    /// - `elem_layout`'s size must be a multiple of its alignment
    unsafe fn try_reserve(
        &mut self,
        len: usize,
        additional: usize,
        elem_layout: Layout,
    ) -> Result<(), TryReserveError>
    /*@
    req thread_token(?t) &*& t == currentThread &*&
        elem_layout.size() % elem_layout.align() == 0 &*&
        *self |-> ?self0 &*&
        RawVecInner(t, self0, elem_layout, ?alloc_id, ?ptr0, ?capacity0) &*&
        array_at_lft_(alloc_id.lft, ptr0, capacity0 * elem_layout.size(), _);
    @*/
    /*@
    ens thread_token(t) &*&
        *self |-> ?self1 &*&
        match result {
            Result::Ok(u) =>
                RawVecInner(t, self1, elem_layout, alloc_id, ?ptr1, ?capacity1) &*&
                array_at_lft_(alloc_id.lft, ptr1, capacity1 * elem_layout.size(), _) &*&
                len > capacity0 || len + additional <= capacity1,
            Result::Err(e) =>
                RawVecInner(t, self1, elem_layout, alloc_id, ptr0, capacity0) &*&
                array_at_lft_(alloc_id.lft, ptr0, capacity0 * elem_layout.size(), _) &*&
                <std::collections::TryReserveError>.own(t, e)
        };
    @*/
    //@ safety_proof { assume(false); } // This function should be marked `unsafe`; see https://github.com/rust-lang/rust/pull/145067
    {
        //@ let k = begin_lifetime();
        //@ share_RawVecInner(k, self);
        //@ let self_ref = precreate_ref(self);
        //@ init_ref_RawVecInner_(self_ref);
        //@ open_frac_borrow(k, ref_initialized_(self_ref), 1/2);
        //@ open [?f]ref_initialized_::<RawVecInner<A>>(self_ref)();
        let needs_to_grow = self.needs_to_grow(len, additional, elem_layout);
        //@ close [f]ref_initialized_::<RawVecInner<A>>(self_ref)();
        //@ close_frac_borrow(f, ref_initialized_(self_ref));
        //@ end_lifetime(k);
        //@ end_share_RawVecInner(self);
        
        if needs_to_grow {
            // SAFETY: Precondition passed to caller
            unsafe {
                self.grow_amortized(len, additional, elem_layout)?;
            }
        }
        unsafe {
            //@ let k2 = begin_lifetime();
            //@ share_RawVecInner(k2, self);
            //@ let self_ref2 = precreate_ref(self);
            //@ init_ref_RawVecInner_(self_ref2);
            //@ open_frac_borrow(k2, ref_initialized_(self_ref2), 1/2);
            //@ open [?f2]ref_initialized_::<RawVecInner<A>>(self_ref2)();
            let needs_to_grow2 = self.needs_to_grow(len, additional, elem_layout);
            //@ close [f2]ref_initialized_::<RawVecInner<A>>(self_ref2)();
            //@ close_frac_borrow(f2, ref_initialized_(self_ref2));
            //@ end_lifetime(k2);
            //@ end_share_RawVecInner(self);
            
            // Inform the optimizer that the reservation has succeeded or wasn't needed
            hint::assert_unchecked(!needs_to_grow2);
            
        }
        Ok(())
    }

    /// # Safety
    /// - `elem_layout` must be valid for `self`, i.e. it must be the same `elem_layout` used to
    ///   initially construct `self`
    /// - `elem_layout`'s size must be a multiple of its alignment
    #[cfg(not(no_global_oom_handling))]
    unsafe fn reserve_exact(&mut self, len: usize, additional: usize, elem_layout: Layout) {
        // SAFETY: Precondition passed to caller
        if let Err(err) = unsafe { self.try_reserve_exact(len, additional, elem_layout) } {
            handle_error(err);
        }
    }

    /// # Safety
    /// - `elem_layout` must be valid for `self`, i.e. it must be the same `elem_layout` used to
    ///   initially construct `self`
    /// - `elem_layout`'s size must be a multiple of its alignment
    unsafe fn try_reserve_exact(
        &mut self,
        len: usize,
        additional: usize,
        elem_layout: Layout,
    ) -> Result<(), TryReserveError>
    /*@
    req thread_token(?t) &*& t == currentThread &*&
        elem_layout.size() % elem_layout.align() == 0 &*&
        *self |-> ?self0 &*&
        RawVecInner(t, self0, elem_layout, ?alloc_id, ?ptr0, ?capacity0) &*&
        array_at_lft_(alloc_id.lft, ptr0, capacity0 * elem_layout.size(), _);
    @*/
    /*@
    ens thread_token(t) &*&
        *self |-> ?self1 &*&
        match result {
            Result::Ok(u) =>
                RawVecInner(t, self1, elem_layout, alloc_id, ?ptr1, ?capacity1) &*&
                array_at_lft_(alloc_id.lft, ptr1, capacity1 * elem_layout.size(), _) &*&
                len > capacity0 || len + additional <= capacity1,
            Result::Err(e) =>
                RawVecInner(t, self1, elem_layout, alloc_id, ptr0, capacity0) &*&
                array_at_lft_(alloc_id.lft, ptr0, capacity0 * elem_layout.size(), _) &*&
                <std::collections::TryReserveError>.own(t, e)
        };
    @*/
    //@ safety_proof { assume(false); } // This function should be marked `unsafe`; see https://github.com/rust-lang/rust/pull/145067
    {
        //@ let k = begin_lifetime();
        //@ share_RawVecInner(k, self);
        //@ let self_ref = precreate_ref(self);
        //@ init_ref_RawVecInner_(self_ref);
        //@ open_frac_borrow(k, ref_initialized_(self_ref), 1/2);
        //@ open [?f]ref_initialized_::<RawVecInner<A>>(self_ref)();
        let needs_to_grow = self.needs_to_grow(len, additional, elem_layout);
        //@ close [f]ref_initialized_::<RawVecInner<A>>(self_ref)();
        //@ close_frac_borrow(f, ref_initialized_(self_ref));
        //@ end_lifetime(k);
        //@ end_share_RawVecInner(self);
        
        if needs_to_grow {
            // SAFETY: Precondition passed to caller
            unsafe {
                self.grow_exact(len, additional, elem_layout)?;
            }
        }
        unsafe {
            //@ let k2 = begin_lifetime();
            //@ share_RawVecInner(k2, self);
            //@ let self_ref2 = precreate_ref(self);
            //@ init_ref_RawVecInner_(self_ref2);
            //@ open_frac_borrow(k2, ref_initialized_(self_ref2), 1/2);
            //@ open [?f2]ref_initialized_::<RawVecInner<A>>(self_ref2)();
            let needs_to_grow2 = self.needs_to_grow(len, additional, elem_layout);
            //@ close [f2]ref_initialized_::<RawVecInner<A>>(self_ref2)();
            //@ close_frac_borrow(f2, ref_initialized_(self_ref2));
            //@ end_lifetime(k2);
            //@ end_share_RawVecInner(self);
            
            // Inform the optimizer that the reservation has succeeded or wasn't needed
            hint::assert_unchecked(!needs_to_grow2);
            
        }
        Ok(())
    }

    /// # Safety
    /// - `elem_layout` must be valid for `self`, i.e. it must be the same `elem_layout` used to
    ///   initially construct `self`
    /// - `elem_layout`'s size must be a multiple of its alignment
    /// - `cap` must be less than or equal to `self.capacity(elem_layout.size())`
    #[cfg(not(no_global_oom_handling))]
    #[inline]
    unsafe fn shrink_to_fit(&mut self, cap: usize, elem_layout: Layout) {
        if let Err(err) = unsafe { self.shrink(cap, elem_layout) } {
            handle_error(err);
        }
    }

    #[inline]
    fn needs_to_grow(&self, len: usize, additional: usize, elem_layout: Layout) -> bool
    /*@
    req [_]RawVecInner_share_(?k, ?t, self, ?elemLayout, ?alloc_id, ?ptr, ?capacity) &*&
        [?qa]lifetime_token(k);
    @*/
    //@ ens [qa]lifetime_token(k) &*& elem_layout != elemLayout || result == (additional > std::num::wrapping_sub_usize(capacity, len));
    /*@
    safety_proof {
        leak <Layout>.own(_t, elem_layout);
        open <RawVecInner<A>>.share(?k, _t, self);
        call();
    }
    @*/
    {
        //@ let self_ref = precreate_ref(self);
        //@ init_ref_RawVecInner_(self_ref);
        //@ open_frac_borrow(k, ref_initialized_(self_ref), qa/2);
        //@ open [?f]ref_initialized_::<RawVecInner<A>>(self_ref)();
        let r = additional > unsafe { &*(self as *const RawVecInner<A>) }.capacity(elem_layout.size()).wrapping_sub(len);
        //@ close [f]ref_initialized_::<RawVecInner<A>>(self_ref)();
        //@ close_frac_borrow(f, ref_initialized_(self_ref));
        r
    }

    #[inline]
    unsafe fn set_ptr_and_cap(&mut self, ptr: NonNull<[u8]>, cap: usize)
    //@ req (*self).ptr |-> _ &*& (*self).cap |-> _ &*& cap <= isize::MAX;
    //@ ens (*self).ptr |-> Unique::from_non_null::<u8>(ptr.ptr) &*& (*self).cap |-> UsizeNoHighBit::new(cap);
    {
        //@ std::ptr::NonNull_new_as_ptr(ptr.ptr);
        // Allocators currently return a `NonNull<[u8]>` whose length matches
        // the size requested. If that ever changes, the capacity here should
        // change to `ptr.len() / size_of::<T>()`.
        self.ptr = Unique::from(ptr.cast());
        self.cap = unsafe { Cap::new_unchecked(cap) };
    }

    /// # Safety
    /// - `elem_layout` must be valid for `self`, i.e. it must be the same `elem_layout` used to
    ///   initially construct `self`
    /// - `elem_layout`'s size must be a multiple of its alignment
    /// - The sum of `len` and `additional` must be greater than or equal to
    ///   `self.capacity(elem_layout.size())`
    unsafe fn grow_amortized(
        &mut self,
        len: usize,
        additional: usize,
        elem_layout: Layout,
    ) -> Result<(), TryReserveError>
    /*@
    req thread_token(?t) &*& t == currentThread &*&
        elem_layout.size() % elem_layout.align() == 0 &*&
        *self |-> ?self0 &*&
        RawVecInner(t, self0, elem_layout, ?alloc_id, ?ptr0, ?capacity0) &*&
        array_at_lft_(alloc_id.lft, ptr0, capacity0 * elem_layout.size(), _) &*&
        capacity0 < len + additional;
    @*/
    /*@
    ens thread_token(t) &*&
        *self |-> ?self1 &*&
        match result {
            Result::Ok(u) =>
                RawVecInner(t, self1, elem_layout, alloc_id, ?ptr1, ?capacity1) &*&
                array_at_lft_(alloc_id.lft, ptr1, capacity1 * elem_layout.size(), _) &*&
                len + additional <= capacity1,
            Result::Err(e) =>
                RawVecInner(t, self1, elem_layout, alloc_id, ptr0, capacity0) &*&
                array_at_lft_(alloc_id.lft, ptr0, capacity0 * elem_layout.size(), _) &*&
                <std::collections::TryReserveError>.own(t, e)
        };
    @*/
    //@ safety_proof { assume(false); } // This function should be marked `unsafe`; see https://github.com/rust-lang/rust/pull/145067
    {
        // This is ensured by the calling contexts.
        if cfg!(debug_assertions) { //~allow_dead_code // FIXME: The source location associated with a dead `else` branch is the entire `if` statement :-(
            assert!(additional > 0);
        }

        if elem_layout.size() == 0 {
            // Since we return a capacity of `usize::MAX` when `elem_size` is
            // 0, getting to here necessarily means the `RawVec` is overfull.
            //@ close <std::collections::TryReserveErrorKind>.own(t, std::collections::TryReserveErrorKind::CapacityOverflow);
            return Err(CapacityOverflow.into());
        }

        // Nothing we can really do about these checks, sadly.
        //@ close <std::collections::TryReserveErrorKind>.own(t, std::collections::TryReserveErrorKind::CapacityOverflow);
        let required_cap = len.checked_add(additional).ok_or(CapacityOverflow)?;
        //@ leak <std::collections::TryReserveErrorKind>.own(t, std::collections::TryReserveErrorKind::CapacityOverflow);

        //@ open_points_to(self);
        //@ std::num::niche_types::UsizeNoHighBit_inv(self0.cap);
        // This guarantees exponential growth. The doubling cannot overflow
        // because `cap <= isize::MAX` and the type of `cap` is `usize`.
        let cap0 = cmp::max(self.cap.as_inner() * 2, required_cap);
        let cap = cmp::max(min_non_zero_cap(elem_layout.size()), cap0);

        let new_layout = layout_array(cap, elem_layout)?;
        //@ std::alloc::Layout_repeat_some_size_aligned(elem_layout, cap);
        
        //@ let k = begin_lifetime();
        //@ share_RawVecInner(k, self);
        //@ let self_ref = precreate_ref(self);
        //@ init_ref_RawVecInner_(self_ref);
        //@ open_frac_borrow(k, ref_initialized_(self_ref), 1/2);
        //@ open [?f]ref_initialized_::<RawVecInner<A>>(self_ref)();
        let current_memory = self.current_memory(elem_layout);
        //@ close [f]ref_initialized_::<RawVecInner<A>>(self_ref)();
        //@ close_frac_borrow(f, ref_initialized_(self_ref));
        //@ end_lifetime(k);
        //@ end_share_RawVecInner(self);
        
        //@ open RawVecInner(t, ?self01, elem_layout, alloc_id, ptr0, capacity0);
        //@ let ptr0_ = self01.ptr;
        //@ let cap0_ = self01.cap;
        //@ assert ptr0_.as_non_null_ptr().as_ptr() == ptr0;
        //@ std::alloc::Layout_inv(elem_layout);
        /*@
        if capacity0 * elem_layout.size() != 0 {
            let elemLayout = elem_layout;
            assert elemLayout.repeat(capacity0) == some(pair(?allocLayout, ?stride));
            std::alloc::Layout_repeat_some_size_aligned(elemLayout, capacity0);
            std::alloc::Layout_inv(allocLayout);
        }
        @*/

        //@ std::alloc::Layout_size_Layout_from_size_align(capacity0 * elem_layout.size(), elem_layout.align());
        //@ std::alloc::Layout_align_Layout_from_size_align(capacity0 * elem_layout.size(), elem_layout.align());
        
        //@ if capacity0 * elem_layout.size() == 0 { leak ptr0[..0] |-> _; }
        
        //@ std::num::niche_types::UsizeNoHighBit_inv(self01.cap);
        //@ assert cap >= len + additional;
        //@ mul_mono_l(1, elem_layout.size(), self01.cap.as_inner());
        //@ mul_mono_l(1, elem_layout.size(), cap);
        //@ assert new_layout.size() == cap * elem_layout.size();
        //@ assert cap <= new_layout.size();
        //@ mul_mono_l(self01.cap.as_inner(), cap, elem_layout.size());
        
        //@ open_points_to(self);
        
        // SAFETY:
        // - For the `current_memory` call: Precondition passed to caller
        // - For the `finish_grow` call: Precondition passed to caller
        //   + `current_memory` does the right thing
        match core::ops::Try::branch(unsafe { finish_grow(new_layout, current_memory, &mut self.alloc) }) {
            core::ops::ControlFlow::Break(residual) => {
                //@ let self1 = *self;
                //@ close RawVecInner(t, self1, elem_layout, alloc_id, ptr0, capacity0);
                core::ops::FromResidual::from_residual(residual)
            }
            core::ops::ControlFlow::Continue(ptr) => {
                // SAFETY: layout_array would have resulted in a capacity overflow if we tried to allocate more than `isize::MAX` items
                unsafe {
                    self.set_ptr_and_cap(ptr, cap);
                    //@ let self1 = *self;
                    //@ std::alloc::alloc_block_in_aligned(ptr.ptr.as_ptr());
                    //@ std::num::niche_types::UsizeNoHighBit_as_inner_new(cap);
                    //@ mul_zero(elem_layout.size(), cap);
                    //@ assert 0 <= self0.cap.as_inner();
                    //@ assert 0 <= logical_capacity(self0.cap, elem_layout.size());
                    //@ assert cap != 0;
                    //@ std::alloc::Layout_inv(new_layout);
                    //@ close RawVecInner::<A>(t, self1, elem_layout, alloc_id, _, _);
                }
                Ok(())
            }
        }
    }

    /// # Safety
    /// - `elem_layout` must be valid for `self`, i.e. it must be the same `elem_layout` used to
    ///   initially construct `self`
    /// - `elem_layout`'s size must be a multiple of its alignment
    /// - The sum of `len` and `additional` must be greater than or equal to
    ///   `self.capacity(elem_layout.size())`
    unsafe fn grow_exact(
        &mut self,
        len: usize,
        additional: usize,
        elem_layout: Layout,
    ) -> Result<(), TryReserveError>
    /*@
    req thread_token(?t) &*& t == currentThread &*&
        elem_layout.size() % elem_layout.align() == 0 &*&
        *self |-> ?self0 &*&
        RawVecInner(t, self0, elem_layout, ?alloc_id, ?ptr0, ?capacity0) &*&
        array_at_lft_(alloc_id.lft, ptr0, capacity0 * elem_layout.size(), _) &*&
        capacity0 < len + additional;
    @*/
    /*@
    ens thread_token(t) &*&
        *self |-> ?self1 &*&
        match result {
            Result::Ok(u) =>
                RawVecInner(t, self1, elem_layout, alloc_id, ?ptr1, ?capacity1) &*&
                array_at_lft_(alloc_id.lft, ptr1, capacity1 * elem_layout.size(), _) &*&
                len + additional <= capacity1,
            Result::Err(e) =>
                RawVecInner(t, self1, elem_layout, alloc_id, ptr0, capacity0) &*&
                array_at_lft_(alloc_id.lft, ptr0, capacity0 * elem_layout.size(), _) &*&
                <std::collections::TryReserveError>.own(t, e)
        };
    @*/
    //@ safety_proof { assume(false); } // This function should be marked `unsafe`; see https://github.com/rust-lang/rust/pull/145067
    {
        if elem_layout.size() == 0 {
            // Since we return a capacity of `usize::MAX` when the type size is
            // 0, getting to here necessarily means the `RawVec` is overfull.
            let e = CapacityOverflow;
            //@ close <std::collections::TryReserveErrorKind>.own(t, e);
            return Err(e.into());
        }

        //@ close <std::collections::TryReserveErrorKind>.own(t, std::collections::TryReserveErrorKind::CapacityOverflow);
        let cap = len.checked_add(additional).ok_or(CapacityOverflow)?;
        //@ leak <std::collections::TryReserveErrorKind>.own(t, std::collections::TryReserveErrorKind::CapacityOverflow);
        let new_layout = layout_array(cap, elem_layout)?;
        //@ std::alloc::Layout_repeat_some_size_aligned(elem_layout, cap);

        //@ let k = begin_lifetime();
        //@ share_RawVecInner(k, self);
        //@ let self_ref = precreate_ref(self);
        //@ init_ref_RawVecInner_(self_ref);
        //@ open_frac_borrow(k, ref_initialized_(self_ref), 1/2);
        //@ open [?f]ref_initialized_::<RawVecInner<A>>(self_ref)();
        let current_memory = self.current_memory(elem_layout);
        //@ close [f]ref_initialized_::<RawVecInner<A>>(self_ref)();
        //@ close_frac_borrow(f, ref_initialized_(self_ref));
        //@ end_lifetime(k);
        //@ end_share_RawVecInner(self);
        
        //@ open_points_to(self);
        
        //@ open RawVecInner(t, *self, elem_layout, alloc_id, ptr0, capacity0);
        //@ let ptr0_ = (*self).ptr;
        //@ let cap0_ = (*self).cap;
        //@ assert ptr0_.as_non_null_ptr().as_ptr() == ptr0;
        //@ std::alloc::Layout_inv(elem_layout);
        /*@
        if capacity0 * elem_layout.size() != 0 {
            let elemLayout = elem_layout;
            assert elemLayout.repeat(capacity0) == some(pair(?allocLayout, ?stride));
            std::alloc::Layout_repeat_some_size_aligned(elemLayout, capacity0);
            std::alloc::Layout_inv(allocLayout);
        }
        @*/
        //@ std::alloc::Layout_size_Layout_from_size_align(capacity0 * elem_layout.size(), elem_layout.align());
        //@ std::alloc::Layout_align_Layout_from_size_align(capacity0 * elem_layout.size(), elem_layout.align());
        
        //@ if capacity0 * elem_layout.size() == 0 { leak ptr0[..0] |-> _; }
        
        //@ std::num::niche_types::UsizeNoHighBit_inv(self0.cap);
        //@ assert cap == len + additional;
        //@ mul_mono_l(1, elem_layout.size(), self0.cap.as_inner());
        //@ mul_mono_l(1, elem_layout.size(), cap);
        //@ mul_mono_l(capacity0, cap, elem_layout.size());
        
        // SAFETY:
        // - For the `current_memory` call: Precondition passed to caller
        // - For the `finish_grow` call: Precondition passed to caller
        //   + `current_memory` does the right thing
        match core::ops::Try::branch(unsafe { finish_grow(new_layout, current_memory, &mut self.alloc) }) {
            core::ops::ControlFlow::Break(residual) => {
                //@ let self1 = *self;
                //@ close RawVecInner(t, self1, elem_layout, alloc_id, ptr0, capacity0);
                core::ops::FromResidual::from_residual(residual)
            }
            core::ops::ControlFlow::Continue(ptr) => {
                // SAFETY: layout_array would have resulted in a capacity overflow if we tried to allocate more than `isize::MAX` items
                unsafe {
                    //@ assert new_layout.size() == elem_layout.size() * cap;
                    //@ mul_mono_l(1, elem_layout.size(), cap);
                    self.set_ptr_and_cap(ptr, cap);
                    //@ let self1 = *self;
                    //@ std::alloc::alloc_block_in_aligned(ptr.ptr.as_ptr());
                    //@ std::num::niche_types::UsizeNoHighBit_as_inner_new(cap);
                    //@ mul_zero(elem_layout.size(), cap);
                    //@ assert 0 <= self0.cap.as_inner();
                    //@ assert 0 <= logical_capacity(self0.cap, elem_layout.size());
                    //@ assert cap != 0;
                    //@ std::alloc::Layout_inv(new_layout);
                    //@ close RawVecInner::<A>(t, self1, elem_layout, alloc_id, _, _);
                }
                Ok(())
            }
        }
    }

    /// # Safety
    /// - `elem_layout` must be valid for `self`, i.e. it must be the same `elem_layout` used to
    ///   initially construct `self`
    /// - `elem_layout`'s size must be a multiple of its alignment
    /// - `cap` must be less than or equal to `self.capacity(elem_layout.size())`
    #[cfg(not(no_global_oom_handling))]
    #[inline]
    unsafe fn shrink(&mut self, cap: usize, elem_layout: Layout) -> Result<(), TryReserveError>
    /*@
    req thread_token(?t) &*& t == currentThread &*&
        elem_layout.size() % elem_layout.align() == 0 &*&
        *self |-> ?self0 &*&
        RawVecInner(t, self0, elem_layout, ?alloc_id, ?ptr0, ?capacity0) &*&
        array_at_lft_(alloc_id.lft, ptr0, capacity0 * elem_layout.size(), _);
    @*/
    /*@
    ens thread_token(t) &*&
        *self |-> ?self1 &*&
        match result {
            Result::Ok(u) =>
                RawVecInner(t, self1, elem_layout, alloc_id, ?ptr1, ?capacity1) &*&
                array_at_lft_(alloc_id.lft, ptr1, capacity1 * elem_layout.size(), _) &*&
                cap <= capacity1,
            Result::Err(e) =>
                RawVecInner(t, self1, elem_layout, alloc_id, ptr0, capacity0) &*&
                array_at_lft_(alloc_id.lft, ptr0, capacity0 * elem_layout.size(), _) &*&
                <std::collections::TryReserveError>.own(t, e)
        };
    @*/
<<<<<<< HEAD
=======
    //@ safety_proof { assume(false); } // This function should be marked `unsafe`; see https://github.com/rust-lang/rust/pull/145067
>>>>>>> d673526a
    {
        //@ let k = begin_lifetime();
        //@ share_RawVecInner(k, self);
        //@ let self_ref = precreate_ref(self);
        //@ init_ref_RawVecInner_(self_ref);
        //@ open_frac_borrow(k, ref_initialized_(self_ref), 1/2);
        //@ open [?f]ref_initialized_::<RawVecInner<A>>(self_ref)();
        let capacity = self.capacity(elem_layout.size());
        //@ close [f]ref_initialized_::<RawVecInner<A>>(self_ref)();
        //@ close_frac_borrow(f, ref_initialized_(self_ref));
        //@ end_lifetime(k);
        //@ end_share_RawVecInner(self);
        assert!(cap <= capacity, "Tried to shrink to a larger capacity");
        // SAFETY: Just checked this isn't trying to grow
        unsafe { self.shrink_unchecked(cap, elem_layout) }
    }

    /// `shrink`, but without the capacity check.
    ///
    /// This is split out so that `shrink` can inline the check, since it
    /// optimizes out in things like `shrink_to_fit`, without needing to
    /// also inline all this code, as doing that ends up failing the
    /// `vec-shrink-panic` codegen test when `shrink_to_fit` ends up being too
    /// big for LLVM to be willing to inline.
    ///
    /// # Safety
    /// `cap <= self.capacity()`
    #[cfg(not(no_global_oom_handling))]
    unsafe fn shrink_unchecked(
        &mut self,
        cap: usize,
        elem_layout: Layout,
    ) -> Result<(), TryReserveError>
    /*@
    req thread_token(?t) &*& t == currentThread &*&
        elem_layout.size() % elem_layout.align() == 0 &*&
        *self |-> ?self0 &*&
        RawVecInner(t, self0, elem_layout, ?alloc_id, ?ptr0, ?capacity0) &*&
        array_at_lft_(alloc_id.lft, ptr0, capacity0 * elem_layout.size(), _) &*&
        cap <= capacity0;
    @*/
    /*@
    ens thread_token(t) &*&
        *self |-> ?self1 &*&
        match result {
            Result::Ok(u) =>
                RawVecInner(t, self1, elem_layout, alloc_id, ?ptr1, ?capacity1) &*&
                array_at_lft_(alloc_id.lft, ptr1, capacity1 * elem_layout.size(), _) &*&
                cap <= capacity1,
            Result::Err(e) =>
                RawVecInner(t, self1, elem_layout, alloc_id, ptr0, capacity0) &*&
                array_at_lft_(alloc_id.lft, ptr0, capacity0 * elem_layout.size(), _) &*&
                <std::collections::TryReserveError>.own(t, e)
        };
    @*/
    {
        //@ let k = begin_lifetime();
        //@ share_RawVecInner(k, self);
        //@ let self_ref = precreate_ref(self);
        //@ init_ref_RawVecInner_(self_ref);
        //@ open_frac_borrow(k, ref_initialized_(self_ref), 1/2);
        //@ open [?f]ref_initialized_::<RawVecInner<A>>(self_ref)();
        // SAFETY: Precondition passed to caller
        let current_memory = unsafe { self.current_memory(elem_layout) };
        //@ close [f]ref_initialized_::<RawVecInner<A>>(self_ref)();
        //@ close_frac_borrow(f, ref_initialized_(self_ref));
        //@ end_lifetime(k);
        //@ end_share_RawVecInner(self);
        
        let (ptr, layout) =
            if let Some(mem) = current_memory { mem } else {
                return Ok(())
            };
            
        //@ open_points_to(self);

        //@ open RawVecInner(t, ?self01, elem_layout, alloc_id, ptr0, capacity0);
        //@ assert self01.ptr.as_non_null_ptr().as_ptr() == ptr0;
        //@ std::alloc::Layout_inv(elem_layout);
        /*@
        if capacity0 * elem_layout.size() != 0 {
            let elemLayout = elem_layout;
            assert elemLayout.repeat(capacity0) == some(pair(?allocLayout, ?stride));
            std::alloc::Layout_repeat_some_size_aligned(elemLayout, capacity0);
            std::alloc::Layout_inv(allocLayout);
        }
        @*/
        //@ std::alloc::Layout_size_Layout_from_size_align(capacity0 * elem_layout.size(), elem_layout.align());
        //@ std::alloc::Layout_align_Layout_from_size_align(capacity0 * elem_layout.size(), elem_layout.align());
        
        // If shrinking to 0, deallocate the buffer. We don't reach this point
        // for the T::IS_ZST case since current_memory() will have returned
        // None.
        if cap == 0 {
            //@ let alloc_ref = precreate_ref(&(*self).alloc);
            //@ let k1 = begin_lifetime();
            unsafe {
                //@ let_lft 'a = k1;
                //@ std::alloc::init_ref_Allocator_at_lifetime::<'a, A>(alloc_ref);
                self.alloc.deallocate/*@::<A, 'a>@*/(ptr, layout);
                //@ leak Allocator(_, _, _);
            };
            //@ end_lifetime(k1);
            //@ std::alloc::end_ref_Allocator_at_lifetime::<A>();
            self.ptr =
                unsafe { Unique::new_unchecked(ptr::without_provenance_mut(elem_layout.align())) };
            self.cap = ZERO_CAP;
            //@ let ptr1_ = (*self).ptr;
            //@ assert ptr1_.as_non_null_ptr().as_ptr() as usize == elem_layout.align();
            //@ div_rem_nonneg_unique(elem_layout.align(), elem_layout.align(), 1, 0);
            //@ close RawVecInner(t, *self, elem_layout, alloc_id, _, _);
        } else {
            let ptr = unsafe {
                // Layout cannot overflow here because it would have
                // overflowed earlier when capacity was larger.
                //@ mul_mono_l(cap, capacity0, elem_layout.size());
                let new_size = elem_layout.size().unchecked_mul(cap);
                let new_layout = Layout::from_size_align_unchecked(new_size, layout.align());
                //@ let alloc_ref = precreate_ref(&(*self).alloc);
                //@ let k1 = begin_lifetime();
                let r;
                {
                    //@ let_lft 'a = k1;
                    //@ std::alloc::init_ref_Allocator_at_lifetime::<'a, A>(alloc_ref);
                    r = self.alloc.shrink/*@::<A, 'a>@*/(ptr, layout, new_layout);
                    //@ leak Allocator(_, _, _);
                };
                //@ end_lifetime(k1);
                //@ std::alloc::end_ref_Allocator_at_lifetime::<A>();
                let new_layout_ref = &new_layout;
                match r {
                    Ok(ptr1) => Ok(ptr1),
                    Err(err) => {
                        //@ close RawVecInner(t, *self, elem_layout, alloc_id, ptr0, capacity0);
                        let e = AllocError { layout: *new_layout_ref, non_exhaustive: () };
                        //@ std::alloc::close_Layout_own(t, new_layout);
                        //@ close_tuple_0_own(t);
                        //@ close <std::collections::TryReserveErrorKind>.own(t, e);
                        Err(e)
                    }
                }?
            };
            // SAFETY: if the allocation is valid, then the capacity is too
            unsafe {
                //@ std::num::niche_types::UsizeNoHighBit_inv(self01.cap);
                self.set_ptr_and_cap(ptr, cap);
                //@ std::alloc::alloc_block_in_aligned(ptr_1.ptr.as_ptr());
                //@ mul_zero(cap, elem_layout.size());
                //@ std::alloc::Layout_repeat_size_aligned_intro(elem_layout, cap);
                //@ close RawVecInner(t, *self, elem_layout, alloc_id, _, _);
            }
        }
        Ok(())
    }

    /// # Safety
    ///
    /// This function deallocates the owned allocation, but does not update `ptr` or `cap` to
    /// prevent double-free or use-after-free. Essentially, do not do anything with the caller
    /// after this function returns.
    /// Ideally this function would take `self` by move, but it cannot because it exists to be
    /// called from a `Drop` impl.
    unsafe fn deallocate(&mut self, elem_layout: Layout)
    /*@
    req thread_token(?t) &*&
        *self |-> ?self0 &*&
        RawVecInner(t, self0, elem_layout, ?alloc_id, ?ptr_, ?capacity) &*&
        elem_layout.size() % elem_layout.align() == 0 &*&
        array_at_lft_(alloc_id.lft, ptr_, capacity * elem_layout.size(), _);
    @*/
    //@ ens thread_token(t) &*& *self |-> ?self1 &*& <RawVecInner<A>>.own(t, self1);
    //@ on_unwind_ens thread_token(t) &*& *self |-> ?self1 &*& <RawVecInner<A>>.own(t, self1);
    {
        //@ let k = begin_lifetime();
        //@ share_RawVecInner(k, self);
        //@ let self_ref = precreate_ref(self);
        //@ init_ref_RawVecInner_(self_ref);
        //@ open_frac_borrow(k, ref_initialized_(self_ref), 1/2);
        //@ open [?f]ref_initialized_::<RawVecInner<A>>(self_ref)();
        // SAFETY: Precondition passed to caller
        let current_memory = unsafe { self.current_memory(elem_layout) };
        //@ close [f]ref_initialized_::<RawVecInner<A>>(self_ref)();
        //@ close_frac_borrow(f, ref_initialized_(self_ref));
        //@ end_lifetime(k);
        //@ end_share_RawVecInner(self);
        
        //@ open_points_to(self);
        //@ open RawVecInner(t, _, elem_layout, alloc_id, ptr_, capacity);
        if let Some((ptr, layout)) = current_memory {
            //@ let alloc_ref = precreate_ref(&(*self).alloc);
            //@ let k1 = begin_lifetime();
            unsafe {
                //@ let_lft 'a = k1;
                //@ std::alloc::init_ref_Allocator_at_lifetime::<'a, A>(alloc_ref);
                //@ std::alloc::Layout_repeat_some_size_aligned(elem_layout, capacity);
                //@ assert capacity * elem_layout.size() == layout.size();
                self.alloc.deallocate/*@::<A, 'a>@*/(ptr, layout);
            }
            //@ end_lifetime(k1);
            //@ std::alloc::end_ref_Allocator_at_lifetime::<A>();
        }
        //@ std::alloc::Allocator_to_own((*self).alloc);
        //@ close RawVecInner0(*self, elem_layout, ptr_, capacity);
        //@ close <RawVecInner<A>>.own(t, *self);
    }
}

/// # Safety
/// If `current_memory` matches `Some((ptr, old_layout))`:
/// - `ptr` must denote a block of memory *currently allocated* via `alloc`
/// - `old_layout` must *fit* that block of memory
/// - `new_layout` must have the same alignment as `old_layout`
/// - `new_layout.size()` must be greater than or equal to `old_layout.size()`
/// If `current_memory` is `None`, this function is safe.
// not marked inline(never) since we want optimizers to be able to observe the specifics of this
// function, see tests/codegen-llvm/vec-reserve-extend.rs.
#[cold]
unsafe fn finish_grow<A>(
    new_layout: Layout,
    current_memory: Option<(NonNull<u8>, Layout)>,
    alloc: &mut A,
) -> Result<NonNull<[u8]>, TryReserveError>
where
    A: Allocator,
/*@
req thread_token(?t) &*& t == currentThread &*&
    *alloc |-> ?alloc0 &*& Allocator(t, alloc0, ?alloc_id) &*&
    match current_memory {
        Option::None => true,
        Option::Some(memory) =>
            alloc_block_in(alloc_id, memory.0.as_ptr(), memory.1) &*&
            array_at_lft_(alloc_id.lft, memory.0.as_ptr(), memory.1.size(), _) &*&
            memory.1.size() <= new_layout.size() &*&
            memory.1.align() == new_layout.align()
    };
@*/
/*@
ens thread_token(t) &*& *alloc |-> ?alloc1 &*& Allocator(t, alloc1, alloc_id) &*&
    match result {
        Result::Ok(ptr) =>
            alloc_block_in(alloc_id, ptr.ptr.as_ptr(), new_layout) &*&
            array_at_lft_(alloc_id.lft, ptr.ptr.as_ptr(), new_layout.size(), _) &*&
            new_layout.size() <= isize::MAX,
        Result::Err(e) =>
            match current_memory {
                Option::None => true,
                Option::Some(memory) =>
                    alloc_block_in(alloc_id, memory.0.as_ptr(), memory.1) &*&
                    array_at_lft_(alloc_id.lft, memory.0.as_ptr(), memory.1.size(), _)
            } &*&
            <std::collections::TryReserveError>.own(currentThread, e)
    };
@*/
//@ safety_proof { assume(false); } // This function should be marked `unsafe`; see https://github.com/rust-lang/rust/pull/145067
{
    let memory = if let Some((ptr, old_layout)) = current_memory {
        // debug_assert_eq!(old_layout.align(), new_layout.align());
        if cfg!(debug_assertions) { //~allow_dead_code // FIXME: The source location associated
                                    //with a dead `else` branch is the entire `if` statement :-(
            match (&old_layout.align(), &new_layout.align()) {
                (left_val, right_val) =>
                if !(*left_val == *right_val) {
                    let kind = core::panicking::AssertKind::Eq; //~allow_dead_code
                    core::panicking::assert_failed(kind, &*left_val, &*right_val, None); //~allow_dead_code
                }
            }
        }
        unsafe {
            // The allocator checks for alignment equality
            hint::assert_unchecked(old_layout.align() == new_layout.align());
            let r;
            //@ let alloc_ref = precreate_ref(alloc);
            //@ let k1 = begin_lifetime();
            {
                //@ let_lft 'a = k1;
                //@ std::alloc::init_ref_Allocator_at_lifetime::<'a, A>(alloc_ref);
                r = alloc.grow/*@::<A, 'a>@*/(ptr, old_layout, new_layout);
                //@ leak Allocator(_, _, _);
            }
            //@ end_lifetime(k1);
            //@ std::alloc::end_ref_Allocator_at_lifetime::<A>();
            r
        }
    } else {
        let r;
        //@ let alloc_ref = precreate_ref(alloc);
        //@ let k1 = begin_lifetime();
        {
            //@ let_lft 'a = k1;
            //@ std::alloc::init_ref_Allocator_at_lifetime::<'a, A>(alloc_ref);
            r = alloc.allocate/*@::<A, 'a>@*/(new_layout);
            //@ leak Allocator(_, _, _);
        }
        //@ end_lifetime(k1);
        //@ std::alloc::end_ref_Allocator_at_lifetime::<A>();
        r
    };

    let new_layout_ref = &new_layout;
    match memory {
        Ok(ptr) => Ok(ptr),
        Err(err) => {
            let e = AllocError { layout: *new_layout_ref, non_exhaustive: () };
            //@ std::alloc::close_Layout_own(t, new_layout);
            //@ close_tuple_0_own(t);
            //@ close <std::collections::TryReserveErrorKind>.own(t, e);
            Err(e.into())
        }
    }
}

// Central function for reserve error handling.
#[cfg(not(no_global_oom_handling))]
#[cold]
#[optimize(size)]
fn handle_error(e: TryReserveError) -> !
//@ req true;
//@ ens false;
{
    match e.kind() {
        CapacityOverflow => capacity_overflow(),
        AllocError { layout, .. } => handle_alloc_error(layout),
    }
}

#[inline]
fn layout_array(cap: usize, elem_layout: Layout) -> Result<Layout, TryReserveError>
//@ req thread_token(currentThread);
/*@
ens thread_token(currentThread) &*&
    match result {
        Result::Ok(layout) => elem_layout.repeat(cap) == some(pair(layout, ?stride)),
        Result::Err(err) => <std::collections::TryReserveError>.own(currentThread, err)
    };
@*/
/*@
safety_proof {
    leak <Layout>.own(_t, elem_layout);
    let result = call();
    match result {
        Result::Ok(layout) => { std::alloc::close_Layout_own(_t, layout); }
        Result::Err(e) => {}
    }
    close <std::result::Result<Layout, std::collections::TryReserveError>>.own(_t, result);
}
@*/
{
    let r = match elem_layout.repeat(cap) {
        Ok(info) => Ok(info.0),
        Err(err) => Err(err)
    };
    let r2 = match r {
        Ok(l) => Ok(l),
        Err(err) => {
            let e = CapacityOverflow;
            //@ close <std::collections::TryReserveErrorKind>.own(currentThread, e);
            Err(e.into())
        }
    };
    r2
}<|MERGE_RESOLUTION|>--- conflicted
+++ resolved
@@ -880,13 +880,9 @@
         //@ close exists(std::mem::size_of::<T>());
         //@ std::alloc::Layout_inv(Layout::new::<T>());
         //@ std::alloc::is_valid_layout_size_of_align_of::<T>();
-<<<<<<< HEAD
-        //@ std::ptr::Alignment_as_nonzero__new_(std::mem::align_of::<T>());
+        //@ std::ptr::Alignment_as_nonzero_new(std::mem::align_of::<T>());
         // Check assumption made in `current_memory`
         const { assert!(T::LAYOUT.size() % T::LAYOUT.align() == 0) };
-=======
-        //@ std::ptr::Alignment_as_nonzero_new(std::mem::align_of::<T>());
->>>>>>> d673526a
         let r = Self { inner: RawVecInner::new_in(alloc, Alignment::of::<T>()), _marker: PhantomData };
         //@ close RawVec::<T, A>(t, r, alloc_id, ?ptr, ?capacity);
         //@ u8s_at_lft__to_array_at_lft_(ptr, capacity);
@@ -1815,16 +1811,11 @@
     ///   initially construct `self`
     /// - `elem_layout`'s size must be a multiple of its alignment
     #[inline]
-<<<<<<< HEAD
     unsafe fn current_memory(&self, elem_layout: Layout) -> Option<(NonNull<u8>, Layout)>
-    //@ req [_]RawVecInner_share_(?k, ?t, self, elem_layout, ?alloc_id, ?ptr, ?capacity) &*& [?q]lifetime_token(k);
-=======
-    fn current_memory(&self, elem_layout: Layout) -> Option<(NonNull<u8>, Layout)>
     /*@
     req [_]RawVecInner_share_(?k, ?t, self, elem_layout, ?alloc_id, ?ptr, ?capacity) &*&
         [?q]lifetime_token(k) &*& elem_layout.size() % elem_layout.align() == 0;
     @*/
->>>>>>> d673526a
     /*@
     ens [q]lifetime_token(k) &*&
         if capacity * elem_layout.size() == 0 {
@@ -1836,10 +1827,6 @@
         };
     @*/
     //@ on_unwind_ens false;
-<<<<<<< HEAD
-=======
-    //@ safety_proof { assume(false); } // This function should be marked `unsafe`; see https://github.com/rust-lang/rust/pull/145067
->>>>>>> d673526a
     {
         //@ open RawVecInner_share_(k, t, self, elem_layout, alloc_id, ptr, capacity);
         //@ open_frac_borrow(k, RawVecInner_frac_borrow_content(self, elem_layout, ptr, capacity), q);
@@ -2404,10 +2391,6 @@
                 <std::collections::TryReserveError>.own(t, e)
         };
     @*/
-<<<<<<< HEAD
-=======
-    //@ safety_proof { assume(false); } // This function should be marked `unsafe`; see https://github.com/rust-lang/rust/pull/145067
->>>>>>> d673526a
     {
         //@ let k = begin_lifetime();
         //@ share_RawVecInner(k, self);
