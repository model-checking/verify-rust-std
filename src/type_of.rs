--- conflicted
+++ resolved
@@ -5,16 +5,9 @@
 use rustc_middle::bug;
 use rustc_middle::ty::layout::{LayoutOf, TyAndLayout};
 use rustc_middle::ty::print::with_no_trimmed_paths;
-<<<<<<< HEAD
 use rustc_target::abi::{self, Abi, Align, F16, F128, F32, F64, FieldsShape, Int, Integer, Pointer, PointeeInfo, Size, TyAbiInterface, Variants};
-=======
 use rustc_middle::ty::{self, Ty, TypeVisitableExt};
->>>>>>> e4ec64a1
 use rustc_target::abi::call::{CastTarget, FnAbi, Reg};
-use rustc_target::abi::{
-    self, Abi, Align, FieldsShape, Int, Integer, PointeeInfo, Pointer, Size, TyAbiInterface,
-    Variants, F32, F64,
-};
 
 use crate::abi::{FnAbiGcc, FnAbiGccExt, GccType};
 use crate::context::CodegenCx;
@@ -164,29 +157,9 @@
     fn is_gcc_scalar_pair(&self) -> bool;
     fn gcc_type<'gcc>(&self, cx: &CodegenCx<'gcc, 'tcx>) -> Type<'gcc>;
     fn immediate_gcc_type<'gcc>(&self, cx: &CodegenCx<'gcc, 'tcx>) -> Type<'gcc>;
-<<<<<<< HEAD
     fn scalar_gcc_type_at<'gcc>(&self, cx: &CodegenCx<'gcc, 'tcx>, scalar: &abi::Scalar, offset: Size) -> Type<'gcc>;
     fn scalar_pair_element_gcc_type<'gcc>(&self, cx: &CodegenCx<'gcc, 'tcx>, index: usize) -> Type<'gcc>;
     fn pointee_info_at<'gcc>(&self, cx: &CodegenCx<'gcc, 'tcx>, offset: Size) -> Option<PointeeInfo>;
-=======
-    fn scalar_gcc_type_at<'gcc>(
-        &self,
-        cx: &CodegenCx<'gcc, 'tcx>,
-        scalar: &abi::Scalar,
-        offset: Size,
-    ) -> Type<'gcc>;
-    fn scalar_pair_element_gcc_type<'gcc>(
-        &self,
-        cx: &CodegenCx<'gcc, 'tcx>,
-        index: usize,
-    ) -> Type<'gcc>;
-    fn gcc_field_index(&self, index: usize) -> u64;
-    fn pointee_info_at<'gcc>(
-        &self,
-        cx: &CodegenCx<'gcc, 'tcx>,
-        offset: Size,
-    ) -> Option<PointeeInfo>;
->>>>>>> e4ec64a1
 }
 
 impl<'tcx> LayoutGccExt<'tcx> for TyAndLayout<'tcx> {
@@ -368,20 +341,7 @@
         layout.is_gcc_scalar_pair()
     }
 
-<<<<<<< HEAD
     fn scalar_pair_element_backend_type(&self, layout: TyAndLayout<'tcx>, index: usize, _immediate: bool) -> Type<'gcc> {
-=======
-    fn backend_field_index(&self, layout: TyAndLayout<'tcx>, index: usize) -> u64 {
-        layout.gcc_field_index(index)
-    }
-
-    fn scalar_pair_element_backend_type(
-        &self,
-        layout: TyAndLayout<'tcx>,
-        index: usize,
-        _immediate: bool,
-    ) -> Type<'gcc> {
->>>>>>> e4ec64a1
         layout.scalar_pair_element_gcc_type(self, index)
     }
 
