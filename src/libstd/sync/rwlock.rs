--- conflicted
+++ resolved
@@ -228,12 +228,8 @@
 }
 
 #[unsafe_destructor]
-<<<<<<< HEAD
+#[stable]
 impl<T> Drop for RwLock<T> {
-=======
-#[stable]
-impl<T> Drop for RWLock<T> {
->>>>>>> c6f4a03d
     fn drop(&mut self) {
         unsafe { self.inner.lock.destroy() }
     }
@@ -332,56 +328,36 @@
     }
 }
 
-<<<<<<< HEAD
+#[stable]
 impl<'rwlock, T> Deref for RwLockReadGuard<'rwlock, T> {
-=======
-#[stable]
-impl<'rwlock, T> Deref for RWLockReadGuard<'rwlock, T> {
->>>>>>> c6f4a03d
     type Target = T;
 
     fn deref(&self) -> &T { unsafe { &*self.__data.get() } }
 }
-<<<<<<< HEAD
+#[stable]
 impl<'rwlock, T> Deref for RwLockWriteGuard<'rwlock, T> {
-=======
-#[stable]
-impl<'rwlock, T> Deref for RWLockWriteGuard<'rwlock, T> {
->>>>>>> c6f4a03d
     type Target = T;
 
     fn deref(&self) -> &T { unsafe { &*self.__data.get() } }
 }
-<<<<<<< HEAD
+#[stable]
 impl<'rwlock, T> DerefMut for RwLockWriteGuard<'rwlock, T> {
-=======
-#[stable]
-impl<'rwlock, T> DerefMut for RWLockWriteGuard<'rwlock, T> {
->>>>>>> c6f4a03d
     fn deref_mut(&mut self) -> &mut T {
         unsafe { &mut *self.__data.get() }
     }
 }
 
 #[unsafe_destructor]
-<<<<<<< HEAD
+#[stable]
 impl<'a, T> Drop for RwLockReadGuard<'a, T> {
-=======
-#[stable]
-impl<'a, T> Drop for RWLockReadGuard<'a, T> {
->>>>>>> c6f4a03d
     fn drop(&mut self) {
         unsafe { self.__lock.lock.read_unlock(); }
     }
 }
 
 #[unsafe_destructor]
-<<<<<<< HEAD
+#[stable]
 impl<'a, T> Drop for RwLockWriteGuard<'a, T> {
-=======
-#[stable]
-impl<'a, T> Drop for RWLockWriteGuard<'a, T> {
->>>>>>> c6f4a03d
     fn drop(&mut self) {
         self.__lock.poison.done(&self.__poison);
         unsafe { self.__lock.lock.write_unlock(); }
