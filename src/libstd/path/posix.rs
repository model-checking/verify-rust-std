--- conflicted
+++ resolved
@@ -402,14 +402,11 @@
     /// Returns an iterator that yields each component of the path as Option<&str>.
     /// See components() for details.
     pub fn str_components<'a>(&'a self) -> StrComponents<'a> {
-<<<<<<< HEAD
         fn from_utf8(s: &[u8]) -> Option<&str> {
             str::from_utf8(s).ok()
         }
-=======
-        let from_utf8: fn(&[u8]) -> Option<&str> = str::from_utf8; // coerce to fn ptr
->>>>>>> 763152b9
-        self.components().map(from_utf8)
+        let f: fn(&[u8]) -> Option<&str> = from_utf8; // coerce to fn ptr
+        self.components().map(f)
     }
 }
 
