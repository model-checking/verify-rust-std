# Kani Rust Verifier

The [Kani Rust Verifier](https://github.com/model-checking/kani) is a bit-precise model checker for Rust.
Kani is designed to prove safety properties in your code as well as
the absence of some forms of undefined behavior. It uses model checking under the hood to ensure that
Rust programs adhere to user specified properties.

You can find more information about how to install in [the installation section of the Kani book](https://model-checking.github.io/kani/install-guide.html).

## Usage

Consider a Rust function that takes an integer and returns its absolute value and
a Kani proof that invokes the function that you want to verify

``` rust
fn abs_diff(a: i32, b: i32) -> i32 {
    if a > b {
        a - b
    } else {
        b - a
    }
}

#[cfg(kani)]
#[kani::proof]
fn harness() {
    let a = kani::any::<i32>();
    let b = kani::any::<i32>();
    let result = abs_diff(a, b);
    kani::assert(result >= 0, "Result should always be more than 0");
}
```

Running the command `cargo kani` in your cargo crate will give the result

```
RESULTS:
Check 1: abs_diff.assertion.1
         - Status: FAILURE
         - Description: "attempt to subtract with overflow"
         - Location: src/main.rs:5:9 in function abs_diff

... Other properties that might have failed or succeeded.

Summary:
Verification failed for - harness
Complete - 0 successfully verified harnesses, 1 failures, 1 total.
```

For a more detailed tutorial, you can refer to the [tutorial section of the Kani book](https://model-checking.github.io/kani/kani-tutorial.html).

## Using Kani to verify the Rust Standard Library

Here is a short tutorial of how to use Kani to verify proofs for the standard library.

### Step 1 - Add some proofs to your copy of the model-checking std

Create a local copy of the [model-checking fork](https://github.com/model-checking/verify-rust-std) of the Rust Standard Library. The fork comes with Kani configured, so all you'll need to do is to call Kani's building-block APIs (such as
`assert`, `assume`, `proof` and [function-contracts](https://github.com/model-checking/kani/blob/main/rfc/src/rfcs/0009-function-contracts.md) such as `modifies`, `requires` and `ensures`) directly.

<<<<<<< HEAD
For example, insert this short blob into a rust file named `example.rs` inside your copy of the library folder. This blob imports the building-block APIs such as
`assert`, `assume`, `proof` and [function-contracts](https://github.com/model-checking/kani/blob/main/rfc/src/rfcs/0009-function-contracts.md) such as `proof_for_contract` and `fake_function`.
=======
For example, insert this module into an existing file in the core library, like `library/core/src/hint.rs` or `library/core/src/error.rs` in your copy of the library. This is just for the purpose of getting started, so you can insert in any existing file in the core library if you have other preferences.
>>>>>>> 35e78b70

``` rust
#[cfg(kani)]
#[unstable(feature = "kani", issue = "none")]
pub mod verify {
    use crate::kani;

    #[kani::proof]
    pub fn harness_introduction() {
        kani::assert(true, "yay");
    }

    #[kani::proof_for_contract(trivial_function)]
    fn dummy_proof() {
        trivial_function(true);
    }

    #[kani::requires(x == true)]
    fn trivial_function(x: bool) -> bool {
        x
    }
}
```

### Step 2 - Run the Kani verify-std subcommand

<<<<<<< HEAD
Run the following command in your local terminal (replace /path/to/ with your local paths):

`kani verify-std -Z unstable-options "path/to/library" --target-dir "/path/to/target" -Z function-contracts -Z mem-predicates`.
=======
To aid the Rust Standard Library verification effort, Kani provides a sub-command out of the box to help you get started.
Run the following command in your local terminal (Replace "/path/to/library" and "/path/to/target" with your local paths) from the verify repository root:

```
kani verify-std -Z unstable-options "/path/to/library" --target-dir "/path/to/target" -Z function-contracts -Z mem-predicates
```
>>>>>>> 35e78b70

The command `kani verify-std` is a sub-command of the `kani`. This specific sub-command is used to verify the Rust Standard Library with the following arguments.

- `"path/to/library"`: This argument specifies the path to the modified Rust Standard Library that was prepared earlier in the script. For example, `./library` or `/home/ubuntu/verify-rust-std/library`
- `--target-dir "path/to/target"`: This optional argument sets the target directory where Kani will store its output and intermediate files. For example, `/tmp` or `/tmp/verify-std`

Apart from these, you can use your regular `kani-args` such as `-Z function-contracts`, `-Z stubbing` and `-Z mem-predicates` depending on your verification needs. If you run into kani error that says `Use of unstable feature`, add the corresponding feature with `-Z` to the command.
For more details on Kani's features, refer to [the features section in the Kani Book](https://model-checking.github.io/kani/reference/attributes.html)

### Step 3 - Check verification result

After running the command, you can expect an output that looks like this:

```
SUMMARY:
 ** 0 of 1 failed

VERIFICATION:- SUCCESSFUL
Verification Time: 0.017101772s

Complete - 2 successfully verified harnesses, 0 failures, 2 total.
```

<<<<<<< HEAD
### Step 4
Now you can write proof harnesses to verify specific functions in the library. The current convention is to keep proofs in the same module file of the verification target. To run kani for individual proof, use `--harness [harness_function_name]`. Note that Kani will batch run all proofs in the library folder if you do not supply the `--harness` flag. If kani returns the error `no harnesses matched the harness filter`, you can give the fullname of the harness. For example, to run the proof harness named `check_new` in `library/core/src/ptr/unique.rs`, use `--harness ptr::unique::verify::check_new`. To run all proofs in `unique.rs`, use `--harness ptr::unique::verify`. To find the fullname of a harness, check the kani output and find the line starting with `Checking harness [harness fullname]`.
=======
### Running on a specific harness

You can specify a specific harness to be verified using the `--harness` flag.

For example, in your local copy of the verify repo, run the following command.

```
kani verify-std --harness harness_introduction -Z unstable-options "./library" --target-dir "/tmp" -Z function-contracts -Z mem-predicates
```

This gives you the verification result for just `harness_introduction` from the aforementioned blob.

```
RESULTS:
Check 1: verify::harness_introduction.assertion.1
         - Status: SUCCESS
         - Description: "yay"
         - Location: library/core/src/lib.rs:479:9 in function verify::harness_introduction


SUMMARY:
 ** 0 of 1 failed

VERIFICATION:- SUCCESSFUL
Verification Time: 0.01885804s

Complete - 1 successfully verified harnesses, 0 failures, 1 total.
```
>>>>>>> 35e78b70

## More details

You can find more information about how to install and how you can customize your use of Kani in the
[Kani book](https://model-checking.github.io/kani/).<|MERGE_RESOLUTION|>--- conflicted
+++ resolved
@@ -58,12 +58,8 @@
 Create a local copy of the [model-checking fork](https://github.com/model-checking/verify-rust-std) of the Rust Standard Library. The fork comes with Kani configured, so all you'll need to do is to call Kani's building-block APIs (such as
 `assert`, `assume`, `proof` and [function-contracts](https://github.com/model-checking/kani/blob/main/rfc/src/rfcs/0009-function-contracts.md) such as `modifies`, `requires` and `ensures`) directly.
 
-<<<<<<< HEAD
-For example, insert this short blob into a rust file named `example.rs` inside your copy of the library folder. This blob imports the building-block APIs such as
-`assert`, `assume`, `proof` and [function-contracts](https://github.com/model-checking/kani/blob/main/rfc/src/rfcs/0009-function-contracts.md) such as `proof_for_contract` and `fake_function`.
-=======
+
 For example, insert this module into an existing file in the core library, like `library/core/src/hint.rs` or `library/core/src/error.rs` in your copy of the library. This is just for the purpose of getting started, so you can insert in any existing file in the core library if you have other preferences.
->>>>>>> 35e78b70
 
 ``` rust
 #[cfg(kani)]
@@ -90,18 +86,12 @@
 
 ### Step 2 - Run the Kani verify-std subcommand
 
-<<<<<<< HEAD
-Run the following command in your local terminal (replace /path/to/ with your local paths):
-
-`kani verify-std -Z unstable-options "path/to/library" --target-dir "/path/to/target" -Z function-contracts -Z mem-predicates`.
-=======
 To aid the Rust Standard Library verification effort, Kani provides a sub-command out of the box to help you get started.
 Run the following command in your local terminal (Replace "/path/to/library" and "/path/to/target" with your local paths) from the verify repository root:
 
 ```
 kani verify-std -Z unstable-options "/path/to/library" --target-dir "/path/to/target" -Z function-contracts -Z mem-predicates
 ```
->>>>>>> 35e78b70
 
 The command `kani verify-std` is a sub-command of the `kani`. This specific sub-command is used to verify the Rust Standard Library with the following arguments.
 
@@ -125,10 +115,6 @@
 Complete - 2 successfully verified harnesses, 0 failures, 2 total.
 ```
 
-<<<<<<< HEAD
-### Step 4
-Now you can write proof harnesses to verify specific functions in the library. The current convention is to keep proofs in the same module file of the verification target. To run kani for individual proof, use `--harness [harness_function_name]`. Note that Kani will batch run all proofs in the library folder if you do not supply the `--harness` flag. If kani returns the error `no harnesses matched the harness filter`, you can give the fullname of the harness. For example, to run the proof harness named `check_new` in `library/core/src/ptr/unique.rs`, use `--harness ptr::unique::verify::check_new`. To run all proofs in `unique.rs`, use `--harness ptr::unique::verify`. To find the fullname of a harness, check the kani output and find the line starting with `Checking harness [harness fullname]`.
-=======
 ### Running on a specific harness
 
 You can specify a specific harness to be verified using the `--harness` flag.
@@ -157,7 +143,15 @@
 
 Complete - 1 successfully verified harnesses, 0 failures, 1 total.
 ```
->>>>>>> 35e78b70
+
+Now you can write proof harnesses to verify specific functions in the library. 
+The current convention is to keep proofs in the same module file of the verification target. 
+To run kani for individual proof, use `--harness [harness_function_name]`. 
+Note that Kani will batch run all proofs in the library folder if you do not supply the `--harness` flag. 
+If kani returns the error `no harnesses matched the harness filter`, you can give the fullname of the harness. 
+For example, to run the proof harness named `check_new` in `library/core/src/ptr/unique.rs`, use 
+`--harness ptr::unique::verify::check_new`. To run all proofs in `unique.rs`, use `--harness ptr::unique::verify`. 
+To find the fullname of a harness, check the kani output and find the line starting with `Checking harness [harness fullname]`.
 
 ## More details
 
