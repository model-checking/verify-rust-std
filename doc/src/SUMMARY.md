--- conflicted
+++ resolved
@@ -18,9 +18,6 @@
   - [Pointer Arithmetic](./challenges/0003-pointer-arithmentic.md)
   - [Memory safety of BTreeMap's `btree::node` module](./challenges/0004-btree-node.md)
   - [Inductive data type](./challenges/0005-linked-list.md)
-<<<<<<< HEAD
   - [Safety of NonNull](./challenges/0006-nonnull.md)
-=======
   - [Contracts for SmallSort](./challenges/0008-smallsort.md)
-  - [Memory safety of String](./challenges/0010-string.md)
->>>>>>> 957d2bb7
+  - [Memory safety of String](./challenges/0010-string.md)