--- conflicted
+++ resolved
@@ -19,8 +19,5 @@
   - [Memory safety of BTreeMap's `btree::node` module](./challenges/0004-btree-node.md)
   - [Inductive data type](./challenges/0005-linked-list.md)
   - [Contracts for SmallSort](./challenges/0008-smallsort.md)
-<<<<<<< HEAD
   - [Safe abstractions for `core::time::Duration`](./challenges/0009-duration.md)
-=======
-  - [Memory safety of String](./challenges/0010-string.md)
->>>>>>> 957d2bb7
+  - [Memory safety of String](./challenges/0010-string.md)