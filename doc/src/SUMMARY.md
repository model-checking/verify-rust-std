--- conflicted
+++ resolved
@@ -19,8 +19,4 @@
   - [Memory safety of BTreeMap's `btree::node` module](./challenges/0004-btree-node.md)
   - [Inductive data type](./challenges/0005-linked-list.md)
   - [Contracts for SmallSort](./challenges/0008-smallsort.md)
-<<<<<<< HEAD
-  - [Memory Safety of Floats/Integers](./challenges/0009-floats-ints.md)
-=======
-  - [Memory safety of String](./challenges/0010-string.md)
->>>>>>> 359fe20d
+  - [Memory safety of String](./challenges/0010-string.md)