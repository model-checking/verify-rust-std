# Verify Rust Std Lib

[Introduction](intro.md)

- [General Rules](./general-rules.md)
  - [Challenge Template](./template.md)
  - [Tool application](./todo.md)

- [Verification Tools](./tools.md)
  - [Kani](./tools/kani.md)


---

# Challenges
<<<<<<< HEAD
- [Coming soon](./todo.md)
- [Core Transmutation](./core-transmutation.md)
=======
- [Memory safety of core intrinsics](./intrinsics-memory.md)
>>>>>>> 614eb77f
<|MERGE_RESOLUTION|>--- conflicted
+++ resolved
@@ -13,9 +13,5 @@
 ---
 
 # Challenges
-<<<<<<< HEAD
-- [Coming soon](./todo.md)
 - [Core Transmutation](./core-transmutation.md)
-=======
-- [Memory safety of core intrinsics](./intrinsics-memory.md)
->>>>>>> 614eb77f
+- [Memory safety of core intrinsics](./intrinsics-memory.md)