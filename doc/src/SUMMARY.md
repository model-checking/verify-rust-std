--- conflicted
+++ resolved
@@ -20,11 +20,7 @@
   - [Inductive data type](./challenges/0005-linked-list.md)
   - [Safety of NonNull](./challenges/0006-nonnull.md)
   - [Contracts for SmallSort](./challenges/0008-smallsort.md)
-<<<<<<< HEAD
+  - [Safe abstractions for `core::time::Duration`](./challenges/0009-duration.md)
   - [Memory safety of String](./challenges/0010-string.md)
   - [Safety of Methods for Numeric Primitive Types](./challenges/0011-floats-ints.md)
-=======
-  - [Safe abstractions for `core::time::Duration`](./challenges/0009-duration.md)
-  - [Memory safety of String](./challenges/0010-string.md)
-  - [Safety of NonZero](./challenges/0012-nonzero.md)
->>>>>>> b588f710
+  - [Safety of NonZero](./challenges/0012-nonzero.md)