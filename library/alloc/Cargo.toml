--- conflicted
+++ resolved
@@ -10,11 +10,7 @@
 
 [dependencies]
 core = { path = "../core" }
-<<<<<<< HEAD
-compiler_builtins = { version = "0.1.123", features = ['rustc-dep-of-std'] }
-=======
 compiler_builtins = { version = "=0.1.138", features = ['rustc-dep-of-std'] }
->>>>>>> b0fdecf3
 safety = { path = "../contracts/safety" }
 
 [dev-dependencies]
