//! Memory allocation APIs

#![stable(feature = "alloc_module", since = "1.28.0")]

#[stable(feature = "alloc_module", since = "1.28.0")]
#[doc(inline)]
pub use core::alloc::*;
#[cfg(not(test))]
use core::hint;
#[cfg(not(test))]
use core::ptr::{self, NonNull};

use safety::{ensures,requires};
#[cfg(kani)]
#[unstable(feature="kani", issue="none")]
use core::kani;

#[cfg(test)]
mod tests;

extern "Rust" {
    // These are the magic symbols to call the global allocator. rustc generates
    // them to call `__rg_alloc` etc. if there is a `#[global_allocator]` attribute
    // (the code expanding that attribute macro generates those functions), or to call
    // the default implementations in std (`__rdl_alloc` etc. in `library/std/src/alloc.rs`)
    // otherwise.
    // The rustc fork of LLVM 14 and earlier also special-cases these function names to be able to optimize them
    // like `malloc`, `realloc`, and `free`, respectively.
    #[rustc_allocator]
    #[rustc_nounwind]
    fn __rust_alloc(size: usize, align: usize) -> *mut u8;
    #[rustc_deallocator]
    #[rustc_nounwind]
    fn __rust_dealloc(ptr: *mut u8, size: usize, align: usize);
    #[rustc_reallocator]
    #[rustc_nounwind]
    fn __rust_realloc(ptr: *mut u8, old_size: usize, align: usize, new_size: usize) -> *mut u8;
    #[rustc_allocator_zeroed]
    #[rustc_nounwind]
    fn __rust_alloc_zeroed(size: usize, align: usize) -> *mut u8;

    static __rust_no_alloc_shim_is_unstable: u8;
}

/// The global memory allocator.
///
/// This type implements the [`Allocator`] trait by forwarding calls
/// to the allocator registered with the `#[global_allocator]` attribute
/// if there is one, or the `std` crate’s default.
///
/// Note: while this type is unstable, the functionality it provides can be
/// accessed through the [free functions in `alloc`](self#functions).
#[unstable(feature = "allocator_api", issue = "32838")]
#[derive(Copy, Clone, Default, Debug)]
#[cfg(not(test))]
// the compiler needs to know when a Box uses the global allocator vs a custom one
#[lang = "global_alloc_ty"]
pub struct Global;

#[cfg(test)]
pub use std::alloc::Global;

/// Allocates memory with the global allocator.
///
/// This function forwards calls to the [`GlobalAlloc::alloc`] method
/// of the allocator registered with the `#[global_allocator]` attribute
/// if there is one, or the `std` crate’s default.
///
/// This function is expected to be deprecated in favor of the `allocate` method
/// of the [`Global`] type when it and the [`Allocator`] trait become stable.
///
/// # Safety
///
/// See [`GlobalAlloc::alloc`].
///
/// # Examples
///
/// ```
/// use std::alloc::{alloc, dealloc, handle_alloc_error, Layout};
///
/// unsafe {
///     let layout = Layout::new::<u16>();
///     let ptr = alloc(layout);
///     if ptr.is_null() {
///         handle_alloc_error(layout);
///     }
///
///     *(ptr as *mut u16) = 42;
///     assert_eq!(*(ptr as *mut u16), 42);
///
///     dealloc(ptr, layout);
/// }
/// ```
#[stable(feature = "global_alloc", since = "1.28.0")]
#[must_use = "losing the pointer will leak memory"]
#[inline]
#[cfg_attr(miri, track_caller)] // even without panics, this helps for Miri backtraces
pub unsafe fn alloc(layout: Layout) -> *mut u8 {
    unsafe {
        // Make sure we don't accidentally allow omitting the allocator shim in
        // stable code until it is actually stabilized.
        core::ptr::read_volatile(&__rust_no_alloc_shim_is_unstable);

        __rust_alloc(layout.size(), layout.align())
    }
}

/// Deallocates memory with the global allocator.
///
/// This function forwards calls to the [`GlobalAlloc::dealloc`] method
/// of the allocator registered with the `#[global_allocator]` attribute
/// if there is one, or the `std` crate’s default.
///
/// This function is expected to be deprecated in favor of the `deallocate` method
/// of the [`Global`] type when it and the [`Allocator`] trait become stable.
///
/// # Safety
///
/// See [`GlobalAlloc::dealloc`].
#[stable(feature = "global_alloc", since = "1.28.0")]
#[inline]
#[cfg_attr(miri, track_caller)] // even without panics, this helps for Miri backtraces
pub unsafe fn dealloc(ptr: *mut u8, layout: Layout) {
    unsafe { __rust_dealloc(ptr, layout.size(), layout.align()) }
}

/// Reallocates memory with the global allocator.
///
/// This function forwards calls to the [`GlobalAlloc::realloc`] method
/// of the allocator registered with the `#[global_allocator]` attribute
/// if there is one, or the `std` crate’s default.
///
/// This function is expected to be deprecated in favor of the `grow` and `shrink` methods
/// of the [`Global`] type when it and the [`Allocator`] trait become stable.
///
/// # Safety
///
/// See [`GlobalAlloc::realloc`].
#[stable(feature = "global_alloc", since = "1.28.0")]
#[must_use = "losing the pointer will leak memory"]
#[inline]
#[cfg_attr(miri, track_caller)] // even without panics, this helps for Miri backtraces
pub unsafe fn realloc(ptr: *mut u8, layout: Layout, new_size: usize) -> *mut u8 {
    unsafe { __rust_realloc(ptr, layout.size(), layout.align(), new_size) }
}

/// Allocates zero-initialized memory with the global allocator.
///
/// This function forwards calls to the [`GlobalAlloc::alloc_zeroed`] method
/// of the allocator registered with the `#[global_allocator]` attribute
/// if there is one, or the `std` crate’s default.
///
/// This function is expected to be deprecated in favor of the `allocate_zeroed` method
/// of the [`Global`] type when it and the [`Allocator`] trait become stable.
///
/// # Safety
///
/// See [`GlobalAlloc::alloc_zeroed`].
///
/// # Examples
///
/// ```
/// use std::alloc::{alloc_zeroed, dealloc, handle_alloc_error, Layout};
///
/// unsafe {
///     let layout = Layout::new::<u16>();
///     let ptr = alloc_zeroed(layout);
///     if ptr.is_null() {
///         handle_alloc_error(layout);
///     }
///
///     assert_eq!(*(ptr as *mut u16), 0);
///
///     dealloc(ptr, layout);
/// }
/// ```
#[stable(feature = "global_alloc", since = "1.28.0")]
#[must_use = "losing the pointer will leak memory"]
#[inline]
#[cfg_attr(miri, track_caller)] // even without panics, this helps for Miri backtraces
pub unsafe fn alloc_zeroed(layout: Layout) -> *mut u8 {
    unsafe {
        // Make sure we don't accidentally allow omitting the allocator shim in
        // stable code until it is actually stabilized.
        core::ptr::read_volatile(&__rust_no_alloc_shim_is_unstable);

        __rust_alloc_zeroed(layout.size(), layout.align())
    }
}

#[cfg(not(test))]
impl Global {
    #[inline]
<<<<<<< HEAD
    #[ensures(|ret| layout.size() != 0 || ret.is_ok())]
=======
    #[cfg_attr(miri, track_caller)] // even without panics, this helps for Miri backtraces
>>>>>>> b0fdecf3
    fn alloc_impl(&self, layout: Layout, zeroed: bool) -> Result<NonNull<[u8]>, AllocError> {
        match layout.size() {
            0 => Ok(NonNull::slice_from_raw_parts(layout.dangling(), 0)),
            // SAFETY: `layout` is non-zero in size,
            size => unsafe {
                let raw_ptr = if zeroed { alloc_zeroed(layout) } else { alloc(layout) };
                let ptr = NonNull::new(raw_ptr).ok_or(AllocError)?;
                Ok(NonNull::slice_from_raw_parts(ptr, size))
            },
        }
    }

    // SAFETY: Same as `Allocator::grow`
    #[requires(new_layout.size() >= old_layout.size())]
    #[requires(old_layout.size() == 0 || old_layout.align() != 0)]
    #[requires(new_layout.size() == 0 || new_layout.align() != 0)]
    #[requires(ptr.as_ptr() as usize % old_layout.align() == 0)]
    #[inline]
    #[cfg_attr(miri, track_caller)] // even without panics, this helps for Miri backtraces
    unsafe fn grow_impl(
        &self,
        ptr: NonNull<u8>,
        old_layout: Layout,
        new_layout: Layout,
        zeroed: bool,
    ) -> Result<NonNull<[u8]>, AllocError> {
        debug_assert!(
            new_layout.size() >= old_layout.size(),
            "`new_layout.size()` must be greater than or equal to `old_layout.size()`"
        );

        match old_layout.size() {
            0 => self.alloc_impl(new_layout, zeroed),

            // SAFETY: `new_size` is non-zero as `old_size` is greater than or equal to `new_size`
            // as required by safety conditions. Other conditions must be upheld by the caller
            old_size if old_layout.align() == new_layout.align() => unsafe {
                let new_size = new_layout.size();

                // `realloc` probably checks for `new_size >= old_layout.size()` or something similar.
                hint::assert_unchecked(new_size >= old_layout.size());

                let raw_ptr = realloc(ptr.as_ptr(), old_layout, new_size);
                let ptr = NonNull::new(raw_ptr).ok_or(AllocError)?;
                if zeroed {
                    raw_ptr.add(old_size).write_bytes(0, new_size - old_size);
                }
                Ok(NonNull::slice_from_raw_parts(ptr, new_size))
            },

            // SAFETY: because `new_layout.size()` must be greater than or equal to `old_size`,
            // both the old and new memory allocation are valid for reads and writes for `old_size`
            // bytes. Also, because the old allocation wasn't yet deallocated, it cannot overlap
            // `new_ptr`. Thus, the call to `copy_nonoverlapping` is safe. The safety contract
            // for `dealloc` must be upheld by the caller.
            old_size => unsafe {
                let new_ptr = self.alloc_impl(new_layout, zeroed)?;
                ptr::copy_nonoverlapping(ptr.as_ptr(), new_ptr.as_mut_ptr(), old_size);
                self.deallocate(ptr, old_layout);
                Ok(new_ptr)
            },
        }
    }
}

#[unstable(feature = "allocator_api", issue = "32838")]
#[cfg(not(test))]
unsafe impl Allocator for Global {
    #[inline]
    #[cfg_attr(miri, track_caller)] // even without panics, this helps for Miri backtraces
    fn allocate(&self, layout: Layout) -> Result<NonNull<[u8]>, AllocError> {
        self.alloc_impl(layout, false)
    }

    #[inline]
    #[cfg_attr(miri, track_caller)] // even without panics, this helps for Miri backtraces
    fn allocate_zeroed(&self, layout: Layout) -> Result<NonNull<[u8]>, AllocError> {
        self.alloc_impl(layout, true)
    }

    #[inline]
<<<<<<< HEAD
    #[requires(layout.size() == 0 || layout.align() != 0)]
    #[requires(ptr.as_ptr() as usize % layout.align() == 0)]
=======
    #[cfg_attr(miri, track_caller)] // even without panics, this helps for Miri backtraces
>>>>>>> b0fdecf3
    unsafe fn deallocate(&self, ptr: NonNull<u8>, layout: Layout) {
        if layout.size() != 0 {
            // SAFETY: `layout` is non-zero in size,
            // other conditions must be upheld by the caller
            unsafe { dealloc(ptr.as_ptr(), layout) }
        }
    }

    #[inline]
<<<<<<< HEAD
    #[requires(new_layout.size() >= old_layout.size())]
    #[requires(old_layout.size() == 0 || old_layout.align() != 0)]
    #[requires(new_layout.size() == 0 || new_layout.align() != 0)]
    #[requires(ptr.as_ptr() as usize % old_layout.align() == 0)]
=======
    #[cfg_attr(miri, track_caller)] // even without panics, this helps for Miri backtraces
>>>>>>> b0fdecf3
    unsafe fn grow(
        &self,
        ptr: NonNull<u8>,
        old_layout: Layout,
        new_layout: Layout,
    ) -> Result<NonNull<[u8]>, AllocError> {
        // SAFETY: all conditions must be upheld by the caller
        unsafe { self.grow_impl(ptr, old_layout, new_layout, false) }
    }

    #[inline]
<<<<<<< HEAD
    #[requires(new_layout.size() >= old_layout.size())]
    #[requires(old_layout.size() == 0 || old_layout.align() != 0)]
    #[requires(new_layout.size() == 0 || new_layout.align() != 0)]
    #[requires(ptr.as_ptr() as usize % old_layout.align() == 0)]
=======
    #[cfg_attr(miri, track_caller)] // even without panics, this helps for Miri backtraces
>>>>>>> b0fdecf3
    unsafe fn grow_zeroed(
        &self,
        ptr: NonNull<u8>,
        old_layout: Layout,
        new_layout: Layout,
    ) -> Result<NonNull<[u8]>, AllocError> {
        // SAFETY: all conditions must be upheld by the caller
        unsafe { self.grow_impl(ptr, old_layout, new_layout, true) }
    }

    #[inline]
<<<<<<< HEAD
    #[requires(new_layout.size() <= old_layout.size())]
    #[requires(old_layout.size() == 0 || old_layout.align() != 0)]
    #[requires(new_layout.size() == 0 || new_layout.align() != 0)]
    #[requires(ptr.as_ptr() as usize % old_layout.align() == 0)]
=======
    #[cfg_attr(miri, track_caller)] // even without panics, this helps for Miri backtraces
>>>>>>> b0fdecf3
    unsafe fn shrink(
        &self,
        ptr: NonNull<u8>,
        old_layout: Layout,
        new_layout: Layout,
    ) -> Result<NonNull<[u8]>, AllocError> {
        debug_assert!(
            new_layout.size() <= old_layout.size(),
            "`new_layout.size()` must be smaller than or equal to `old_layout.size()`"
        );

        match new_layout.size() {
            // SAFETY: conditions must be upheld by the caller
            0 => unsafe {
                self.deallocate(ptr, old_layout);
                Ok(NonNull::slice_from_raw_parts(new_layout.dangling(), 0))
            },

            // SAFETY: `new_size` is non-zero. Other conditions must be upheld by the caller
            new_size if old_layout.align() == new_layout.align() => unsafe {
                // `realloc` probably checks for `new_size <= old_layout.size()` or something similar.
                hint::assert_unchecked(new_size <= old_layout.size());

                let raw_ptr = realloc(ptr.as_ptr(), old_layout, new_size);
                let ptr = NonNull::new(raw_ptr).ok_or(AllocError)?;
                Ok(NonNull::slice_from_raw_parts(ptr, new_size))
            },

            // SAFETY: because `new_size` must be smaller than or equal to `old_layout.size()`,
            // both the old and new memory allocation are valid for reads and writes for `new_size`
            // bytes. Also, because the old allocation wasn't yet deallocated, it cannot overlap
            // `new_ptr`. Thus, the call to `copy_nonoverlapping` is safe. The safety contract
            // for `dealloc` must be upheld by the caller.
            new_size => unsafe {
                let new_ptr = self.allocate(new_layout)?;
                ptr::copy_nonoverlapping(ptr.as_ptr(), new_ptr.as_mut_ptr(), new_size);
                self.deallocate(ptr, old_layout);
                Ok(new_ptr)
            },
        }
    }
}

/// The allocator for unique pointers.
#[cfg(all(not(no_global_oom_handling), not(test)))]
#[lang = "exchange_malloc"]
#[inline]
#[cfg_attr(miri, track_caller)] // even without panics, this helps for Miri backtraces
unsafe fn exchange_malloc(size: usize, align: usize) -> *mut u8 {
    let layout = unsafe { Layout::from_size_align_unchecked(size, align) };
    match Global.allocate(layout) {
        Ok(ptr) => ptr.as_mut_ptr(),
        Err(_) => handle_alloc_error(layout),
    }
}

// # Allocation error handler

#[cfg(not(no_global_oom_handling))]
extern "Rust" {
    // This is the magic symbol to call the global alloc error handler. rustc generates
    // it to call `__rg_oom` if there is a `#[alloc_error_handler]`, or to call the
    // default implementations below (`__rdl_oom`) otherwise.
    fn __rust_alloc_error_handler(size: usize, align: usize) -> !;
}

/// Signals a memory allocation error.
///
/// Callers of memory allocation APIs wishing to cease execution
/// in response to an allocation error are encouraged to call this function,
/// rather than directly invoking [`panic!`] or similar.
///
/// This function is guaranteed to diverge (not return normally with a value), but depending on
/// global configuration, it may either panic (resulting in unwinding or aborting as per
/// configuration for all panics), or abort the process (with no unwinding).
///
/// The default behavior is:
///
///  * If the binary links against `std` (typically the case), then
///   print a message to standard error and abort the process.
///   This behavior can be replaced with [`set_alloc_error_hook`] and [`take_alloc_error_hook`].
///   Future versions of Rust may panic by default instead.
///
/// * If the binary does not link against `std` (all of its crates are marked
///   [`#![no_std]`][no_std]), then call [`panic!`] with a message.
///   [The panic handler] applies as to any panic.
///
/// [`set_alloc_error_hook`]: ../../std/alloc/fn.set_alloc_error_hook.html
/// [`take_alloc_error_hook`]: ../../std/alloc/fn.take_alloc_error_hook.html
/// [The panic handler]: https://doc.rust-lang.org/reference/runtime.html#the-panic_handler-attribute
/// [no_std]: https://doc.rust-lang.org/reference/names/preludes.html#the-no_std-attribute
#[stable(feature = "global_alloc", since = "1.28.0")]
#[rustc_const_unstable(feature = "const_alloc_error", issue = "92523")]
#[cfg(all(not(no_global_oom_handling), not(test)))]
#[cold]
#[optimize(size)]
pub const fn handle_alloc_error(layout: Layout) -> ! {
    const fn ct_error(_: Layout) -> ! {
        panic!("allocation failed");
    }

    #[inline]
    fn rt_error(layout: Layout) -> ! {
        unsafe {
            __rust_alloc_error_handler(layout.size(), layout.align());
        }
    }

    #[cfg(not(feature = "panic_immediate_abort"))]
    {
        core::intrinsics::const_eval_select((layout,), ct_error, rt_error)
    }

    #[cfg(feature = "panic_immediate_abort")]
    ct_error(layout)
}

// For alloc test `std::alloc::handle_alloc_error` can be used directly.
#[cfg(all(not(no_global_oom_handling), test))]
pub use std::alloc::handle_alloc_error;

#[cfg(all(not(no_global_oom_handling), not(test)))]
#[doc(hidden)]
#[allow(unused_attributes)]
#[unstable(feature = "alloc_internals", issue = "none")]
pub mod __alloc_error_handler {
    // called via generated `__rust_alloc_error_handler` if there is no
    // `#[alloc_error_handler]`.
    #[rustc_std_internal_symbol]
    pub unsafe fn __rdl_oom(size: usize, _align: usize) -> ! {
        extern "Rust" {
            // This symbol is emitted by rustc next to __rust_alloc_error_handler.
            // Its value depends on the -Zoom={panic,abort} compiler option.
            static __rust_alloc_error_handler_should_panic: u8;
        }

        if unsafe { __rust_alloc_error_handler_should_panic != 0 } {
            panic!("memory allocation of {size} bytes failed")
        } else {
            core::panicking::panic_nounwind_fmt(
                format_args!("memory allocation of {size} bytes failed"),
                /* force_no_backtrace */ false,
            )
        }
    }
}

#[cfg(kani)]
#[unstable(feature="kani", issue="none")]
mod verify {
    use super::*;

    // fn alloc_impl(&self, layout: Layout, zeroed: bool) -> Result<NonNull<[u8]>, AllocError>
    #[kani::proof_for_contract(Global::alloc_impl)]
    pub fn check_alloc_impl() {
        let _ = Global.alloc_impl(kani::any(), kani::any());
    }

    // TODO: Kani correctly detects that the precondition is too weak. We'd need a way to express
    // that ptr either points to a ZST (we can do this), or else is heap-allocated (we cannot).
    // // unsafe fn grow_impl(&self, ptr: NonNull<u8>, old_layout: Layout, new_layout: Layout, zeroed: bool) -> Result<NonNull<[u8]>, AllocError>
    // #[kani::proof_for_contract(Global::grow_impl)]
    // pub fn check_grow_impl() {
    //     let raw_ptr = kani::any::<usize>() as *mut u8;
    //     unsafe {
    //         let n = NonNull::new_unchecked(raw_ptr);
    //         let _ = Global.grow_impl(n, kani::any(), kani::any(), kani::any());
    //     }
    // }

    // TODO: disabled as Kani does not currently support contracts on traits. See
    // https://github.com/model-checking/kani/issues/1997
    // // unsafe fn deallocate(&self, ptr: NonNull<u8>, layout: Layout)
    // #[kani::proof_for_contract(Allocator::deallocate)]
    // pub fn check_deallocate() {
    //     let obj : &dyn Allocator = &Global;
    //     let raw_ptr = kani::any::<usize>() as *mut u8;
    //     unsafe {
    //         let n = NonNull::new_unchecked(raw_ptr);
    //         let _ = obj.deallocate(n, kani::any());
    //     }
    // }

    // TODO: disabled as Kani does not currently support contracts on traits. See
    // https://github.com/model-checking/kani/issues/1997
    // // unsafe fn grow(&self, ptr: NonNull<u8>, old_layout: Layout, new_layout: Layout) -> Result<NonNull<[u8]>, AllocError>
    // #[kani::proof_for_contract(Allocator::grow)]
    // pub fn check_grow() {
    //     let obj : &dyn Allocator = &Global;
    //     let raw_ptr = kani::any::<usize>() as *mut u8;
    //     unsafe {
    //         let n = NonNull::new_unchecked(raw_ptr);
    //         let _ = obj.grow(n, kani::any(), kani::any());
    //     }
    // }

    // TODO: disabled as Kani does not currently support contracts on traits. See
    // https://github.com/model-checking/kani/issues/1997
    // // unsafe fn grow_zeroed(&self, ptr: NonNull<u8>, old_layout: Layout, new_layout: Layout) -> Result<NonNull<[u8]>, AllocError>
    // #[kani::proof_for_contract(Allocator::grow_zeroed)]
    // pub fn check_grow_zeroed() {
    //     let obj : &dyn Allocator = &Global;
    //     let raw_ptr = kani::any::<usize>() as *mut u8;
    //     unsafe {
    //         let n = NonNull::new_unchecked(raw_ptr);
    //         let _ = obj.grow_zeroed(n, kani::any(), kani::any());
    //     }
    // }

    // TODO: disabled as Kani does not currently support contracts on traits. See
    // https://github.com/model-checking/kani/issues/1997
    // // unsafe fn shrink(&self, ptr: NonNull<u8>, old_layout: Layout, new_layout: Layout) -> Result<NonNull<[u8]>, AllocError>
    // #[kani::proof_for_contract(Allocator::shrink)]
    // pub fn check_shrink() {
    //     let obj : &dyn Allocator = &Global;
    //     let raw_ptr = kani::any::<usize>() as *mut u8;
    //     unsafe {
    //         let n = NonNull::new_unchecked(raw_ptr);
    //         let _ = obj.shrink(n, kani::any(), kani::any());
    //     }
    // }
}<|MERGE_RESOLUTION|>--- conflicted
+++ resolved
@@ -191,11 +191,8 @@
 #[cfg(not(test))]
 impl Global {
     #[inline]
-<<<<<<< HEAD
+    #[cfg_attr(miri, track_caller)] // even without panics, this helps for Miri backtraces
     #[ensures(|ret| layout.size() != 0 || ret.is_ok())]
-=======
-    #[cfg_attr(miri, track_caller)] // even without panics, this helps for Miri backtraces
->>>>>>> b0fdecf3
     fn alloc_impl(&self, layout: Layout, zeroed: bool) -> Result<NonNull<[u8]>, AllocError> {
         match layout.size() {
             0 => Ok(NonNull::slice_from_raw_parts(layout.dangling(), 0)),
@@ -277,12 +274,9 @@
     }
 
     #[inline]
-<<<<<<< HEAD
+    #[cfg_attr(miri, track_caller)] // even without panics, this helps for Miri backtraces
     #[requires(layout.size() == 0 || layout.align() != 0)]
     #[requires(ptr.as_ptr() as usize % layout.align() == 0)]
-=======
-    #[cfg_attr(miri, track_caller)] // even without panics, this helps for Miri backtraces
->>>>>>> b0fdecf3
     unsafe fn deallocate(&self, ptr: NonNull<u8>, layout: Layout) {
         if layout.size() != 0 {
             // SAFETY: `layout` is non-zero in size,
@@ -292,14 +286,11 @@
     }
 
     #[inline]
-<<<<<<< HEAD
+    #[cfg_attr(miri, track_caller)] // even without panics, this helps for Miri backtraces
     #[requires(new_layout.size() >= old_layout.size())]
     #[requires(old_layout.size() == 0 || old_layout.align() != 0)]
     #[requires(new_layout.size() == 0 || new_layout.align() != 0)]
     #[requires(ptr.as_ptr() as usize % old_layout.align() == 0)]
-=======
-    #[cfg_attr(miri, track_caller)] // even without panics, this helps for Miri backtraces
->>>>>>> b0fdecf3
     unsafe fn grow(
         &self,
         ptr: NonNull<u8>,
@@ -311,14 +302,11 @@
     }
 
     #[inline]
-<<<<<<< HEAD
+    #[cfg_attr(miri, track_caller)] // even without panics, this helps for Miri backtraces
     #[requires(new_layout.size() >= old_layout.size())]
     #[requires(old_layout.size() == 0 || old_layout.align() != 0)]
     #[requires(new_layout.size() == 0 || new_layout.align() != 0)]
     #[requires(ptr.as_ptr() as usize % old_layout.align() == 0)]
-=======
-    #[cfg_attr(miri, track_caller)] // even without panics, this helps for Miri backtraces
->>>>>>> b0fdecf3
     unsafe fn grow_zeroed(
         &self,
         ptr: NonNull<u8>,
@@ -330,14 +318,11 @@
     }
 
     #[inline]
-<<<<<<< HEAD
+    #[cfg_attr(miri, track_caller)] // even without panics, this helps for Miri backtraces
     #[requires(new_layout.size() <= old_layout.size())]
     #[requires(old_layout.size() == 0 || old_layout.align() != 0)]
     #[requires(new_layout.size() == 0 || new_layout.align() != 0)]
     #[requires(ptr.as_ptr() as usize % old_layout.align() == 0)]
-=======
-    #[cfg_attr(miri, track_caller)] // even without panics, this helps for Miri backtraces
->>>>>>> b0fdecf3
     unsafe fn shrink(
         &self,
         ptr: NonNull<u8>,
