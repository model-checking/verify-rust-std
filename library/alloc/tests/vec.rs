use std::borrow::Cow;
use std::cell::Cell;
use std::collections::TryReserveError::*;
use std::fmt::Debug;
use std::iter::InPlaceIterable;
use std::mem::size_of;
use std::ops::Bound::*;
use std::panic::{catch_unwind, AssertUnwindSafe};
use std::rc::Rc;
use std::vec::{Drain, IntoIter};

struct DropCounter<'a> {
    count: &'a mut u32,
}

impl Drop for DropCounter<'_> {
    fn drop(&mut self) {
        *self.count += 1;
    }
}

#[test]
fn test_small_vec_struct() {
    assert_eq!(size_of::<Vec<u8>>(), size_of::<usize>() * 3);
}

#[test]
fn test_double_drop() {
    struct TwoVec<T> {
        x: Vec<T>,
        y: Vec<T>,
    }

    let (mut count_x, mut count_y) = (0, 0);
    {
        let mut tv = TwoVec { x: Vec::new(), y: Vec::new() };
        tv.x.push(DropCounter { count: &mut count_x });
        tv.y.push(DropCounter { count: &mut count_y });

        // If Vec had a drop flag, here is where it would be zeroed.
        // Instead, it should rely on its internal state to prevent
        // doing anything significant when dropped multiple times.
        drop(tv.x);

        // Here tv goes out of scope, tv.y should be dropped, but not tv.x.
    }

    assert_eq!(count_x, 1);
    assert_eq!(count_y, 1);
}

#[test]
fn test_reserve() {
    let mut v = Vec::new();
    assert_eq!(v.capacity(), 0);

    v.reserve(2);
    assert!(v.capacity() >= 2);

    for i in 0..16 {
        v.push(i);
    }

    assert!(v.capacity() >= 16);
    v.reserve(16);
    assert!(v.capacity() >= 32);

    v.push(16);

    v.reserve(16);
    assert!(v.capacity() >= 33)
}

#[test]
fn test_zst_capacity() {
    assert_eq!(Vec::<()>::new().capacity(), usize::MAX);
}

#[test]
fn test_indexing() {
    let v: Vec<isize> = vec![10, 20];
    assert_eq!(v[0], 10);
    assert_eq!(v[1], 20);
    let mut x: usize = 0;
    assert_eq!(v[x], 10);
    assert_eq!(v[x + 1], 20);
    x = x + 1;
    assert_eq!(v[x], 20);
    assert_eq!(v[x - 1], 10);
}

#[test]
fn test_debug_fmt() {
    let vec1: Vec<isize> = vec![];
    assert_eq!("[]", format!("{:?}", vec1));

    let vec2 = vec![0, 1];
    assert_eq!("[0, 1]", format!("{:?}", vec2));

    let slice: &[isize] = &[4, 5];
    assert_eq!("[4, 5]", format!("{:?}", slice));
}

#[test]
fn test_push() {
    let mut v = vec![];
    v.push(1);
    assert_eq!(v, [1]);
    v.push(2);
    assert_eq!(v, [1, 2]);
    v.push(3);
    assert_eq!(v, [1, 2, 3]);
}

#[test]
fn test_extend() {
    let mut v = Vec::new();
    let mut w = Vec::new();

    v.extend(w.clone());
    assert_eq!(v, &[]);

    v.extend(0..3);
    for i in 0..3 {
        w.push(i)
    }

    assert_eq!(v, w);

    v.extend(3..10);
    for i in 3..10 {
        w.push(i)
    }

    assert_eq!(v, w);

    v.extend(w.clone()); // specializes to `append`
    assert!(v.iter().eq(w.iter().chain(w.iter())));

    // Zero sized types
    #[derive(PartialEq, Debug)]
    struct Foo;

    let mut a = Vec::new();
    let b = vec![Foo, Foo];

    a.extend(b);
    assert_eq!(a, &[Foo, Foo]);

    // Double drop
    let mut count_x = 0;
    {
        let mut x = Vec::new();
        let y = vec![DropCounter { count: &mut count_x }];
        x.extend(y);
    }
    assert_eq!(count_x, 1);
}

#[test]
fn test_extend_from_slice() {
    let a: Vec<isize> = vec![1, 2, 3, 4, 5];
    let b: Vec<isize> = vec![6, 7, 8, 9, 0];

    let mut v: Vec<isize> = a;

    v.extend_from_slice(&b);

    assert_eq!(v, [1, 2, 3, 4, 5, 6, 7, 8, 9, 0]);
}

#[test]
fn test_extend_ref() {
    let mut v = vec![1, 2];
    v.extend(&[3, 4, 5]);

    assert_eq!(v.len(), 5);
    assert_eq!(v, [1, 2, 3, 4, 5]);

    let w = vec![6, 7];
    v.extend(&w);

    assert_eq!(v.len(), 7);
    assert_eq!(v, [1, 2, 3, 4, 5, 6, 7]);
}

#[test]
fn test_slice_from_ref() {
    let values = vec![1, 2, 3, 4, 5];
    let slice = &values[1..3];

    assert_eq!(slice, [2, 3]);
}

#[test]
fn test_slice_from_mut() {
    let mut values = vec![1, 2, 3, 4, 5];
    {
        let slice = &mut values[2..];
        assert!(slice == [3, 4, 5]);
        for p in slice {
            *p += 2;
        }
    }

    assert!(values == [1, 2, 5, 6, 7]);
}

#[test]
fn test_slice_to_mut() {
    let mut values = vec![1, 2, 3, 4, 5];
    {
        let slice = &mut values[..2];
        assert!(slice == [1, 2]);
        for p in slice {
            *p += 1;
        }
    }

    assert!(values == [2, 3, 3, 4, 5]);
}

#[test]
fn test_split_at_mut() {
    let mut values = vec![1, 2, 3, 4, 5];
    {
        let (left, right) = values.split_at_mut(2);
        {
            let left: &[_] = left;
            assert!(&left[..left.len()] == &[1, 2]);
        }
        for p in left {
            *p += 1;
        }

        {
            let right: &[_] = right;
            assert!(&right[..right.len()] == &[3, 4, 5]);
        }
        for p in right {
            *p += 2;
        }
    }

    assert_eq!(values, [2, 3, 5, 6, 7]);
}

#[test]
fn test_clone() {
    let v: Vec<i32> = vec![];
    let w = vec![1, 2, 3];

    assert_eq!(v, v.clone());

    let z = w.clone();
    assert_eq!(w, z);
    // they should be disjoint in memory.
    assert!(w.as_ptr() != z.as_ptr())
}

#[test]
fn test_clone_from() {
    let mut v = vec![];
    let three: Vec<Box<_>> = vec![box 1, box 2, box 3];
    let two: Vec<Box<_>> = vec![box 4, box 5];
    // zero, long
    v.clone_from(&three);
    assert_eq!(v, three);

    // equal
    v.clone_from(&three);
    assert_eq!(v, three);

    // long, short
    v.clone_from(&two);
    assert_eq!(v, two);

    // short, long
    v.clone_from(&three);
    assert_eq!(v, three)
}

#[test]
fn test_retain() {
    let mut vec = vec![1, 2, 3, 4];
    vec.retain(|&x| x % 2 == 0);
    assert_eq!(vec, [2, 4]);
}

#[test]
fn test_dedup() {
    fn case(a: Vec<i32>, b: Vec<i32>) {
        let mut v = a;
        v.dedup();
        assert_eq!(v, b);
    }
    case(vec![], vec![]);
    case(vec![1], vec![1]);
    case(vec![1, 1], vec![1]);
    case(vec![1, 2, 3], vec![1, 2, 3]);
    case(vec![1, 1, 2, 3], vec![1, 2, 3]);
    case(vec![1, 2, 2, 3], vec![1, 2, 3]);
    case(vec![1, 2, 3, 3], vec![1, 2, 3]);
    case(vec![1, 1, 2, 2, 2, 3, 3], vec![1, 2, 3]);
}

#[test]
fn test_dedup_by_key() {
    fn case(a: Vec<i32>, b: Vec<i32>) {
        let mut v = a;
        v.dedup_by_key(|i| *i / 10);
        assert_eq!(v, b);
    }
    case(vec![], vec![]);
    case(vec![10], vec![10]);
    case(vec![10, 11], vec![10]);
    case(vec![10, 20, 30], vec![10, 20, 30]);
    case(vec![10, 11, 20, 30], vec![10, 20, 30]);
    case(vec![10, 20, 21, 30], vec![10, 20, 30]);
    case(vec![10, 20, 30, 31], vec![10, 20, 30]);
    case(vec![10, 11, 20, 21, 22, 30, 31], vec![10, 20, 30]);
}

#[test]
fn test_dedup_by() {
    let mut vec = vec!["foo", "bar", "Bar", "baz", "bar"];
    vec.dedup_by(|a, b| a.eq_ignore_ascii_case(b));

    assert_eq!(vec, ["foo", "bar", "baz", "bar"]);

    let mut vec = vec![("foo", 1), ("foo", 2), ("bar", 3), ("bar", 4), ("bar", 5)];
    vec.dedup_by(|a, b| {
        a.0 == b.0 && {
            b.1 += a.1;
            true
        }
    });

    assert_eq!(vec, [("foo", 3), ("bar", 12)]);
}

#[test]
fn test_dedup_unique() {
    let mut v0: Vec<Box<_>> = vec![box 1, box 1, box 2, box 3];
    v0.dedup();
    let mut v1: Vec<Box<_>> = vec![box 1, box 2, box 2, box 3];
    v1.dedup();
    let mut v2: Vec<Box<_>> = vec![box 1, box 2, box 3, box 3];
    v2.dedup();
    // If the boxed pointers were leaked or otherwise misused, valgrind
    // and/or rt should raise errors.
}

#[test]
fn zero_sized_values() {
    let mut v = Vec::new();
    assert_eq!(v.len(), 0);
    v.push(());
    assert_eq!(v.len(), 1);
    v.push(());
    assert_eq!(v.len(), 2);
    assert_eq!(v.pop(), Some(()));
    assert_eq!(v.pop(), Some(()));
    assert_eq!(v.pop(), None);

    assert_eq!(v.iter().count(), 0);
    v.push(());
    assert_eq!(v.iter().count(), 1);
    v.push(());
    assert_eq!(v.iter().count(), 2);

    for &() in &v {}

    assert_eq!(v.iter_mut().count(), 2);
    v.push(());
    assert_eq!(v.iter_mut().count(), 3);
    v.push(());
    assert_eq!(v.iter_mut().count(), 4);

    for &mut () in &mut v {}
    unsafe {
        v.set_len(0);
    }
    assert_eq!(v.iter_mut().count(), 0);
}

#[test]
fn test_partition() {
    assert_eq!(vec![].into_iter().partition(|x: &i32| *x < 3), (vec![], vec![]));
    assert_eq!(vec![1, 2, 3].into_iter().partition(|x| *x < 4), (vec![1, 2, 3], vec![]));
    assert_eq!(vec![1, 2, 3].into_iter().partition(|x| *x < 2), (vec![1], vec![2, 3]));
    assert_eq!(vec![1, 2, 3].into_iter().partition(|x| *x < 0), (vec![], vec![1, 2, 3]));
}

#[test]
fn test_zip_unzip() {
    let z1 = vec![(1, 4), (2, 5), (3, 6)];

    let (left, right): (Vec<_>, Vec<_>) = z1.iter().cloned().unzip();

    assert_eq!((1, 4), (left[0], right[0]));
    assert_eq!((2, 5), (left[1], right[1]));
    assert_eq!((3, 6), (left[2], right[2]));
}

#[test]
fn test_cmp() {
    let x: &[isize] = &[1, 2, 3, 4, 5];
    let cmp: &[isize] = &[1, 2, 3, 4, 5];
    assert_eq!(&x[..], cmp);
    let cmp: &[isize] = &[3, 4, 5];
    assert_eq!(&x[2..], cmp);
    let cmp: &[isize] = &[1, 2, 3];
    assert_eq!(&x[..3], cmp);
    let cmp: &[isize] = &[2, 3, 4];
    assert_eq!(&x[1..4], cmp);

    let x: Vec<isize> = vec![1, 2, 3, 4, 5];
    let cmp: &[isize] = &[1, 2, 3, 4, 5];
    assert_eq!(&x[..], cmp);
    let cmp: &[isize] = &[3, 4, 5];
    assert_eq!(&x[2..], cmp);
    let cmp: &[isize] = &[1, 2, 3];
    assert_eq!(&x[..3], cmp);
    let cmp: &[isize] = &[2, 3, 4];
    assert_eq!(&x[1..4], cmp);
}

#[test]
fn test_vec_truncate_drop() {
    static mut DROPS: u32 = 0;
    struct Elem(i32);
    impl Drop for Elem {
        fn drop(&mut self) {
            unsafe {
                DROPS += 1;
            }
        }
    }

    let mut v = vec![Elem(1), Elem(2), Elem(3), Elem(4), Elem(5)];
    assert_eq!(unsafe { DROPS }, 0);
    v.truncate(3);
    assert_eq!(unsafe { DROPS }, 2);
    v.truncate(0);
    assert_eq!(unsafe { DROPS }, 5);
}

#[test]
#[should_panic]
fn test_vec_truncate_fail() {
    struct BadElem(i32);
    impl Drop for BadElem {
        fn drop(&mut self) {
            let BadElem(ref mut x) = *self;
            if *x == 0xbadbeef {
                panic!("BadElem panic: 0xbadbeef")
            }
        }
    }

    let mut v = vec![BadElem(1), BadElem(2), BadElem(0xbadbeef), BadElem(4)];
    v.truncate(0);
}

#[test]
fn test_index() {
    let vec = vec![1, 2, 3];
    assert!(vec[1] == 2);
}

#[test]
#[should_panic]
fn test_index_out_of_bounds() {
    let vec = vec![1, 2, 3];
    let _ = vec[3];
}

#[test]
#[should_panic]
fn test_slice_out_of_bounds_1() {
    let x = vec![1, 2, 3, 4, 5];
    &x[!0..];
}

#[test]
#[should_panic]
fn test_slice_out_of_bounds_2() {
    let x = vec![1, 2, 3, 4, 5];
    &x[..6];
}

#[test]
#[should_panic]
fn test_slice_out_of_bounds_3() {
    let x = vec![1, 2, 3, 4, 5];
    &x[!0..4];
}

#[test]
#[should_panic]
fn test_slice_out_of_bounds_4() {
    let x = vec![1, 2, 3, 4, 5];
    &x[1..6];
}

#[test]
#[should_panic]
fn test_slice_out_of_bounds_5() {
    let x = vec![1, 2, 3, 4, 5];
    &x[3..2];
}

#[test]
#[should_panic]
fn test_swap_remove_empty() {
    let mut vec = Vec::<i32>::new();
    vec.swap_remove(0);
}

#[test]
fn test_move_items() {
    let vec = vec![1, 2, 3];
    let mut vec2 = vec![];
    for i in vec {
        vec2.push(i);
    }
    assert_eq!(vec2, [1, 2, 3]);
}

#[test]
fn test_move_items_reverse() {
    let vec = vec![1, 2, 3];
    let mut vec2 = vec![];
    for i in vec.into_iter().rev() {
        vec2.push(i);
    }
    assert_eq!(vec2, [3, 2, 1]);
}

#[test]
fn test_move_items_zero_sized() {
    let vec = vec![(), (), ()];
    let mut vec2 = vec![];
    for i in vec {
        vec2.push(i);
    }
    assert_eq!(vec2, [(), (), ()]);
}

#[test]
fn test_drain_items() {
    let mut vec = vec![1, 2, 3];
    let mut vec2 = vec![];
    for i in vec.drain(..) {
        vec2.push(i);
    }
    assert_eq!(vec, []);
    assert_eq!(vec2, [1, 2, 3]);
}

#[test]
fn test_drain_items_reverse() {
    let mut vec = vec![1, 2, 3];
    let mut vec2 = vec![];
    for i in vec.drain(..).rev() {
        vec2.push(i);
    }
    assert_eq!(vec, []);
    assert_eq!(vec2, [3, 2, 1]);
}

#[test]
fn test_drain_items_zero_sized() {
    let mut vec = vec![(), (), ()];
    let mut vec2 = vec![];
    for i in vec.drain(..) {
        vec2.push(i);
    }
    assert_eq!(vec, []);
    assert_eq!(vec2, [(), (), ()]);
}

#[test]
#[should_panic]
fn test_drain_out_of_bounds() {
    let mut v = vec![1, 2, 3, 4, 5];
    v.drain(5..6);
}

#[test]
fn test_drain_range() {
    let mut v = vec![1, 2, 3, 4, 5];
    for _ in v.drain(4..) {}
    assert_eq!(v, &[1, 2, 3, 4]);

    let mut v: Vec<_> = (1..6).map(|x| x.to_string()).collect();
    for _ in v.drain(1..4) {}
    assert_eq!(v, &[1.to_string(), 5.to_string()]);

    let mut v: Vec<_> = (1..6).map(|x| x.to_string()).collect();
    for _ in v.drain(1..4).rev() {}
    assert_eq!(v, &[1.to_string(), 5.to_string()]);

    let mut v: Vec<_> = vec![(); 5];
    for _ in v.drain(1..4).rev() {}
    assert_eq!(v, &[(), ()]);
}

#[test]
fn test_drain_inclusive_range() {
    let mut v = vec!['a', 'b', 'c', 'd', 'e'];
    for _ in v.drain(1..=3) {}
    assert_eq!(v, &['a', 'e']);

    let mut v: Vec<_> = (0..=5).map(|x| x.to_string()).collect();
    for _ in v.drain(1..=5) {}
    assert_eq!(v, &["0".to_string()]);

    let mut v: Vec<String> = (0..=5).map(|x| x.to_string()).collect();
    for _ in v.drain(0..=5) {}
    assert_eq!(v, Vec::<String>::new());

    let mut v: Vec<_> = (0..=5).map(|x| x.to_string()).collect();
    for _ in v.drain(0..=3) {}
    assert_eq!(v, &["4".to_string(), "5".to_string()]);

    let mut v: Vec<_> = (0..=1).map(|x| x.to_string()).collect();
    for _ in v.drain(..=0) {}
    assert_eq!(v, &["1".to_string()]);
}

#[test]
fn test_drain_max_vec_size() {
    let mut v = Vec::<()>::with_capacity(usize::MAX);
    unsafe {
        v.set_len(usize::MAX);
    }
    for _ in v.drain(usize::MAX - 1..) {}
    assert_eq!(v.len(), usize::MAX - 1);

    let mut v = Vec::<()>::with_capacity(usize::MAX);
    unsafe {
        v.set_len(usize::MAX);
    }
    for _ in v.drain(usize::MAX - 1..=usize::MAX - 1) {}
    assert_eq!(v.len(), usize::MAX - 1);
}

#[test]
#[should_panic]
fn test_drain_index_overflow() {
    let mut v = Vec::<()>::with_capacity(usize::MAX);
    unsafe {
        v.set_len(usize::MAX);
    }
    v.drain(0..=usize::MAX);
}

#[test]
#[should_panic]
fn test_drain_inclusive_out_of_bounds() {
    let mut v = vec![1, 2, 3, 4, 5];
    v.drain(5..=5);
}

#[test]
#[should_panic]
fn test_drain_start_overflow() {
    let mut v = vec![1, 2, 3];
    v.drain((Excluded(usize::MAX), Included(0)));
}

#[test]
#[should_panic]
fn test_drain_end_overflow() {
    let mut v = vec![1, 2, 3];
    v.drain((Included(0), Included(usize::MAX)));
}

#[test]
fn test_drain_leak() {
    static mut DROPS: i32 = 0;

    #[derive(Debug, PartialEq)]
    struct D(u32, bool);

    impl Drop for D {
        fn drop(&mut self) {
            unsafe {
                DROPS += 1;
            }

            if self.1 {
                panic!("panic in `drop`");
            }
        }
    }

    let mut v = vec![
        D(0, false),
        D(1, false),
        D(2, false),
        D(3, false),
        D(4, true),
        D(5, false),
        D(6, false),
    ];

    catch_unwind(AssertUnwindSafe(|| {
        v.drain(2..=5);
    }))
    .ok();

    assert_eq!(unsafe { DROPS }, 4);
    assert_eq!(v, vec![D(0, false), D(1, false), D(6, false),]);
}

#[test]
fn test_splice() {
    let mut v = vec![1, 2, 3, 4, 5];
    let a = [10, 11, 12];
    v.splice(2..4, a.iter().cloned());
    assert_eq!(v, &[1, 2, 10, 11, 12, 5]);
    v.splice(1..3, Some(20));
    assert_eq!(v, &[1, 20, 11, 12, 5]);
}

#[test]
fn test_splice_inclusive_range() {
    let mut v = vec![1, 2, 3, 4, 5];
    let a = [10, 11, 12];
    let t1: Vec<_> = v.splice(2..=3, a.iter().cloned()).collect();
    assert_eq!(v, &[1, 2, 10, 11, 12, 5]);
    assert_eq!(t1, &[3, 4]);
    let t2: Vec<_> = v.splice(1..=2, Some(20)).collect();
    assert_eq!(v, &[1, 20, 11, 12, 5]);
    assert_eq!(t2, &[2, 10]);
}

#[test]
#[should_panic]
fn test_splice_out_of_bounds() {
    let mut v = vec![1, 2, 3, 4, 5];
    let a = [10, 11, 12];
    v.splice(5..6, a.iter().cloned());
}

#[test]
#[should_panic]
fn test_splice_inclusive_out_of_bounds() {
    let mut v = vec![1, 2, 3, 4, 5];
    let a = [10, 11, 12];
    v.splice(5..=5, a.iter().cloned());
}

#[test]
fn test_splice_items_zero_sized() {
    let mut vec = vec![(), (), ()];
    let vec2 = vec![];
    let t: Vec<_> = vec.splice(1..2, vec2.iter().cloned()).collect();
    assert_eq!(vec, &[(), ()]);
    assert_eq!(t, &[()]);
}

#[test]
fn test_splice_unbounded() {
    let mut vec = vec![1, 2, 3, 4, 5];
    let t: Vec<_> = vec.splice(.., None).collect();
    assert_eq!(vec, &[]);
    assert_eq!(t, &[1, 2, 3, 4, 5]);
}

#[test]
fn test_splice_forget() {
    let mut v = vec![1, 2, 3, 4, 5];
    let a = [10, 11, 12];
    std::mem::forget(v.splice(2..4, a.iter().cloned()));
    assert_eq!(v, &[1, 2]);
}

#[test]
fn test_into_boxed_slice() {
    let xs = vec![1, 2, 3];
    let ys = xs.into_boxed_slice();
    assert_eq!(&*ys, [1, 2, 3]);
}

#[test]
fn test_append() {
    let mut vec = vec![1, 2, 3];
    let mut vec2 = vec![4, 5, 6];
    vec.append(&mut vec2);
    assert_eq!(vec, [1, 2, 3, 4, 5, 6]);
    assert_eq!(vec2, []);
}

#[test]
fn test_split_off() {
    let mut vec = vec![1, 2, 3, 4, 5, 6];
    let orig_capacity = vec.capacity();
    let vec2 = vec.split_off(4);
    assert_eq!(vec, [1, 2, 3, 4]);
    assert_eq!(vec2, [5, 6]);
    assert_eq!(vec.capacity(), orig_capacity);
}

#[test]
fn test_split_off_take_all() {
    let mut vec = vec![1, 2, 3, 4, 5, 6];
    let orig_ptr = vec.as_ptr();
    let orig_capacity = vec.capacity();
    let vec2 = vec.split_off(0);
    assert_eq!(vec, []);
    assert_eq!(vec2, [1, 2, 3, 4, 5, 6]);
    assert_eq!(vec.capacity(), orig_capacity);
    assert_eq!(vec2.as_ptr(), orig_ptr);
}

#[test]
fn test_into_iter_as_slice() {
    let vec = vec!['a', 'b', 'c'];
    let mut into_iter = vec.into_iter();
    assert_eq!(into_iter.as_slice(), &['a', 'b', 'c']);
    let _ = into_iter.next().unwrap();
    assert_eq!(into_iter.as_slice(), &['b', 'c']);
    let _ = into_iter.next().unwrap();
    let _ = into_iter.next().unwrap();
    assert_eq!(into_iter.as_slice(), &[]);
}

#[test]
fn test_into_iter_as_mut_slice() {
    let vec = vec!['a', 'b', 'c'];
    let mut into_iter = vec.into_iter();
    assert_eq!(into_iter.as_slice(), &['a', 'b', 'c']);
    into_iter.as_mut_slice()[0] = 'x';
    into_iter.as_mut_slice()[1] = 'y';
    assert_eq!(into_iter.next().unwrap(), 'x');
    assert_eq!(into_iter.as_slice(), &['y', 'c']);
}

#[test]
fn test_into_iter_debug() {
    let vec = vec!['a', 'b', 'c'];
    let into_iter = vec.into_iter();
    let debug = format!("{:?}", into_iter);
    assert_eq!(debug, "IntoIter(['a', 'b', 'c'])");
}

#[test]
fn test_into_iter_count() {
    assert_eq!(vec![1, 2, 3].into_iter().count(), 3);
}

#[test]
fn test_into_iter_clone() {
    fn iter_equal<I: Iterator<Item = i32>>(it: I, slice: &[i32]) {
        let v: Vec<i32> = it.collect();
        assert_eq!(&v[..], slice);
    }
    let mut it = vec![1, 2, 3].into_iter();
    iter_equal(it.clone(), &[1, 2, 3]);
    assert_eq!(it.next(), Some(1));
    let mut it = it.rev();
    iter_equal(it.clone(), &[3, 2]);
    assert_eq!(it.next(), Some(3));
    iter_equal(it.clone(), &[2]);
    assert_eq!(it.next(), Some(2));
    iter_equal(it.clone(), &[]);
    assert_eq!(it.next(), None);
}

#[test]
fn test_into_iter_leak() {
    static mut DROPS: i32 = 0;

    struct D(bool);

    impl Drop for D {
        fn drop(&mut self) {
            unsafe {
                DROPS += 1;
            }

            if self.0 {
                panic!("panic in `drop`");
            }
        }
    }

    let v = vec![D(false), D(true), D(false)];

    catch_unwind(move || drop(v.into_iter())).ok();

    assert_eq!(unsafe { DROPS }, 3);
}

#[test]
fn test_from_iter_specialization() {
    let src: Vec<usize> = vec![0usize; 1];
    let srcptr = src.as_ptr();
    let sink = src.into_iter().collect::<Vec<_>>();
    let sinkptr = sink.as_ptr();
    assert_eq!(srcptr, sinkptr);
}

#[test]
fn test_from_iter_partially_drained_in_place_specialization() {
    let src: Vec<usize> = vec![0usize; 10];
    let srcptr = src.as_ptr();
    let mut iter = src.into_iter();
    iter.next();
    iter.next();
    let sink = iter.collect::<Vec<_>>();
    let sinkptr = sink.as_ptr();
    assert_eq!(srcptr, sinkptr);
}

#[test]
fn test_from_iter_specialization_with_iterator_adapters() {
    fn assert_in_place_trait<T: InPlaceIterable>(_: &T) {};
    let src: Vec<usize> = vec![0usize; 256];
    let srcptr = src.as_ptr();
    let iter = src
        .into_iter()
        .enumerate()
        .map(|i| i.0 + i.1)
        .zip(std::iter::repeat(1usize))
        .map(|(a, b)| a + b)
        .map_while(Option::Some)
        .peekable()
        .skip(1)
        .map(|e| std::num::NonZeroUsize::new(e));
    assert_in_place_trait(&iter);
    let sink = iter.collect::<Vec<_>>();
    let sinkptr = sink.as_ptr();
    assert_eq!(srcptr, sinkptr as *const usize);
}

#[test]
fn test_from_iter_specialization_head_tail_drop() {
    let drop_count: Vec<_> = (0..=2).map(|_| Rc::new(())).collect();
    let src: Vec<_> = drop_count.iter().cloned().collect();
    let srcptr = src.as_ptr();
    let iter = src.into_iter();
    let sink: Vec<_> = iter.skip(1).take(1).collect();
    let sinkptr = sink.as_ptr();
    assert_eq!(srcptr, sinkptr, "specialization was applied");
    assert_eq!(Rc::strong_count(&drop_count[0]), 1, "front was dropped");
    assert_eq!(Rc::strong_count(&drop_count[1]), 2, "one element was collected");
    assert_eq!(Rc::strong_count(&drop_count[2]), 1, "tail was dropped");
    assert_eq!(sink.len(), 1);
}

#[test]
fn test_from_iter_specialization_panic_drop() {
    let drop_count: Vec<_> = (0..=2).map(|_| Rc::new(())).collect();
    let src: Vec<_> = drop_count.iter().cloned().collect();
    let iter = src.into_iter();

    let _ = std::panic::catch_unwind(AssertUnwindSafe(|| {
        let _ = iter
            .enumerate()
            .filter_map(|(i, e)| {
                if i == 1 {
                    std::panic!("aborting iteration");
                }
                Some(e)
            })
            .collect::<Vec<_>>();
    }));

    assert!(
        drop_count.iter().map(Rc::strong_count).all(|count| count == 1),
        "all items were dropped once"
    );
}

#[test]
fn test_cow_from() {
    let borrowed: &[_] = &["borrowed", "(slice)"];
    let owned = vec!["owned", "(vec)"];
    match (Cow::from(owned.clone()), Cow::from(borrowed)) {
        (Cow::Owned(o), Cow::Borrowed(b)) => assert!(o == owned && b == borrowed),
        _ => panic!("invalid `Cow::from`"),
    }
}

#[test]
fn test_from_cow() {
    let borrowed: &[_] = &["borrowed", "(slice)"];
    let owned = vec!["owned", "(vec)"];
    assert_eq!(Vec::from(Cow::Borrowed(borrowed)), vec!["borrowed", "(slice)"]);
    assert_eq!(Vec::from(Cow::Owned(owned)), vec!["owned", "(vec)"]);
}

#[allow(dead_code)]
fn assert_covariance() {
    fn drain<'new>(d: Drain<'static, &'static str>) -> Drain<'new, &'new str> {
        d
    }
    fn into_iter<'new>(i: IntoIter<&'static str>) -> IntoIter<&'new str> {
        i
    }
}

#[test]
fn from_into_inner() {
    let vec = vec![1, 2, 3];
    let ptr = vec.as_ptr();
    let vec = vec.into_iter().collect::<Vec<_>>();
    assert_eq!(vec, [1, 2, 3]);
    assert_eq!(vec.as_ptr(), ptr);

    let ptr = &vec[1] as *const _;
    let mut it = vec.into_iter();
    it.next().unwrap();
    let vec = it.collect::<Vec<_>>();
    assert_eq!(vec, [2, 3]);
    assert!(ptr != vec.as_ptr());
}

#[test]
fn overaligned_allocations() {
    #[repr(align(256))]
    struct Foo(usize);
    let mut v = vec![Foo(273)];
    for i in 0..0x1000 {
        v.reserve_exact(i);
        assert!(v[0].0 == 273);
        assert!(v.as_ptr() as usize & 0xff == 0);
        v.shrink_to_fit();
        assert!(v[0].0 == 273);
        assert!(v.as_ptr() as usize & 0xff == 0);
    }
}

#[test]
fn drain_filter_empty() {
    let mut vec: Vec<i32> = vec![];

    {
        let mut iter = vec.drain_filter(|_| true);
        assert_eq!(iter.size_hint(), (0, Some(0)));
        assert_eq!(iter.next(), None);
        assert_eq!(iter.size_hint(), (0, Some(0)));
        assert_eq!(iter.next(), None);
        assert_eq!(iter.size_hint(), (0, Some(0)));
    }
    assert_eq!(vec.len(), 0);
    assert_eq!(vec, vec![]);
}

#[test]
fn drain_filter_zst() {
    let mut vec = vec![(), (), (), (), ()];
    let initial_len = vec.len();
    let mut count = 0;
    {
        let mut iter = vec.drain_filter(|_| true);
        assert_eq!(iter.size_hint(), (0, Some(initial_len)));
        while let Some(_) = iter.next() {
            count += 1;
            assert_eq!(iter.size_hint(), (0, Some(initial_len - count)));
        }
        assert_eq!(iter.size_hint(), (0, Some(0)));
        assert_eq!(iter.next(), None);
        assert_eq!(iter.size_hint(), (0, Some(0)));
    }

    assert_eq!(count, initial_len);
    assert_eq!(vec.len(), 0);
    assert_eq!(vec, vec![]);
}

#[test]
fn drain_filter_false() {
    let mut vec = vec![1, 2, 3, 4, 5, 6, 7, 8, 9, 10];

    let initial_len = vec.len();
    let mut count = 0;
    {
        let mut iter = vec.drain_filter(|_| false);
        assert_eq!(iter.size_hint(), (0, Some(initial_len)));
        for _ in iter.by_ref() {
            count += 1;
        }
        assert_eq!(iter.size_hint(), (0, Some(0)));
        assert_eq!(iter.next(), None);
        assert_eq!(iter.size_hint(), (0, Some(0)));
    }

    assert_eq!(count, 0);
    assert_eq!(vec.len(), initial_len);
    assert_eq!(vec, vec![1, 2, 3, 4, 5, 6, 7, 8, 9, 10]);
}

#[test]
fn drain_filter_true() {
    let mut vec = vec![1, 2, 3, 4, 5, 6, 7, 8, 9, 10];

    let initial_len = vec.len();
    let mut count = 0;
    {
        let mut iter = vec.drain_filter(|_| true);
        assert_eq!(iter.size_hint(), (0, Some(initial_len)));
        while let Some(_) = iter.next() {
            count += 1;
            assert_eq!(iter.size_hint(), (0, Some(initial_len - count)));
        }
        assert_eq!(iter.size_hint(), (0, Some(0)));
        assert_eq!(iter.next(), None);
        assert_eq!(iter.size_hint(), (0, Some(0)));
    }

    assert_eq!(count, initial_len);
    assert_eq!(vec.len(), 0);
    assert_eq!(vec, vec![]);
}

#[test]
fn drain_filter_complex() {
    {
        //                [+xxx++++++xxxxx++++x+x++]
        let mut vec = vec![
            1, 2, 4, 6, 7, 9, 11, 13, 15, 17, 18, 20, 22, 24, 26, 27, 29, 31, 33, 34, 35, 36, 37,
            39,
        ];

        let removed = vec.drain_filter(|x| *x % 2 == 0).collect::<Vec<_>>();
        assert_eq!(removed.len(), 10);
        assert_eq!(removed, vec![2, 4, 6, 18, 20, 22, 24, 26, 34, 36]);

        assert_eq!(vec.len(), 14);
        assert_eq!(vec, vec![1, 7, 9, 11, 13, 15, 17, 27, 29, 31, 33, 35, 37, 39]);
    }

    {
        //                [xxx++++++xxxxx++++x+x++]
        let mut vec = vec![
            2, 4, 6, 7, 9, 11, 13, 15, 17, 18, 20, 22, 24, 26, 27, 29, 31, 33, 34, 35, 36, 37, 39,
        ];

        let removed = vec.drain_filter(|x| *x % 2 == 0).collect::<Vec<_>>();
        assert_eq!(removed.len(), 10);
        assert_eq!(removed, vec![2, 4, 6, 18, 20, 22, 24, 26, 34, 36]);

        assert_eq!(vec.len(), 13);
        assert_eq!(vec, vec![7, 9, 11, 13, 15, 17, 27, 29, 31, 33, 35, 37, 39]);
    }

    {
        //                [xxx++++++xxxxx++++x+x]
        let mut vec =
            vec![2, 4, 6, 7, 9, 11, 13, 15, 17, 18, 20, 22, 24, 26, 27, 29, 31, 33, 34, 35, 36];

        let removed = vec.drain_filter(|x| *x % 2 == 0).collect::<Vec<_>>();
        assert_eq!(removed.len(), 10);
        assert_eq!(removed, vec![2, 4, 6, 18, 20, 22, 24, 26, 34, 36]);

        assert_eq!(vec.len(), 11);
        assert_eq!(vec, vec![7, 9, 11, 13, 15, 17, 27, 29, 31, 33, 35]);
    }

    {
        //                [xxxxxxxxxx+++++++++++]
        let mut vec = vec![2, 4, 6, 8, 10, 12, 14, 16, 18, 20, 1, 3, 5, 7, 9, 11, 13, 15, 17, 19];

        let removed = vec.drain_filter(|x| *x % 2 == 0).collect::<Vec<_>>();
        assert_eq!(removed.len(), 10);
        assert_eq!(removed, vec![2, 4, 6, 8, 10, 12, 14, 16, 18, 20]);

        assert_eq!(vec.len(), 10);
        assert_eq!(vec, vec![1, 3, 5, 7, 9, 11, 13, 15, 17, 19]);
    }

    {
        //                [+++++++++++xxxxxxxxxx]
        let mut vec = vec![1, 3, 5, 7, 9, 11, 13, 15, 17, 19, 2, 4, 6, 8, 10, 12, 14, 16, 18, 20];

        let removed = vec.drain_filter(|x| *x % 2 == 0).collect::<Vec<_>>();
        assert_eq!(removed.len(), 10);
        assert_eq!(removed, vec![2, 4, 6, 8, 10, 12, 14, 16, 18, 20]);

        assert_eq!(vec.len(), 10);
        assert_eq!(vec, vec![1, 3, 5, 7, 9, 11, 13, 15, 17, 19]);
    }
}

// FIXME: re-enable emscripten once it can unwind again
#[test]
#[cfg(not(target_os = "emscripten"))]
fn drain_filter_consumed_panic() {
    use std::rc::Rc;
    use std::sync::Mutex;

    struct Check {
        index: usize,
        drop_counts: Rc<Mutex<Vec<usize>>>,
    };

    impl Drop for Check {
        fn drop(&mut self) {
            self.drop_counts.lock().unwrap()[self.index] += 1;
            println!("drop: {}", self.index);
        }
    }

    let check_count = 10;
    let drop_counts = Rc::new(Mutex::new(vec![0_usize; check_count]));
    let mut data: Vec<Check> = (0..check_count)
        .map(|index| Check { index, drop_counts: Rc::clone(&drop_counts) })
        .collect();

    let _ = std::panic::catch_unwind(move || {
        let filter = |c: &mut Check| {
            if c.index == 2 {
                panic!("panic at index: {}", c.index);
            }
            // Verify that if the filter could panic again on another element
            // that it would not cause a double panic and all elements of the
            // vec would still be dropped exactly once.
            if c.index == 4 {
                panic!("panic at index: {}", c.index);
            }
            c.index < 6
        };
        let drain = data.drain_filter(filter);

        // NOTE: The DrainFilter is explicitly consumed
        drain.for_each(drop);
    });

    let drop_counts = drop_counts.lock().unwrap();
    assert_eq!(check_count, drop_counts.len());

    for (index, count) in drop_counts.iter().cloned().enumerate() {
        assert_eq!(1, count, "unexpected drop count at index: {} (count: {})", index, count);
    }
}

// FIXME: Re-enable emscripten once it can catch panics
#[test]
#[cfg(not(target_os = "emscripten"))]
fn drain_filter_unconsumed_panic() {
    use std::rc::Rc;
    use std::sync::Mutex;

    struct Check {
        index: usize,
        drop_counts: Rc<Mutex<Vec<usize>>>,
    };

    impl Drop for Check {
        fn drop(&mut self) {
            self.drop_counts.lock().unwrap()[self.index] += 1;
            println!("drop: {}", self.index);
        }
    }

    let check_count = 10;
    let drop_counts = Rc::new(Mutex::new(vec![0_usize; check_count]));
    let mut data: Vec<Check> = (0..check_count)
        .map(|index| Check { index, drop_counts: Rc::clone(&drop_counts) })
        .collect();

    let _ = std::panic::catch_unwind(move || {
        let filter = |c: &mut Check| {
            if c.index == 2 {
                panic!("panic at index: {}", c.index);
            }
            // Verify that if the filter could panic again on another element
            // that it would not cause a double panic and all elements of the
            // vec would still be dropped exactly once.
            if c.index == 4 {
                panic!("panic at index: {}", c.index);
            }
            c.index < 6
        };
        let _drain = data.drain_filter(filter);

        // NOTE: The DrainFilter is dropped without being consumed
    });

    let drop_counts = drop_counts.lock().unwrap();
    assert_eq!(check_count, drop_counts.len());

    for (index, count) in drop_counts.iter().cloned().enumerate() {
        assert_eq!(1, count, "unexpected drop count at index: {} (count: {})", index, count);
    }
}

#[test]
fn drain_filter_unconsumed() {
    let mut vec = vec![1, 2, 3, 4];
    let drain = vec.drain_filter(|&mut x| x % 2 != 0);
    drop(drain);
    assert_eq!(vec, [2, 4]);
}

#[test]
fn test_reserve_exact() {
    // This is all the same as test_reserve

    let mut v = Vec::new();
    assert_eq!(v.capacity(), 0);

    v.reserve_exact(2);
    assert!(v.capacity() >= 2);

    for i in 0..16 {
        v.push(i);
    }

    assert!(v.capacity() >= 16);
    v.reserve_exact(16);
    assert!(v.capacity() >= 32);

    v.push(16);

    v.reserve_exact(16);
    assert!(v.capacity() >= 33)
}

#[test]
#[cfg_attr(miri, ignore)] // Miri does not support signalling OOM
#[cfg_attr(target_os = "android", ignore)] // Android used in CI has a broken dlmalloc
fn test_try_reserve() {
    // These are the interesting cases:
    // * exactly isize::MAX should never trigger a CapacityOverflow (can be OOM)
    // * > isize::MAX should always fail
    //    * On 16/32-bit should CapacityOverflow
    //    * On 64-bit should OOM
    // * overflow may trigger when adding `len` to `cap` (in number of elements)
    // * overflow may trigger when multiplying `new_cap` by size_of::<T> (to get bytes)

    const MAX_CAP: usize = isize::MAX as usize;
    const MAX_USIZE: usize = usize::MAX;

    // On 16/32-bit, we check that allocations don't exceed isize::MAX,
    // on 64-bit, we assume the OS will give an OOM for such a ridiculous size.
    // Any platform that succeeds for these requests is technically broken with
    // ptr::offset because LLVM is the worst.
    let guards_against_isize = usize::BITS < 64;

    {
        // Note: basic stuff is checked by test_reserve
        let mut empty_bytes: Vec<u8> = Vec::new();

        // Check isize::MAX doesn't count as an overflow
        if let Err(CapacityOverflow) = empty_bytes.try_reserve(MAX_CAP) {
            panic!("isize::MAX shouldn't trigger an overflow!");
        }
        // Play it again, frank! (just to be sure)
        if let Err(CapacityOverflow) = empty_bytes.try_reserve(MAX_CAP) {
            panic!("isize::MAX shouldn't trigger an overflow!");
        }

        if guards_against_isize {
            // Check isize::MAX + 1 does count as overflow
            if let Err(CapacityOverflow) = empty_bytes.try_reserve(MAX_CAP + 1) {
            } else {
                panic!("isize::MAX + 1 should trigger an overflow!")
            }

            // Check usize::MAX does count as overflow
            if let Err(CapacityOverflow) = empty_bytes.try_reserve(MAX_USIZE) {
            } else {
                panic!("usize::MAX should trigger an overflow!")
            }
        } else {
            // Check isize::MAX + 1 is an OOM
            if let Err(AllocError { .. }) = empty_bytes.try_reserve(MAX_CAP + 1) {
            } else {
                panic!("isize::MAX + 1 should trigger an OOM!")
            }

            // Check usize::MAX is an OOM
            if let Err(AllocError { .. }) = empty_bytes.try_reserve(MAX_USIZE) {
            } else {
                panic!("usize::MAX should trigger an OOM!")
            }
        }
    }

    {
        // Same basic idea, but with non-zero len
        let mut ten_bytes: Vec<u8> = vec![1, 2, 3, 4, 5, 6, 7, 8, 9, 10];

        if let Err(CapacityOverflow) = ten_bytes.try_reserve(MAX_CAP - 10) {
            panic!("isize::MAX shouldn't trigger an overflow!");
        }
        if let Err(CapacityOverflow) = ten_bytes.try_reserve(MAX_CAP - 10) {
            panic!("isize::MAX shouldn't trigger an overflow!");
        }
        if guards_against_isize {
            if let Err(CapacityOverflow) = ten_bytes.try_reserve(MAX_CAP - 9) {
            } else {
                panic!("isize::MAX + 1 should trigger an overflow!");
            }
        } else {
            if let Err(AllocError { .. }) = ten_bytes.try_reserve(MAX_CAP - 9) {
            } else {
                panic!("isize::MAX + 1 should trigger an OOM!")
            }
        }
        // Should always overflow in the add-to-len
        if let Err(CapacityOverflow) = ten_bytes.try_reserve(MAX_USIZE) {
        } else {
            panic!("usize::MAX should trigger an overflow!")
        }
    }

    {
        // Same basic idea, but with interesting type size
        let mut ten_u32s: Vec<u32> = vec![1, 2, 3, 4, 5, 6, 7, 8, 9, 10];

        if let Err(CapacityOverflow) = ten_u32s.try_reserve(MAX_CAP / 4 - 10) {
            panic!("isize::MAX shouldn't trigger an overflow!");
        }
        if let Err(CapacityOverflow) = ten_u32s.try_reserve(MAX_CAP / 4 - 10) {
            panic!("isize::MAX shouldn't trigger an overflow!");
        }
        if guards_against_isize {
            if let Err(CapacityOverflow) = ten_u32s.try_reserve(MAX_CAP / 4 - 9) {
            } else {
                panic!("isize::MAX + 1 should trigger an overflow!");
            }
        } else {
            if let Err(AllocError { .. }) = ten_u32s.try_reserve(MAX_CAP / 4 - 9) {
            } else {
                panic!("isize::MAX + 1 should trigger an OOM!")
            }
        }
        // Should fail in the mul-by-size
        if let Err(CapacityOverflow) = ten_u32s.try_reserve(MAX_USIZE - 20) {
        } else {
            panic!("usize::MAX should trigger an overflow!");
        }
    }
}

#[test]
#[cfg_attr(miri, ignore)] // Miri does not support signalling OOM
#[cfg_attr(target_os = "android", ignore)] // Android used in CI has a broken dlmalloc
fn test_try_reserve_exact() {
    // This is exactly the same as test_try_reserve with the method changed.
    // See that test for comments.

    const MAX_CAP: usize = isize::MAX as usize;
    const MAX_USIZE: usize = usize::MAX;

    let guards_against_isize = size_of::<usize>() < 8;

    {
        let mut empty_bytes: Vec<u8> = Vec::new();

        if let Err(CapacityOverflow) = empty_bytes.try_reserve_exact(MAX_CAP) {
            panic!("isize::MAX shouldn't trigger an overflow!");
        }
        if let Err(CapacityOverflow) = empty_bytes.try_reserve_exact(MAX_CAP) {
            panic!("isize::MAX shouldn't trigger an overflow!");
        }

        if guards_against_isize {
            if let Err(CapacityOverflow) = empty_bytes.try_reserve_exact(MAX_CAP + 1) {
            } else {
                panic!("isize::MAX + 1 should trigger an overflow!")
            }

            if let Err(CapacityOverflow) = empty_bytes.try_reserve_exact(MAX_USIZE) {
            } else {
                panic!("usize::MAX should trigger an overflow!")
            }
        } else {
            if let Err(AllocError { .. }) = empty_bytes.try_reserve_exact(MAX_CAP + 1) {
            } else {
                panic!("isize::MAX + 1 should trigger an OOM!")
            }

            if let Err(AllocError { .. }) = empty_bytes.try_reserve_exact(MAX_USIZE) {
            } else {
                panic!("usize::MAX should trigger an OOM!")
            }
        }
    }

    {
        let mut ten_bytes: Vec<u8> = vec![1, 2, 3, 4, 5, 6, 7, 8, 9, 10];

        if let Err(CapacityOverflow) = ten_bytes.try_reserve_exact(MAX_CAP - 10) {
            panic!("isize::MAX shouldn't trigger an overflow!");
        }
        if let Err(CapacityOverflow) = ten_bytes.try_reserve_exact(MAX_CAP - 10) {
            panic!("isize::MAX shouldn't trigger an overflow!");
        }
        if guards_against_isize {
            if let Err(CapacityOverflow) = ten_bytes.try_reserve_exact(MAX_CAP - 9) {
            } else {
                panic!("isize::MAX + 1 should trigger an overflow!");
            }
        } else {
            if let Err(AllocError { .. }) = ten_bytes.try_reserve_exact(MAX_CAP - 9) {
            } else {
                panic!("isize::MAX + 1 should trigger an OOM!")
            }
        }
        if let Err(CapacityOverflow) = ten_bytes.try_reserve_exact(MAX_USIZE) {
        } else {
            panic!("usize::MAX should trigger an overflow!")
        }
    }

    {
        let mut ten_u32s: Vec<u32> = vec![1, 2, 3, 4, 5, 6, 7, 8, 9, 10];

        if let Err(CapacityOverflow) = ten_u32s.try_reserve_exact(MAX_CAP / 4 - 10) {
            panic!("isize::MAX shouldn't trigger an overflow!");
        }
        if let Err(CapacityOverflow) = ten_u32s.try_reserve_exact(MAX_CAP / 4 - 10) {
            panic!("isize::MAX shouldn't trigger an overflow!");
        }
        if guards_against_isize {
            if let Err(CapacityOverflow) = ten_u32s.try_reserve_exact(MAX_CAP / 4 - 9) {
            } else {
                panic!("isize::MAX + 1 should trigger an overflow!");
            }
        } else {
            if let Err(AllocError { .. }) = ten_u32s.try_reserve_exact(MAX_CAP / 4 - 9) {
            } else {
                panic!("isize::MAX + 1 should trigger an OOM!")
            }
        }
        if let Err(CapacityOverflow) = ten_u32s.try_reserve_exact(MAX_USIZE - 20) {
        } else {
            panic!("usize::MAX should trigger an overflow!")
        }
    }
}

#[test]
fn test_stable_pointers() {
    /// Pull an element from the iterator, then drop it.
    /// Useful to cover both the `next` and `drop` paths of an iterator.
    fn next_then_drop<I: Iterator>(mut i: I) {
        i.next().unwrap();
        drop(i);
    }

    // Test that, if we reserved enough space, adding and removing elements does not
    // invalidate references into the vector (such as `v0`).  This test also
    // runs in Miri, which would detect such problems.
    // Note that this test does *not* constitute a stable guarantee that all these functions do not
    // reallocate! Only what is explicitly documented at
    // <https://doc.rust-lang.org/nightly/std/vec/struct.Vec.html#guarantees> is stably guaranteed.
    let mut v = Vec::with_capacity(128);
    v.push(13);

    // Laundering the lifetime -- we take care that `v` does not reallocate, so that's okay.
    let v0 = &mut v[0];
    let v0 = unsafe { &mut *(v0 as *mut _) };
    // Now do a bunch of things and occasionally use `v0` again to assert it is still valid.

    // Pushing/inserting and popping/removing
    v.push(1);
    v.push(2);
    v.insert(1, 1);
    assert_eq!(*v0, 13);
    v.remove(1);
    v.pop().unwrap();
    assert_eq!(*v0, 13);
    v.push(1);
    v.swap_remove(1);
    assert_eq!(v.len(), 2);
    v.swap_remove(1); // swap_remove the last element
    assert_eq!(*v0, 13);

    // Appending
    v.append(&mut vec![27, 19]);
    assert_eq!(*v0, 13);

    // Extending
    v.extend_from_slice(&[1, 2]);
    v.extend(&[1, 2]); // `slice::Iter` (with `T: Copy`) specialization
    v.extend(vec![2, 3]); // `vec::IntoIter` specialization
    v.extend(std::iter::once(3)); // `TrustedLen` specialization
    v.extend(std::iter::empty::<i32>()); // `TrustedLen` specialization with empty iterator
    v.extend(std::iter::once(3).filter(|_| true)); // base case
    v.extend(std::iter::once(&3)); // `cloned` specialization
    assert_eq!(*v0, 13);

    // Truncation
    v.truncate(2);
    assert_eq!(*v0, 13);

    // Resizing
    v.resize_with(v.len() + 10, || 42);
    assert_eq!(*v0, 13);
    v.resize_with(2, || panic!());
    assert_eq!(*v0, 13);

    // No-op reservation
    v.reserve(32);
    v.reserve_exact(32);
    assert_eq!(*v0, 13);

    // Partial draining
    v.resize_with(10, || 42);
    next_then_drop(v.drain(5..));
    assert_eq!(*v0, 13);

    // Splicing
    v.resize_with(10, || 42);
    next_then_drop(v.splice(5.., vec![1, 2, 3, 4, 5])); // empty tail after range
    assert_eq!(*v0, 13);
    next_then_drop(v.splice(5..8, vec![1])); // replacement is smaller than original range
    assert_eq!(*v0, 13);
    next_then_drop(v.splice(5..6, vec![1; 10].into_iter().filter(|_| true))); // lower bound not exact
    assert_eq!(*v0, 13);

    // Smoke test that would fire even outside Miri if an actual relocation happened.
    *v0 -= 13;
    assert_eq!(v[0], 0);
}

// https://github.com/rust-lang/rust/pull/49496 introduced specialization based on:
//
// ```
// unsafe impl<T: ?Sized> IsZero for *mut T {
//     fn is_zero(&self) -> bool {
//         (*self).is_null()
//     }
// }
// ```
//
// … to call `RawVec::with_capacity_zeroed` for creating `Vec<*mut T>`,
// which is incorrect for fat pointers since `<*mut T>::is_null` only looks at the data component.
// That is, a fat pointer can be “null” without being made entirely of zero bits.
#[test]
fn vec_macro_repeating_null_raw_fat_pointer() {
    let raw_dyn = &mut (|| ()) as &mut dyn Fn() as *mut dyn Fn();
    let vtable = dbg!(ptr_metadata(raw_dyn));
    let null_raw_dyn = ptr_from_raw_parts(std::ptr::null_mut(), vtable);
    assert!(null_raw_dyn.is_null());

    let vec = vec![null_raw_dyn; 1];
    dbg!(ptr_metadata(vec[0]));
    assert!(vec[0] == null_raw_dyn);

    // Polyfill for https://github.com/rust-lang/rfcs/pull/2580

    fn ptr_metadata(ptr: *mut dyn Fn()) -> *mut () {
        unsafe { std::mem::transmute::<*mut dyn Fn(), DynRepr>(ptr).vtable }
    }

    fn ptr_from_raw_parts(data: *mut (), vtable: *mut ()) -> *mut dyn Fn() {
        unsafe { std::mem::transmute::<DynRepr, *mut dyn Fn()>(DynRepr { data, vtable }) }
    }

    #[repr(C)]
    struct DynRepr {
        data: *mut (),
        vtable: *mut (),
    }
}

// This test will likely fail if you change the capacities used in
// `RawVec::grow_amortized`.
#[test]
fn test_push_growth_strategy() {
    // If the element size is 1, we jump from 0 to 8, then double.
    {
        let mut v1: Vec<u8> = vec![];
        assert_eq!(v1.capacity(), 0);

        for _ in 0..8 {
            v1.push(0);
            assert_eq!(v1.capacity(), 8);
        }

        for _ in 8..16 {
            v1.push(0);
            assert_eq!(v1.capacity(), 16);
        }

        for _ in 16..32 {
            v1.push(0);
            assert_eq!(v1.capacity(), 32);
        }

        for _ in 32..64 {
            v1.push(0);
            assert_eq!(v1.capacity(), 64);
        }
    }

    // If the element size is 2..=1024, we jump from 0 to 4, then double.
    {
        let mut v2: Vec<u16> = vec![];
        let mut v1024: Vec<[u8; 1024]> = vec![];
        assert_eq!(v2.capacity(), 0);
        assert_eq!(v1024.capacity(), 0);

        for _ in 0..4 {
            v2.push(0);
            v1024.push([0; 1024]);
            assert_eq!(v2.capacity(), 4);
            assert_eq!(v1024.capacity(), 4);
        }

        for _ in 4..8 {
            v2.push(0);
            v1024.push([0; 1024]);
            assert_eq!(v2.capacity(), 8);
            assert_eq!(v1024.capacity(), 8);
        }

        for _ in 8..16 {
            v2.push(0);
            v1024.push([0; 1024]);
            assert_eq!(v2.capacity(), 16);
            assert_eq!(v1024.capacity(), 16);
        }

        for _ in 16..32 {
            v2.push(0);
            v1024.push([0; 1024]);
            assert_eq!(v2.capacity(), 32);
            assert_eq!(v1024.capacity(), 32);
        }

        for _ in 32..64 {
            v2.push(0);
            v1024.push([0; 1024]);
            assert_eq!(v2.capacity(), 64);
            assert_eq!(v1024.capacity(), 64);
        }
    }

    // If the element size is > 1024, we jump from 0 to 1, then double.
    {
        let mut v1025: Vec<[u8; 1025]> = vec![];
        assert_eq!(v1025.capacity(), 0);

        for _ in 0..1 {
            v1025.push([0; 1025]);
            assert_eq!(v1025.capacity(), 1);
        }

        for _ in 1..2 {
            v1025.push([0; 1025]);
            assert_eq!(v1025.capacity(), 2);
        }

        for _ in 2..4 {
            v1025.push([0; 1025]);
            assert_eq!(v1025.capacity(), 4);
        }

        for _ in 4..8 {
            v1025.push([0; 1025]);
            assert_eq!(v1025.capacity(), 8);
        }

        for _ in 8..16 {
            v1025.push([0; 1025]);
            assert_eq!(v1025.capacity(), 16);
        }

        for _ in 16..32 {
            v1025.push([0; 1025]);
            assert_eq!(v1025.capacity(), 32);
        }

        for _ in 32..64 {
            v1025.push([0; 1025]);
            assert_eq!(v1025.capacity(), 64);
        }
    }
}

macro_rules! generate_assert_eq_vec_and_prim {
    ($name:ident<$B:ident>($type:ty)) => {
        fn $name<A: PartialEq<$B> + Debug, $B: Debug>(a: Vec<A>, b: $type) {
            assert!(a == b);
            assert_eq!(a, b);
        }
    };
}

generate_assert_eq_vec_and_prim! { assert_eq_vec_and_slice  <B>(&[B])   }
generate_assert_eq_vec_and_prim! { assert_eq_vec_and_array_3<B>([B; 3]) }

#[test]
fn partialeq_vec_and_prim() {
    assert_eq_vec_and_slice(vec![1, 2, 3], &[1, 2, 3]);
    assert_eq_vec_and_array_3(vec![1, 2, 3], [1, 2, 3]);
}

macro_rules! assert_partial_eq_valid {
    ($a2:expr, $a3:expr; $b2:expr, $b3: expr) => {
        assert!($a2 == $b2);
        assert!($a2 != $b3);
        assert!($a3 != $b2);
        assert!($a3 == $b3);
        assert_eq!($a2, $b2);
        assert_ne!($a2, $b3);
        assert_ne!($a3, $b2);
        assert_eq!($a3, $b3);
    };
}

#[test]
fn partialeq_vec_full() {
    let vec2: Vec<_> = vec![1, 2];
    let vec3: Vec<_> = vec![1, 2, 3];
    let slice2: &[_] = &[1, 2];
    let slice3: &[_] = &[1, 2, 3];
    let slicemut2: &[_] = &mut [1, 2];
    let slicemut3: &[_] = &mut [1, 2, 3];
    let array2: [_; 2] = [1, 2];
    let array3: [_; 3] = [1, 2, 3];
    let arrayref2: &[_; 2] = &[1, 2];
    let arrayref3: &[_; 3] = &[1, 2, 3];

    assert_partial_eq_valid!(vec2,vec3; vec2,vec3);
    assert_partial_eq_valid!(vec2,vec3; slice2,slice3);
    assert_partial_eq_valid!(vec2,vec3; slicemut2,slicemut3);
    assert_partial_eq_valid!(slice2,slice3; vec2,vec3);
    assert_partial_eq_valid!(slicemut2,slicemut3; vec2,vec3);
    assert_partial_eq_valid!(vec2,vec3; array2,array3);
    assert_partial_eq_valid!(vec2,vec3; arrayref2,arrayref3);
<<<<<<< HEAD
}

#[test]
fn test_vec_cycle() {
    #[derive(Debug)]
    struct C<'a> {
        v: Vec<Cell<Option<&'a C<'a>>>>,
    }

    impl<'a> C<'a> {
        fn new() -> C<'a> {
            C { v: Vec::new() }
        }
    }

    let mut c1 = C::new();
    let mut c2 = C::new();
    let mut c3 = C::new();

    // Push
    c1.v.push(Cell::new(None));
    c1.v.push(Cell::new(None));

    c2.v.push(Cell::new(None));
    c2.v.push(Cell::new(None));

    c3.v.push(Cell::new(None));
    c3.v.push(Cell::new(None));

    // Set
    c1.v[0].set(Some(&c2));
    c1.v[1].set(Some(&c3));

    c2.v[0].set(Some(&c2));
    c2.v[1].set(Some(&c3));

    c3.v[0].set(Some(&c1));
    c3.v[1].set(Some(&c2));
}

#[test]
fn test_vec_cycle_wrapped() {
    struct Refs<'a> {
        v: Vec<Cell<Option<&'a C<'a>>>>,
    }

    struct C<'a> {
        refs: Refs<'a>,
    }

    impl<'a> Refs<'a> {
        fn new() -> Refs<'a> {
            Refs { v: Vec::new() }
        }
    }

    impl<'a> C<'a> {
        fn new() -> C<'a> {
            C { refs: Refs::new() }
        }
    }

    let mut c1 = C::new();
    let mut c2 = C::new();
    let mut c3 = C::new();

    c1.refs.v.push(Cell::new(None));
    c1.refs.v.push(Cell::new(None));
    c2.refs.v.push(Cell::new(None));
    c2.refs.v.push(Cell::new(None));
    c3.refs.v.push(Cell::new(None));
    c3.refs.v.push(Cell::new(None));

    c1.refs.v[0].set(Some(&c2));
    c1.refs.v[1].set(Some(&c3));
    c2.refs.v[0].set(Some(&c2));
    c2.refs.v[1].set(Some(&c3));
    c3.refs.v[0].set(Some(&c1));
    c3.refs.v[1].set(Some(&c2));
=======
    assert_partial_eq_valid!(vec2,vec3; arrayref2[..],arrayref3[..]);
>>>>>>> b4b38398
}<|MERGE_RESOLUTION|>--- conflicted
+++ resolved
@@ -1831,7 +1831,7 @@
     assert_partial_eq_valid!(slicemut2,slicemut3; vec2,vec3);
     assert_partial_eq_valid!(vec2,vec3; array2,array3);
     assert_partial_eq_valid!(vec2,vec3; arrayref2,arrayref3);
-<<<<<<< HEAD
+    assert_partial_eq_valid!(vec2,vec3; arrayref2[..],arrayref3[..]);
 }
 
 #[test]
@@ -1911,7 +1911,4 @@
     c2.refs.v[1].set(Some(&c3));
     c3.refs.v[0].set(Some(&c1));
     c3.refs.v[1].set(Some(&c2));
-=======
-    assert_partial_eq_valid!(vec2,vec3; arrayref2[..],arrayref3[..]);
->>>>>>> b4b38398
 }