<<<<<<< HEAD
use proc_macro::TokenStream;
use quote::{format_ident, quote};
use syn::{parse_macro_input, ItemFn};
=======
use proc_macro::{TokenStream};
use quote::{quote, format_ident};
use syn::{ItemFn, parse_macro_input, Stmt};
>>>>>>> 800a8e72

pub(crate) fn requires(attr: TokenStream, item: TokenStream) -> TokenStream {
    rewrite_attr(attr, item, "requires")
}

pub(crate) fn ensures(attr: TokenStream, item: TokenStream) -> TokenStream {
    rewrite_attr(attr, item, "ensures")
}

pub(crate) fn loop_invariant(attr: TokenStream, stmt: TokenStream) -> TokenStream {
    rewrite_stmt_attr(attr, stmt, "loop_invariant")
}

fn rewrite_stmt_attr(attr: TokenStream, stmt_stream: TokenStream, name: &str) -> TokenStream {
    let args = proc_macro2::TokenStream::from(attr);
    let stmt = parse_macro_input!(stmt_stream as Stmt);
    let attribute = format_ident!("{}", name);
    quote!(
        #[kani_core::#attribute(#args)]
        #stmt
    ).into()
}

fn rewrite_attr(attr: TokenStream, item: TokenStream, name: &str) -> TokenStream {
    let args = proc_macro2::TokenStream::from(attr);
    let fn_item = parse_macro_input!(item as ItemFn);
    let attribute = format_ident!("{}", name);
    quote!(
        #[kani_core::#attribute(#args)]
        #fn_item
    )
    .into()
}<|MERGE_RESOLUTION|>--- conflicted
+++ resolved
@@ -1,12 +1,6 @@
-<<<<<<< HEAD
 use proc_macro::TokenStream;
 use quote::{format_ident, quote};
-use syn::{parse_macro_input, ItemFn};
-=======
-use proc_macro::{TokenStream};
-use quote::{quote, format_ident};
 use syn::{ItemFn, parse_macro_input, Stmt};
->>>>>>> 800a8e72
 
 pub(crate) fn requires(attr: TokenStream, item: TokenStream) -> TokenStream {
     rewrite_attr(attr, item, "requires")
