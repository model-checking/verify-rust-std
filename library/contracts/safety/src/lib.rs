//! Implement a few placeholders for contract attributes until they get implemented upstream.
//! Each tool should implement their own version in a separate module of this crate.

use proc_macro::TokenStream;
use proc_macro_error::proc_macro_error;
use quote::{format_ident, quote, quote_spanned};
use syn::{
    parse_macro_input, parse_quote, spanned::Spanned, Data, DataEnum, DeriveInput, Fields, GenericParam,
    Generics, Ident, Index, ItemStruct,
};

#[cfg(kani_host)]
#[path = "kani.rs"]
mod tool;

#[cfg(not(kani_host))]
#[path = "runtime.rs"]
mod tool;

/// Expands the `#[invariant(...)]` attribute macro.
/// The macro expands to an implementation of the `is_safe` method for the `Invariant` trait.
/// This attribute is only supported for structs.
///
/// # Example
///
/// ```ignore
/// #[invariant(self.width == self.height)]
/// struct Square {
///     width: u32,
///     height: u32,
/// }
/// ```
/// 
/// expands to:
/// ```ignore
/// impl core::ub_checks::Invariant for Square {
///   fn is_safe(&self) -> bool {
///     self.width == self.height
///   }
/// }
/// ```
/// For more information on the Invariant trait, see its documentation in core::ub_checks.
#[proc_macro_error]
#[proc_macro_attribute]
pub fn invariant(attr: TokenStream, item: TokenStream) -> TokenStream {
    let safe_body = proc_macro2::TokenStream::from(attr);
    let item = parse_macro_input!(item as ItemStruct);
    let item_name = &item.ident;
    let (impl_generics, ty_generics, where_clause) = item.generics.split_for_impl();

    let expanded = quote! {
        #item
        #[unstable(feature="invariant", issue="none")]
        impl #impl_generics core::ub_checks::Invariant for #item_name #ty_generics #where_clause {
            fn is_safe(&self) -> bool {
                #safe_body
            }
        }
    };

    proc_macro::TokenStream::from(expanded)
}

/// Expands the derive macro for the Invariant trait.
/// The macro expands to an implementation of the `is_safe` method for the `Invariant` trait.
/// This macro is only supported for structs and enums.
///
/// # Example
///
/// ```ignore
/// #[derive(Invariant)]
/// struct Square {
///     width: u32,
///     height: u32,
/// }
/// ```
/// 
/// expands to:
/// ```ignore
/// impl core::ub_checks::Invariant for Square {
///   fn is_safe(&self) -> bool {
///     self.width.is_safe() && self.height.is_safe()
///   }
/// }
/// ```
/// For enums, the body of `is_safe` matches on the variant and calls `is_safe` on its fields,
/// # Example
/// 
/// ```ignore
/// #[derive(Invariant)]
/// enum MyEnum {
///     OptionOne(u32, u32),
///     OptionTwo(Square),
///     OptionThree
/// }
/// ```
/// 
/// expands to:
/// ```ignore
/// impl core::ub_checks::Invariant for MyEnum {
///   fn is_safe(&self) -> bool {
///     match self {
///       MyEnum::OptionOne(field1, field2) => field1.is_safe() && field2.is_safe(),
///       MyEnum::OptionTwo(field1) => field1.is_safe(),
///       MyEnum::OptionThree => true,
///     }
///    }
/// }
/// ```
/// For more information on the Invariant trait, see its documentation in core::ub_checks.
#[proc_macro_error]
#[proc_macro_derive(Invariant)]
pub fn derive_invariant(item: TokenStream) -> TokenStream {
    let derive_item = parse_macro_input!(item as DeriveInput);
    let item_name = &derive_item.ident;
    let safe_body = match derive_item.data {
        Data::Struct(struct_data) => {
            safe_body(&struct_data.fields)
        },
        Data::Enum(enum_data) => {
            let variant_checks = variant_checks(enum_data, item_name);

            quote! { 
                match self {
                    #(#variant_checks),*
                }
            }
        },
        Data::Union(..) => unimplemented!("Attempted to derive Invariant on a union; Invariant can only be derived for structs and enums."),
    };

    // Add a bound `T: Invariant` to every type parameter T.
    let generics = add_trait_bound_invariant(derive_item.generics);
    // Generate an expression to sum up the heap size of each field.
    let (impl_generics, ty_generics, where_clause) = generics.split_for_impl();

    let expanded = quote! {
        // The generated implementation.
        #[unstable(feature="invariant", issue="none")]
        impl #impl_generics core::ub_checks::Invariant for #item_name #ty_generics #where_clause {
            fn is_safe(&self) -> bool {
                #safe_body
            }
        }
    };
    proc_macro::TokenStream::from(expanded)
}

#[proc_macro_error]
#[proc_macro_attribute]
pub fn requires(attr: TokenStream, item: TokenStream) -> TokenStream {
    tool::requires(attr, item)
}

#[proc_macro_error]
#[proc_macro_attribute]
pub fn ensures(attr: TokenStream, item: TokenStream) -> TokenStream {
    tool::ensures(attr, item)
}

<<<<<<< HEAD
/// Add a bound `T: Invariant` to every type parameter T.
fn add_trait_bound_invariant(mut generics: Generics) -> Generics {
    generics.params.iter_mut().for_each(|param| {
        if let GenericParam::Type(type_param) = param {
            type_param
                .bounds
                .push(parse_quote!(core::ub_checks::Invariant));
        }
    });
    generics
}

/// Generate safety checks for each variant of an enum
fn variant_checks(enum_data: DataEnum, item_name: &Ident) -> Vec<proc_macro2::TokenStream> {
    enum_data.variants.iter().map(|variant| {
        let variant_name = &variant.ident;
        match &variant.fields {
            Fields::Unnamed(fields) => {
                let field_names: Vec<_> = fields.unnamed.iter().enumerate().map(|(i, _)| {
                    format_ident!("field{}", i + 1)
                }).collect();
                
                let field_checks: Vec<_> = field_names.iter().map(|field_name| {
                    quote! { #field_name.is_safe() }
                }).collect();
                
                quote! {
                    #item_name::#variant_name(#(#field_names),*) => #(#field_checks)&&*
                }
            },
            Fields::Unit => {
                quote! {
                    #item_name::#variant_name => true
                }
            },
            Fields::Named(_) => unreachable!("Enums do not have named fields"),
        }
    }).collect()
}

/// Generate the body for the `is_safe` method.
/// For each field of the type, enforce that it is safe.
fn safe_body(fields: &Fields) -> proc_macro2::TokenStream {
    match fields {
        Fields::Named(ref fields) => {
            let field_safe_calls: Vec<proc_macro2::TokenStream> = fields
                .named
                .iter()
                .map(|field| {
                    let name = &field.ident;
                    quote_spanned! {field.span()=>
                        self.#name.is_safe()
                    }
                })
                .collect();
            if !field_safe_calls.is_empty() {
                quote! { #( #field_safe_calls )&&* }
            } else {
                quote! { true }
            }
        }
        Fields::Unnamed(ref fields) => {
            let field_safe_calls: Vec<proc_macro2::TokenStream> = fields
                .unnamed
                .iter()
                .enumerate()
                .map(|(idx, field)| {
                    let field_idx = Index::from(idx);
                    quote_spanned! {field.span()=>
                        self.#field_idx.is_safe()
                    }
                })
                .collect();
            if !field_safe_calls.is_empty() {
                quote! { #( #field_safe_calls )&&* }
            } else {
                quote! { true }
            }
        }
        Fields::Unit => quote! { true },
    }
=======
#[proc_macro_error]
#[proc_macro_attribute]
pub fn loop_invariant(attr: TokenStream, stmt_stream: TokenStream) -> TokenStream {
    tool::loop_invariant(attr, stmt_stream)
>>>>>>> 800a8e72
}<|MERGE_RESOLUTION|>--- conflicted
+++ resolved
@@ -158,7 +158,11 @@
     tool::ensures(attr, item)
 }
 
-<<<<<<< HEAD
+#[proc_macro_error]
+#[proc_macro_attribute]
+pub fn loop_invariant(attr: TokenStream, stmt_stream: TokenStream) -> TokenStream {
+    tool::loop_invariant(attr, stmt_stream)
+
 /// Add a bound `T: Invariant` to every type parameter T.
 fn add_trait_bound_invariant(mut generics: Generics) -> Generics {
     generics.params.iter_mut().for_each(|param| {
@@ -240,10 +244,4 @@
         }
         Fields::Unit => quote! { true },
     }
-=======
-#[proc_macro_error]
-#[proc_macro_attribute]
-pub fn loop_invariant(attr: TokenStream, stmt_stream: TokenStream) -> TokenStream {
-    tool::loop_invariant(attr, stmt_stream)
->>>>>>> 800a8e72
 }