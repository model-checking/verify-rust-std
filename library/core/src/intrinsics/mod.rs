//! Compiler intrinsics.
//!
//! The functions in this module are implementation details of `core` and should
//! not be used outside of the standard library. We generally provide access to
//! intrinsics via stable wrapper functions. Use these instead.
//!
//! These are the imports making intrinsics available to Rust code. The actual implementations live in the compiler.
//! Some of these intrinsics are lowered to MIR in <https://github.com/rust-lang/rust/blob/master/compiler/rustc_mir_transform/src/lower_intrinsics.rs>.
//! The remaining intrinsics are implemented for the LLVM backend in <https://github.com/rust-lang/rust/blob/master/compiler/rustc_codegen_ssa/src/mir/intrinsic.rs>
//! and <https://github.com/rust-lang/rust/blob/master/compiler/rustc_codegen_llvm/src/intrinsic.rs>,
//! and for const evaluation in <https://github.com/rust-lang/rust/blob/master/compiler/rustc_const_eval/src/interpret/intrinsics.rs>.
//!
//! # Const intrinsics
//!
//! In order to make an intrinsic unstable usable at compile-time, copy the implementation from
//! <https://github.com/rust-lang/miri/blob/master/src/intrinsics> to
//! <https://github.com/rust-lang/rust/blob/master/compiler/rustc_const_eval/src/interpret/intrinsics.rs>
//! and make the intrinsic declaration below a `const fn`. This should be done in coordination with
//! wg-const-eval.
//!
//! If an intrinsic is supposed to be used from a `const fn` with a `rustc_const_stable` attribute,
//! `#[rustc_intrinsic_const_stable_indirect]` needs to be added to the intrinsic. Such a change requires
//! T-lang approval, because it may bake a feature into the language that cannot be replicated in
//! user code without compiler support.
//!
//! # Volatiles
//!
//! The volatile intrinsics provide operations intended to act on I/O
//! memory, which are guaranteed to not be reordered by the compiler
//! across other volatile intrinsics. See [`read_volatile`][ptr::read_volatile]
//! and [`write_volatile`][ptr::write_volatile].
//!
//! # Atomics
//!
//! The atomic intrinsics provide common atomic operations on machine
//! words, with multiple possible memory orderings. See the
//! [atomic types][atomic] docs for details.
//!
//! # Unwinding
//!
//! Rust intrinsics may, in general, unwind. If an intrinsic can never unwind, add the
//! `#[rustc_nounwind]` attribute so that the compiler can make use of this fact.
//!
//! However, even for intrinsics that may unwind, rustc assumes that a Rust intrinsics will never
//! initiate a foreign (non-Rust) unwind, and thus for panic=abort we can always assume that these
//! intrinsics cannot unwind.

#![unstable(
    feature = "core_intrinsics",
    reason = "intrinsics are unlikely to ever be stabilized, instead \
                      they should be used through stabilized interfaces \
                      in the rest of the standard library",
    issue = "none"
)]
#![allow(missing_docs)]

use safety::{ensures, requires};

use crate::ffi::va_list::{VaArgSafe, VaListImpl};
#[cfg(kani)]
use crate::kani;
use crate::marker::{ConstParamTy, DiscriminantKind, PointeeSized, Tuple};
use crate::ptr;
#[cfg(kani)]
use crate::ub_checks;

mod bounds;
pub mod fallback;
pub mod mir;
pub mod simd;

// These imports are used for simplifying intra-doc links
#[allow(unused_imports)]
#[cfg(all(target_has_atomic = "8", target_has_atomic = "32", target_has_atomic = "ptr"))]
use crate::sync::atomic::{self, AtomicBool, AtomicI32, AtomicIsize, AtomicU32, Ordering};

/// A type for atomic ordering parameters for intrinsics. This is a separate type from
/// `atomic::Ordering` so that we can make it `ConstParamTy` and fix the values used here without a
/// risk of leaking that to stable code.
#[derive(Debug, ConstParamTy, PartialEq, Eq)]
pub enum AtomicOrdering {
    // These values must match the compiler's `AtomicOrdering` defined in
    // `rustc_middle/src/ty/consts/int.rs`!
    Relaxed = 0,
    Release = 1,
    Acquire = 2,
    AcqRel = 3,
    SeqCst = 4,
}

// N.B., these intrinsics take raw pointers because they mutate aliased
// memory, which is not valid for either `&` or `&mut`.

/// Stores a value if the current value is the same as the `old` value.
/// `T` must be an integer or pointer type.
///
/// The stabilized version of this intrinsic is available on the
/// [`atomic`] types via the `compare_exchange` method.
/// For example, [`AtomicBool::compare_exchange`].
#[rustc_intrinsic]
#[rustc_nounwind]
pub unsafe fn atomic_cxchg<
    T: Copy,
    const ORD_SUCC: AtomicOrdering,
    const ORD_FAIL: AtomicOrdering,
>(
    dst: *mut T,
    old: T,
    src: T,
) -> (T, bool);

/// Stores a value if the current value is the same as the `old` value.
/// `T` must be an integer or pointer type. The comparison may spuriously fail.
///
/// The stabilized version of this intrinsic is available on the
/// [`atomic`] types via the `compare_exchange_weak` method.
/// For example, [`AtomicBool::compare_exchange_weak`].
#[rustc_intrinsic]
#[rustc_nounwind]
pub unsafe fn atomic_cxchgweak<
    T: Copy,
    const ORD_SUCC: AtomicOrdering,
    const ORD_FAIL: AtomicOrdering,
>(
    _dst: *mut T,
    _old: T,
    _src: T,
) -> (T, bool);

/// Loads the current value of the pointer.
/// `T` must be an integer or pointer type.
///
/// The stabilized version of this intrinsic is available on the
/// [`atomic`] types via the `load` method. For example, [`AtomicBool::load`].
#[rustc_intrinsic]
#[rustc_nounwind]
pub unsafe fn atomic_load<T: Copy, const ORD: AtomicOrdering>(src: *const T) -> T;

/// Stores the value at the specified memory location.
/// `T` must be an integer or pointer type.
///
/// The stabilized version of this intrinsic is available on the
/// [`atomic`] types via the `store` method. For example, [`AtomicBool::store`].
#[rustc_intrinsic]
#[rustc_nounwind]
pub unsafe fn atomic_store<T: Copy, const ORD: AtomicOrdering>(dst: *mut T, val: T);

/// Stores the value at the specified memory location, returning the old value.
/// `T` must be an integer or pointer type.
///
/// The stabilized version of this intrinsic is available on the
/// [`atomic`] types via the `swap` method. For example, [`AtomicBool::swap`].
#[rustc_intrinsic]
#[rustc_nounwind]
pub unsafe fn atomic_xchg<T: Copy, const ORD: AtomicOrdering>(dst: *mut T, src: T) -> T;

/// Adds to the current value, returning the previous value.
/// `T` must be an integer or pointer type.
/// `U` must be the same as `T` if that is an integer type, or `usize` if `T` is a pointer type.
///
/// The stabilized version of this intrinsic is available on the
/// [`atomic`] types via the `fetch_add` method. For example, [`AtomicIsize::fetch_add`].
#[rustc_intrinsic]
#[rustc_nounwind]
pub unsafe fn atomic_xadd<T: Copy, U: Copy, const ORD: AtomicOrdering>(dst: *mut T, src: U) -> T;

/// Subtract from the current value, returning the previous value.
/// `T` must be an integer or pointer type.
/// `U` must be the same as `T` if that is an integer type, or `usize` if `T` is a pointer type.
///
/// The stabilized version of this intrinsic is available on the
/// [`atomic`] types via the `fetch_sub` method. For example, [`AtomicIsize::fetch_sub`].
#[rustc_intrinsic]
#[rustc_nounwind]
pub unsafe fn atomic_xsub<T: Copy, U: Copy, const ORD: AtomicOrdering>(dst: *mut T, src: U) -> T;

/// Bitwise and with the current value, returning the previous value.
/// `T` must be an integer or pointer type.
/// `U` must be the same as `T` if that is an integer type, or `usize` if `T` is a pointer type.
///
/// The stabilized version of this intrinsic is available on the
/// [`atomic`] types via the `fetch_and` method. For example, [`AtomicBool::fetch_and`].
#[rustc_intrinsic]
#[rustc_nounwind]
pub unsafe fn atomic_and<T: Copy, U: Copy, const ORD: AtomicOrdering>(dst: *mut T, src: U) -> T;

/// Bitwise nand with the current value, returning the previous value.
/// `T` must be an integer or pointer type.
/// `U` must be the same as `T` if that is an integer type, or `usize` if `T` is a pointer type.
///
/// The stabilized version of this intrinsic is available on the
/// [`AtomicBool`] type via the `fetch_nand` method. For example, [`AtomicBool::fetch_nand`].
#[rustc_intrinsic]
#[rustc_nounwind]
pub unsafe fn atomic_nand<T: Copy, U: Copy, const ORD: AtomicOrdering>(dst: *mut T, src: U) -> T;

/// Bitwise or with the current value, returning the previous value.
/// `T` must be an integer or pointer type.
/// `U` must be the same as `T` if that is an integer type, or `usize` if `T` is a pointer type.
///
/// The stabilized version of this intrinsic is available on the
/// [`atomic`] types via the `fetch_or` method. For example, [`AtomicBool::fetch_or`].
#[rustc_intrinsic]
#[rustc_nounwind]
pub unsafe fn atomic_or<T: Copy, U: Copy, const ORD: AtomicOrdering>(dst: *mut T, src: U) -> T;

/// Bitwise xor with the current value, returning the previous value.
/// `T` must be an integer or pointer type.
/// `U` must be the same as `T` if that is an integer type, or `usize` if `T` is a pointer type.
///
/// The stabilized version of this intrinsic is available on the
/// [`atomic`] types via the `fetch_xor` method. For example, [`AtomicBool::fetch_xor`].
#[rustc_intrinsic]
#[rustc_nounwind]
pub unsafe fn atomic_xor<T: Copy, U: Copy, const ORD: AtomicOrdering>(dst: *mut T, src: U) -> T;

/// Maximum with the current value using a signed comparison.
/// `T` must be a signed integer type.
///
/// The stabilized version of this intrinsic is available on the
/// [`atomic`] signed integer types via the `fetch_max` method. For example, [`AtomicI32::fetch_max`].
#[rustc_intrinsic]
#[rustc_nounwind]
pub unsafe fn atomic_max<T: Copy, const ORD: AtomicOrdering>(dst: *mut T, src: T) -> T;

/// Minimum with the current value using a signed comparison.
/// `T` must be a signed integer type.
///
/// The stabilized version of this intrinsic is available on the
/// [`atomic`] signed integer types via the `fetch_min` method. For example, [`AtomicI32::fetch_min`].
#[rustc_intrinsic]
#[rustc_nounwind]
pub unsafe fn atomic_min<T: Copy, const ORD: AtomicOrdering>(dst: *mut T, src: T) -> T;

/// Minimum with the current value using an unsigned comparison.
/// `T` must be an unsigned integer type.
///
/// The stabilized version of this intrinsic is available on the
/// [`atomic`] unsigned integer types via the `fetch_min` method. For example, [`AtomicU32::fetch_min`].
#[rustc_intrinsic]
#[rustc_nounwind]
pub unsafe fn atomic_umin<T: Copy, const ORD: AtomicOrdering>(dst: *mut T, src: T) -> T;

/// Maximum with the current value using an unsigned comparison.
/// `T` must be an unsigned integer type.
///
/// The stabilized version of this intrinsic is available on the
/// [`atomic`] unsigned integer types via the `fetch_max` method. For example, [`AtomicU32::fetch_max`].
#[rustc_intrinsic]
#[rustc_nounwind]
pub unsafe fn atomic_umax<T: Copy, const ORD: AtomicOrdering>(dst: *mut T, src: T) -> T;

/// An atomic fence.
///
/// The stabilized version of this intrinsic is available in
/// [`atomic::fence`].
#[rustc_intrinsic]
#[rustc_nounwind]
pub unsafe fn atomic_fence<const ORD: AtomicOrdering>();

/// An atomic fence for synchronization within a single thread.
///
/// The stabilized version of this intrinsic is available in
/// [`atomic::compiler_fence`].
#[rustc_intrinsic]
#[rustc_nounwind]
pub unsafe fn atomic_singlethreadfence<const ORD: AtomicOrdering>();

/// The `prefetch` intrinsic is a hint to the code generator to insert a prefetch instruction
/// if supported; otherwise, it is a no-op.
/// Prefetches have no effect on the behavior of the program but can change its performance
/// characteristics.
///
/// The `locality` argument must be a constant integer and is a temporal locality specifier
/// ranging from (0) - no locality, to (3) - extremely local keep in cache.
///
/// This intrinsic does not have a stable counterpart.
#[rustc_intrinsic]
#[rustc_nounwind]
pub unsafe fn prefetch_read_data<T>(data: *const T, locality: i32);
/// The `prefetch` intrinsic is a hint to the code generator to insert a prefetch instruction
/// if supported; otherwise, it is a no-op.
/// Prefetches have no effect on the behavior of the program but can change its performance
/// characteristics.
///
/// The `locality` argument must be a constant integer and is a temporal locality specifier
/// ranging from (0) - no locality, to (3) - extremely local keep in cache.
///
/// This intrinsic does not have a stable counterpart.
#[rustc_intrinsic]
#[rustc_nounwind]
pub unsafe fn prefetch_write_data<T>(data: *const T, locality: i32);
/// The `prefetch` intrinsic is a hint to the code generator to insert a prefetch instruction
/// if supported; otherwise, it is a no-op.
/// Prefetches have no effect on the behavior of the program but can change its performance
/// characteristics.
///
/// The `locality` argument must be a constant integer and is a temporal locality specifier
/// ranging from (0) - no locality, to (3) - extremely local keep in cache.
///
/// This intrinsic does not have a stable counterpart.
#[rustc_intrinsic]
#[rustc_nounwind]
pub unsafe fn prefetch_read_instruction<T>(data: *const T, locality: i32);
/// The `prefetch` intrinsic is a hint to the code generator to insert a prefetch instruction
/// if supported; otherwise, it is a no-op.
/// Prefetches have no effect on the behavior of the program but can change its performance
/// characteristics.
///
/// The `locality` argument must be a constant integer and is a temporal locality specifier
/// ranging from (0) - no locality, to (3) - extremely local keep in cache.
///
/// This intrinsic does not have a stable counterpart.
#[rustc_intrinsic]
#[rustc_nounwind]
pub unsafe fn prefetch_write_instruction<T>(data: *const T, locality: i32);

/// Executes a breakpoint trap, for inspection by a debugger.
///
/// This intrinsic does not have a stable counterpart.
#[rustc_intrinsic]
#[rustc_nounwind]
pub fn breakpoint();

/// Magic intrinsic that derives its meaning from attributes
/// attached to the function.
///
/// For example, dataflow uses this to inject static assertions so
/// that `rustc_peek(potentially_uninitialized)` would actually
/// double-check that dataflow did indeed compute that it is
/// uninitialized at that point in the control flow.
///
/// This intrinsic should not be used outside of the compiler.
#[rustc_nounwind]
#[rustc_intrinsic]
pub fn rustc_peek<T>(_: T) -> T;

/// Aborts the execution of the process.
///
/// Note that, unlike most intrinsics, this is safe to call;
/// it does not require an `unsafe` block.
/// Therefore, implementations must not require the user to uphold
/// any safety invariants.
///
/// [`std::process::abort`](../../std/process/fn.abort.html) is to be preferred if possible,
/// as its behavior is more user-friendly and more stable.
///
/// The current implementation of `intrinsics::abort` is to invoke an invalid instruction,
/// on most platforms.
/// On Unix, the
/// process will probably terminate with a signal like `SIGABRT`, `SIGILL`, `SIGTRAP`, `SIGSEGV` or
/// `SIGBUS`.  The precise behavior is not guaranteed and not stable.
#[rustc_nounwind]
#[rustc_intrinsic]
pub fn abort() -> !;

/// Informs the optimizer that this point in the code is not reachable,
/// enabling further optimizations.
///
/// N.B., this is very different from the `unreachable!()` macro: Unlike the
/// macro, which panics when it is executed, it is *undefined behavior* to
/// reach code marked with this function.
///
/// The stabilized version of this intrinsic is [`core::hint::unreachable_unchecked`].
#[rustc_intrinsic_const_stable_indirect]
#[rustc_nounwind]
#[rustc_intrinsic]
pub const unsafe fn unreachable() -> !;

/// Informs the optimizer that a condition is always true.
/// If the condition is false, the behavior is undefined.
///
/// No code is generated for this intrinsic, but the optimizer will try
/// to preserve it (and its condition) between passes, which may interfere
/// with optimization of surrounding code and reduce performance. It should
/// not be used if the invariant can be discovered by the optimizer on its
/// own, or if it does not enable any significant optimizations.
///
/// The stabilized version of this intrinsic is [`core::hint::assert_unchecked`].
#[rustc_intrinsic_const_stable_indirect]
#[rustc_nounwind]
#[unstable(feature = "core_intrinsics", issue = "none")]
#[rustc_intrinsic]
pub const unsafe fn assume(b: bool) {
    if !b {
        // SAFETY: the caller must guarantee the argument is never `false`
        unsafe { unreachable() }
    }
}

/// Hints to the compiler that current code path is cold.
///
/// Note that, unlike most intrinsics, this is safe to call;
/// it does not require an `unsafe` block.
/// Therefore, implementations must not require the user to uphold
/// any safety invariants.
///
/// This intrinsic does not have a stable counterpart.
#[unstable(feature = "core_intrinsics", issue = "none")]
#[rustc_intrinsic]
#[rustc_nounwind]
#[miri::intrinsic_fallback_is_spec]
#[cold]
pub const fn cold_path() {}

/// Hints to the compiler that branch condition is likely to be true.
/// Returns the value passed to it.
///
/// Any use other than with `if` statements will probably not have an effect.
///
/// Note that, unlike most intrinsics, this is safe to call;
/// it does not require an `unsafe` block.
/// Therefore, implementations must not require the user to uphold
/// any safety invariants.
///
/// This intrinsic does not have a stable counterpart.
#[unstable(feature = "core_intrinsics", issue = "none")]
#[rustc_nounwind]
#[inline(always)]
pub const fn likely(b: bool) -> bool {
    if b {
        true
    } else {
        cold_path();
        false
    }
}

/// Hints to the compiler that branch condition is likely to be false.
/// Returns the value passed to it.
///
/// Any use other than with `if` statements will probably not have an effect.
///
/// Note that, unlike most intrinsics, this is safe to call;
/// it does not require an `unsafe` block.
/// Therefore, implementations must not require the user to uphold
/// any safety invariants.
///
/// This intrinsic does not have a stable counterpart.
#[unstable(feature = "core_intrinsics", issue = "none")]
#[rustc_nounwind]
#[inline(always)]
pub const fn unlikely(b: bool) -> bool {
    if b {
        cold_path();
        true
    } else {
        false
    }
}

/// Returns either `true_val` or `false_val` depending on condition `b` with a
/// hint to the compiler that this condition is unlikely to be correctly
/// predicted by a CPU's branch predictor (e.g. a binary search).
///
/// This is otherwise functionally equivalent to `if b { true_val } else { false_val }`.
///
/// Note that, unlike most intrinsics, this is safe to call;
/// it does not require an `unsafe` block.
/// Therefore, implementations must not require the user to uphold
/// any safety invariants.
///
/// The public form of this intrinsic is [`core::hint::select_unpredictable`].
/// However unlike the public form, the intrinsic will not drop the value that
/// is not selected.
#[unstable(feature = "core_intrinsics", issue = "none")]
#[rustc_intrinsic]
#[rustc_nounwind]
#[miri::intrinsic_fallback_is_spec]
#[inline]
pub fn select_unpredictable<T>(b: bool, true_val: T, false_val: T) -> T {
    if b { true_val } else { false_val }
}

/// A guard for unsafe functions that cannot ever be executed if `T` is uninhabited:
/// This will statically either panic, or do nothing. It does not *guarantee* to ever panic,
/// and should only be called if an assertion failure will imply language UB in the following code.
///
/// This intrinsic does not have a stable counterpart.
#[rustc_intrinsic_const_stable_indirect]
#[rustc_nounwind]
#[rustc_intrinsic]
pub const fn assert_inhabited<T>();

/// A guard for unsafe functions that cannot ever be executed if `T` does not permit
/// zero-initialization: This will statically either panic, or do nothing. It does not *guarantee*
/// to ever panic, and should only be called if an assertion failure will imply language UB in the
/// following code.
///
/// This intrinsic does not have a stable counterpart.
#[rustc_intrinsic_const_stable_indirect]
#[rustc_nounwind]
#[rustc_intrinsic]
pub const fn assert_zero_valid<T>();

/// A guard for `std::mem::uninitialized`. This will statically either panic, or do nothing. It does
/// not *guarantee* to ever panic, and should only be called if an assertion failure will imply
/// language UB in the following code.
///
/// This intrinsic does not have a stable counterpart.
#[rustc_intrinsic_const_stable_indirect]
#[rustc_nounwind]
#[rustc_intrinsic]
pub const fn assert_mem_uninitialized_valid<T>();

/// Gets a reference to a static `Location` indicating where it was called.
///
/// Note that, unlike most intrinsics, this is safe to call;
/// it does not require an `unsafe` block.
/// Therefore, implementations must not require the user to uphold
/// any safety invariants.
///
/// Consider using [`core::panic::Location::caller`] instead.
#[rustc_intrinsic_const_stable_indirect]
#[rustc_nounwind]
#[rustc_intrinsic]
pub const fn caller_location() -> &'static crate::panic::Location<'static>;

/// Moves a value out of scope without running drop glue.
///
/// This exists solely for [`crate::mem::forget_unsized`]; normal `forget` uses
/// `ManuallyDrop` instead.
///
/// Note that, unlike most intrinsics, this is safe to call;
/// it does not require an `unsafe` block.
/// Therefore, implementations must not require the user to uphold
/// any safety invariants.
#[rustc_intrinsic_const_stable_indirect]
#[rustc_nounwind]
#[rustc_intrinsic]
pub const fn forget<T: ?Sized>(_: T);

/// Reinterprets the bits of a value of one type as another type.
///
/// Both types must have the same size. Compilation will fail if this is not guaranteed.
///
/// `transmute` is semantically equivalent to a bitwise move of one type
/// into another. It copies the bits from the source value into the
/// destination value, then forgets the original. Note that source and destination
/// are passed by-value, which means if `Src` or `Dst` contain padding, that padding
/// is *not* guaranteed to be preserved by `transmute`.
///
/// Both the argument and the result must be [valid](../../nomicon/what-unsafe-does.html) at
/// their given type. Violating this condition leads to [undefined behavior][ub]. The compiler
/// will generate code *assuming that you, the programmer, ensure that there will never be
/// undefined behavior*. It is therefore your responsibility to guarantee that every value
/// passed to `transmute` is valid at both types `Src` and `Dst`. Failing to uphold this condition
/// may lead to unexpected and unstable compilation results. This makes `transmute` **incredibly
/// unsafe**. `transmute` should be the absolute last resort.
///
/// Because `transmute` is a by-value operation, alignment of the *transmuted values
/// themselves* is not a concern. As with any other function, the compiler already ensures
/// both `Src` and `Dst` are properly aligned. However, when transmuting values that *point
/// elsewhere* (such as pointers, references, boxes…), the caller has to ensure proper
/// alignment of the pointed-to values.
///
/// The [nomicon](../../nomicon/transmutes.html) has additional documentation.
///
/// [ub]: ../../reference/behavior-considered-undefined.html
///
/// # Transmutation between pointers and integers
///
/// Special care has to be taken when transmuting between pointers and integers, e.g.
/// transmuting between `*const ()` and `usize`.
///
/// Transmuting *pointers to integers* in a `const` context is [undefined behavior][ub], unless
/// the pointer was originally created *from* an integer. (That includes this function
/// specifically, integer-to-pointer casts, and helpers like [`dangling`][crate::ptr::dangling],
/// but also semantically-equivalent conversions such as punning through `repr(C)` union
/// fields.) Any attempt to use the resulting value for integer operations will abort
/// const-evaluation. (And even outside `const`, such transmutation is touching on many
/// unspecified aspects of the Rust memory model and should be avoided. See below for
/// alternatives.)
///
/// Transmuting *integers to pointers* is a largely unspecified operation. It is likely *not*
/// equivalent to an `as` cast. Doing non-zero-sized memory accesses with a pointer constructed
/// this way is currently considered undefined behavior.
///
/// All this also applies when the integer is nested inside an array, tuple, struct, or enum.
/// However, `MaybeUninit<usize>` is not considered an integer type for the purpose of this
/// section. Transmuting `*const ()` to `MaybeUninit<usize>` is fine---but then calling
/// `assume_init()` on that result is considered as completing the pointer-to-integer transmute
/// and thus runs into the issues discussed above.
///
/// In particular, doing a pointer-to-integer-to-pointer roundtrip via `transmute` is *not* a
/// lossless process. If you want to round-trip a pointer through an integer in a way that you
/// can get back the original pointer, you need to use `as` casts, or replace the integer type
/// by `MaybeUninit<$int>` (and never call `assume_init()`). If you are looking for a way to
/// store data of arbitrary type, also use `MaybeUninit<T>` (that will also handle uninitialized
/// memory due to padding). If you specifically need to store something that is "either an
/// integer or a pointer", use `*mut ()`: integers can be converted to pointers and back without
/// any loss (via `as` casts or via `transmute`).
///
/// # Examples
///
/// There are a few things that `transmute` is really useful for.
///
/// Turning a pointer into a function pointer. This is *not* portable to
/// machines where function pointers and data pointers have different sizes.
///
/// ```
/// fn foo() -> i32 {
///     0
/// }
/// // Crucially, we `as`-cast to a raw pointer before `transmute`ing to a function pointer.
/// // This avoids an integer-to-pointer `transmute`, which can be problematic.
/// // Transmuting between raw pointers and function pointers (i.e., two pointer types) is fine.
/// let pointer = foo as *const ();
/// let function = unsafe {
///     std::mem::transmute::<*const (), fn() -> i32>(pointer)
/// };
/// assert_eq!(function(), 0);
/// ```
///
/// Extending a lifetime, or shortening an invariant lifetime. This is
/// advanced, very unsafe Rust!
///
/// ```
/// struct R<'a>(&'a i32);
/// unsafe fn extend_lifetime<'b>(r: R<'b>) -> R<'static> {
///     unsafe { std::mem::transmute::<R<'b>, R<'static>>(r) }
/// }
///
/// unsafe fn shorten_invariant_lifetime<'b, 'c>(r: &'b mut R<'static>)
///                                              -> &'b mut R<'c> {
///     unsafe { std::mem::transmute::<&'b mut R<'static>, &'b mut R<'c>>(r) }
/// }
/// ```
///
/// # Alternatives
///
/// Don't despair: many uses of `transmute` can be achieved through other means.
/// Below are common applications of `transmute` which can be replaced with safer
/// constructs.
///
/// Turning raw bytes (`[u8; SZ]`) into `u32`, `f64`, etc.:
///
/// ```
/// # #![allow(unnecessary_transmutes)]
/// let raw_bytes = [0x78, 0x56, 0x34, 0x12];
///
/// let num = unsafe {
///     std::mem::transmute::<[u8; 4], u32>(raw_bytes)
/// };
///
/// // use `u32::from_ne_bytes` instead
/// let num = u32::from_ne_bytes(raw_bytes);
/// // or use `u32::from_le_bytes` or `u32::from_be_bytes` to specify the endianness
/// let num = u32::from_le_bytes(raw_bytes);
/// assert_eq!(num, 0x12345678);
/// let num = u32::from_be_bytes(raw_bytes);
/// assert_eq!(num, 0x78563412);
/// ```
///
/// Turning a pointer into a `usize`:
///
/// ```no_run
/// let ptr = &0;
/// let ptr_num_transmute = unsafe {
///     std::mem::transmute::<&i32, usize>(ptr)
/// };
///
/// // Use an `as` cast instead
/// let ptr_num_cast = ptr as *const i32 as usize;
/// ```
///
/// Note that using `transmute` to turn a pointer to a `usize` is (as noted above) [undefined
/// behavior][ub] in `const` contexts. Also outside of consts, this operation might not behave
/// as expected -- this is touching on many unspecified aspects of the Rust memory model.
/// Depending on what the code is doing, the following alternatives are preferable to
/// pointer-to-integer transmutation:
/// - If the code just wants to store data of arbitrary type in some buffer and needs to pick a
///   type for that buffer, it can use [`MaybeUninit`][crate::mem::MaybeUninit].
/// - If the code actually wants to work on the address the pointer points to, it can use `as`
///   casts or [`ptr.addr()`][pointer::addr].
///
/// Turning a `*mut T` into a `&mut T`:
///
/// ```
/// let ptr: *mut i32 = &mut 0;
/// let ref_transmuted = unsafe {
///     std::mem::transmute::<*mut i32, &mut i32>(ptr)
/// };
///
/// // Use a reborrow instead
/// let ref_casted = unsafe { &mut *ptr };
/// ```
///
/// Turning a `&mut T` into a `&mut U`:
///
/// ```
/// let ptr = &mut 0;
/// let val_transmuted = unsafe {
///     std::mem::transmute::<&mut i32, &mut u32>(ptr)
/// };
///
/// // Now, put together `as` and reborrowing - note the chaining of `as`
/// // `as` is not transitive
/// let val_casts = unsafe { &mut *(ptr as *mut i32 as *mut u32) };
/// ```
///
/// Turning a `&str` into a `&[u8]`:
///
/// ```
/// // this is not a good way to do this.
/// let slice = unsafe { std::mem::transmute::<&str, &[u8]>("Rust") };
/// assert_eq!(slice, &[82, 117, 115, 116]);
///
/// // You could use `str::as_bytes`
/// let slice = "Rust".as_bytes();
/// assert_eq!(slice, &[82, 117, 115, 116]);
///
/// // Or, just use a byte string, if you have control over the string
/// // literal
/// assert_eq!(b"Rust", &[82, 117, 115, 116]);
/// ```
///
/// Turning a `Vec<&T>` into a `Vec<Option<&T>>`.
///
/// To transmute the inner type of the contents of a container, you must make sure to not
/// violate any of the container's invariants. For `Vec`, this means that both the size
/// *and alignment* of the inner types have to match. Other containers might rely on the
/// size of the type, alignment, or even the `TypeId`, in which case transmuting wouldn't
/// be possible at all without violating the container invariants.
///
/// ```
/// let store = [0, 1, 2, 3];
/// let v_orig = store.iter().collect::<Vec<&i32>>();
///
/// // clone the vector as we will reuse them later
/// let v_clone = v_orig.clone();
///
/// // Using transmute: this relies on the unspecified data layout of `Vec`, which is a
/// // bad idea and could cause Undefined Behavior.
/// // However, it is no-copy.
/// let v_transmuted = unsafe {
///     std::mem::transmute::<Vec<&i32>, Vec<Option<&i32>>>(v_clone)
/// };
///
/// let v_clone = v_orig.clone();
///
/// // This is the suggested, safe way.
/// // It may copy the entire vector into a new one though, but also may not.
/// let v_collected = v_clone.into_iter()
///                          .map(Some)
///                          .collect::<Vec<Option<&i32>>>();
///
/// let v_clone = v_orig.clone();
///
/// // This is the proper no-copy, unsafe way of "transmuting" a `Vec`, without relying on the
/// // data layout. Instead of literally calling `transmute`, we perform a pointer cast, but
/// // in terms of converting the original inner type (`&i32`) to the new one (`Option<&i32>`),
/// // this has all the same caveats. Besides the information provided above, also consult the
/// // [`from_raw_parts`] documentation.
/// let v_from_raw = unsafe {
// FIXME Update this when vec_into_raw_parts is stabilized
///     // Ensure the original vector is not dropped.
///     let mut v_clone = std::mem::ManuallyDrop::new(v_clone);
///     Vec::from_raw_parts(v_clone.as_mut_ptr() as *mut Option<&i32>,
///                         v_clone.len(),
///                         v_clone.capacity())
/// };
/// ```
///
/// [`from_raw_parts`]: ../../std/vec/struct.Vec.html#method.from_raw_parts
///
/// Implementing `split_at_mut`:
///
/// ```
/// use std::{slice, mem};
///
/// // There are multiple ways to do this, and there are multiple problems
/// // with the following (transmute) way.
/// fn split_at_mut_transmute<T>(slice: &mut [T], mid: usize)
///                              -> (&mut [T], &mut [T]) {
///     let len = slice.len();
///     assert!(mid <= len);
///     unsafe {
///         let slice2 = mem::transmute::<&mut [T], &mut [T]>(slice);
///         // first: transmute is not type safe; all it checks is that T and
///         // U are of the same size. Second, right here, you have two
///         // mutable references pointing to the same memory.
///         (&mut slice[0..mid], &mut slice2[mid..len])
///     }
/// }
///
/// // This gets rid of the type safety problems; `&mut *` will *only* give
/// // you a `&mut T` from a `&mut T` or `*mut T`.
/// fn split_at_mut_casts<T>(slice: &mut [T], mid: usize)
///                          -> (&mut [T], &mut [T]) {
///     let len = slice.len();
///     assert!(mid <= len);
///     unsafe {
///         let slice2 = &mut *(slice as *mut [T]);
///         // however, you still have two mutable references pointing to
///         // the same memory.
///         (&mut slice[0..mid], &mut slice2[mid..len])
///     }
/// }
///
/// // This is how the standard library does it. This is the best method, if
/// // you need to do something like this
/// fn split_at_stdlib<T>(slice: &mut [T], mid: usize)
///                       -> (&mut [T], &mut [T]) {
///     let len = slice.len();
///     assert!(mid <= len);
///     unsafe {
///         let ptr = slice.as_mut_ptr();
///         // This now has three mutable references pointing at the same
///         // memory. `slice`, the rvalue ret.0, and the rvalue ret.1.
///         // `slice` is never used after `let ptr = ...`, and so one can
///         // treat it as "dead", and therefore, you only have two real
///         // mutable slices.
///         (slice::from_raw_parts_mut(ptr, mid),
///          slice::from_raw_parts_mut(ptr.add(mid), len - mid))
///     }
/// }
/// ```
#[stable(feature = "rust1", since = "1.0.0")]
#[rustc_allowed_through_unstable_modules = "import this function via `std::mem` instead"]
#[rustc_const_stable(feature = "const_transmute", since = "1.56.0")]
#[rustc_diagnostic_item = "transmute"]
#[rustc_nounwind]
#[rustc_intrinsic]
pub const unsafe fn transmute<Src, Dst>(src: Src) -> Dst;

/// Like [`transmute`], but even less checked at compile-time: rather than
/// giving an error for `size_of::<Src>() != size_of::<Dst>()`, it's
/// **Undefined Behavior** at runtime.
///
/// Prefer normal `transmute` where possible, for the extra checking, since
/// both do exactly the same thing at runtime, if they both compile.
///
/// This is not expected to ever be exposed directly to users, rather it
/// may eventually be exposed through some more-constrained API.
#[rustc_intrinsic_const_stable_indirect]
#[rustc_nounwind]
#[rustc_intrinsic]
pub const unsafe fn transmute_unchecked<Src, Dst>(src: Src) -> Dst;

/// Returns `true` if the actual type given as `T` requires drop
/// glue; returns `false` if the actual type provided for `T`
/// implements `Copy`.
///
/// If the actual type neither requires drop glue nor implements
/// `Copy`, then the return value of this function is unspecified.
///
/// Note that, unlike most intrinsics, this can only be called at compile-time
/// as backends do not have an implementation for it. The only caller (its
/// stable counterpart) wraps this intrinsic call in a `const` block so that
/// backends only see an evaluated constant.
///
/// The stabilized version of this intrinsic is [`mem::needs_drop`](crate::mem::needs_drop).
#[rustc_intrinsic_const_stable_indirect]
#[rustc_nounwind]
#[rustc_intrinsic]
pub const fn needs_drop<T: ?Sized>() -> bool;

/// Calculates the offset from a pointer.
///
/// This is implemented as an intrinsic to avoid converting to and from an
/// integer, since the conversion would throw away aliasing information.
///
/// This can only be used with `Ptr` as a raw pointer type (`*mut` or `*const`)
/// to a `Sized` pointee and with `Delta` as `usize` or `isize`.  Any other
/// instantiations may arbitrarily misbehave, and that's *not* a compiler bug.
///
/// # Safety
///
/// If the computed offset is non-zero, then both the starting and resulting pointer must be
/// either in bounds or at the end of an allocation. If either pointer is out
/// of bounds or arithmetic overflow occurs then this operation is undefined behavior.
///
/// The stabilized version of this intrinsic is [`pointer::offset`].
#[must_use = "returns a new pointer rather than modifying its argument"]
#[rustc_intrinsic_const_stable_indirect]
#[rustc_nounwind]
#[rustc_intrinsic]
pub const unsafe fn offset<Ptr: bounds::BuiltinDeref, Delta>(dst: Ptr, offset: Delta) -> Ptr;

/// Calculates the offset from a pointer, potentially wrapping.
///
/// This is implemented as an intrinsic to avoid converting to and from an
/// integer, since the conversion inhibits certain optimizations.
///
/// # Safety
///
/// Unlike the `offset` intrinsic, this intrinsic does not restrict the
/// resulting pointer to point into or at the end of an allocated
/// object, and it wraps with two's complement arithmetic. The resulting
/// value is not necessarily valid to be used to actually access memory.
///
/// The stabilized version of this intrinsic is [`pointer::wrapping_offset`].
#[must_use = "returns a new pointer rather than modifying its argument"]
#[rustc_intrinsic_const_stable_indirect]
#[rustc_nounwind]
#[rustc_intrinsic]
pub const unsafe fn arith_offset<T>(dst: *const T, offset: isize) -> *const T;

/// Projects to the `index`-th element of `slice_ptr`, as the same kind of pointer
/// as the slice was provided -- so `&mut [T] → &mut T`, `&[T] → &T`,
/// `*mut [T] → *mut T`, or `*const [T] → *const T` -- without a bounds check.
///
/// This is exposed via `<usize as SliceIndex>::get(_unchecked)(_mut)`,
/// and isn't intended to be used elsewhere.
///
/// Expands in MIR to `{&, &mut, &raw const, &raw mut} (*slice_ptr)[index]`,
/// depending on the types involved, so no backend support is needed.
///
/// # Safety
///
/// - `index < PtrMetadata(slice_ptr)`, so the indexing is in-bounds for the slice
/// - the resulting offsetting is in-bounds of the allocation, which is
///   always the case for references, but needs to be upheld manually for pointers
#[rustc_nounwind]
#[rustc_intrinsic]
pub const unsafe fn slice_get_unchecked<
    ItemPtr: bounds::ChangePointee<[T], Pointee = T, Output = SlicePtr>,
    SlicePtr,
    T,
>(
    slice_ptr: SlicePtr,
    index: usize,
) -> ItemPtr;

/// Masks out bits of the pointer according to a mask.
///
/// Note that, unlike most intrinsics, this is safe to call;
/// it does not require an `unsafe` block.
/// Therefore, implementations must not require the user to uphold
/// any safety invariants.
///
/// Consider using [`pointer::mask`] instead.
#[rustc_nounwind]
#[rustc_intrinsic]
pub fn ptr_mask<T>(ptr: *const T, mask: usize) -> *const T;

/// Equivalent to the appropriate `llvm.memcpy.p0i8.0i8.*` intrinsic, with
/// a size of `count` * `size_of::<T>()` and an alignment of `align_of::<T>()`.
///
/// This intrinsic does not have a stable counterpart.
/// # Safety
///
/// The safety requirements are consistent with [`copy_nonoverlapping`]
/// while the read and write behaviors are volatile,
/// which means it will not be optimized out unless `_count` or `size_of::<T>()` is equal to zero.
///
/// [`copy_nonoverlapping`]: ptr::copy_nonoverlapping
#[rustc_intrinsic]
#[rustc_nounwind]
pub unsafe fn volatile_copy_nonoverlapping_memory<T>(dst: *mut T, src: *const T, count: usize);
/// Equivalent to the appropriate `llvm.memmove.p0i8.0i8.*` intrinsic, with
/// a size of `count * size_of::<T>()` and an alignment of `align_of::<T>()`.
///
/// The volatile parameter is set to `true`, so it will not be optimized out
/// unless size is equal to zero.
///
/// This intrinsic does not have a stable counterpart.
#[rustc_intrinsic]
#[rustc_nounwind]
pub unsafe fn volatile_copy_memory<T>(dst: *mut T, src: *const T, count: usize);
/// Equivalent to the appropriate `llvm.memset.p0i8.*` intrinsic, with a
/// size of `count * size_of::<T>()` and an alignment of `align_of::<T>()`.
///
/// This intrinsic does not have a stable counterpart.
/// # Safety
///
/// The safety requirements are consistent with [`write_bytes`] while the write behavior is volatile,
/// which means it will not be optimized out unless `_count` or `size_of::<T>()` is equal to zero.
///
/// [`write_bytes`]: ptr::write_bytes
#[rustc_intrinsic]
#[rustc_nounwind]
pub unsafe fn volatile_set_memory<T>(dst: *mut T, val: u8, count: usize);

/// Performs a volatile load from the `src` pointer.
///
/// The stabilized version of this intrinsic is [`core::ptr::read_volatile`].
#[rustc_intrinsic]
#[rustc_nounwind]
pub unsafe fn volatile_load<T>(src: *const T) -> T;
/// Performs a volatile store to the `dst` pointer.
///
/// The stabilized version of this intrinsic is [`core::ptr::write_volatile`].
#[rustc_intrinsic]
#[rustc_nounwind]
pub unsafe fn volatile_store<T>(dst: *mut T, val: T);

/// Performs a volatile load from the `src` pointer
/// The pointer is not required to be aligned.
///
/// This intrinsic does not have a stable counterpart.
#[rustc_intrinsic]
#[rustc_nounwind]
#[rustc_diagnostic_item = "intrinsics_unaligned_volatile_load"]
pub unsafe fn unaligned_volatile_load<T>(src: *const T) -> T;
/// Performs a volatile store to the `dst` pointer.
/// The pointer is not required to be aligned.
///
/// This intrinsic does not have a stable counterpart.
#[rustc_intrinsic]
#[rustc_nounwind]
#[rustc_diagnostic_item = "intrinsics_unaligned_volatile_store"]
pub unsafe fn unaligned_volatile_store<T>(dst: *mut T, val: T);

/// Returns the square root of an `f16`
///
/// The stabilized version of this intrinsic is
/// [`f16::sqrt`](../../std/primitive.f16.html#method.sqrt)
#[rustc_intrinsic]
#[rustc_nounwind]
pub unsafe fn sqrtf16(x: f16) -> f16;
/// Returns the square root of an `f32`
///
/// The stabilized version of this intrinsic is
/// [`f32::sqrt`](../../std/primitive.f32.html#method.sqrt)
#[rustc_intrinsic]
#[rustc_nounwind]
pub unsafe fn sqrtf32(x: f32) -> f32;
/// Returns the square root of an `f64`
///
/// The stabilized version of this intrinsic is
/// [`f64::sqrt`](../../std/primitive.f64.html#method.sqrt)
#[rustc_intrinsic]
#[rustc_nounwind]
pub unsafe fn sqrtf64(x: f64) -> f64;
/// Returns the square root of an `f128`
///
/// The stabilized version of this intrinsic is
/// [`f128::sqrt`](../../std/primitive.f128.html#method.sqrt)
#[rustc_intrinsic]
#[rustc_nounwind]
pub unsafe fn sqrtf128(x: f128) -> f128;

/// Raises an `f16` to an integer power.
///
/// The stabilized version of this intrinsic is
/// [`f16::powi`](../../std/primitive.f16.html#method.powi)
#[rustc_intrinsic]
#[rustc_nounwind]
pub unsafe fn powif16(a: f16, x: i32) -> f16;
/// Raises an `f32` to an integer power.
///
/// The stabilized version of this intrinsic is
/// [`f32::powi`](../../std/primitive.f32.html#method.powi)
#[rustc_intrinsic]
#[rustc_nounwind]
pub unsafe fn powif32(a: f32, x: i32) -> f32;
/// Raises an `f64` to an integer power.
///
/// The stabilized version of this intrinsic is
/// [`f64::powi`](../../std/primitive.f64.html#method.powi)
#[rustc_intrinsic]
#[rustc_nounwind]
pub unsafe fn powif64(a: f64, x: i32) -> f64;
/// Raises an `f128` to an integer power.
///
/// The stabilized version of this intrinsic is
/// [`f128::powi`](../../std/primitive.f128.html#method.powi)
#[rustc_intrinsic]
#[rustc_nounwind]
pub unsafe fn powif128(a: f128, x: i32) -> f128;

/// Returns the sine of an `f16`.
///
/// The stabilized version of this intrinsic is
/// [`f16::sin`](../../std/primitive.f16.html#method.sin)
#[rustc_intrinsic]
#[rustc_nounwind]
pub unsafe fn sinf16(x: f16) -> f16;
/// Returns the sine of an `f32`.
///
/// The stabilized version of this intrinsic is
/// [`f32::sin`](../../std/primitive.f32.html#method.sin)
#[rustc_intrinsic]
#[rustc_nounwind]
pub unsafe fn sinf32(x: f32) -> f32;
/// Returns the sine of an `f64`.
///
/// The stabilized version of this intrinsic is
/// [`f64::sin`](../../std/primitive.f64.html#method.sin)
#[rustc_intrinsic]
#[rustc_nounwind]
pub unsafe fn sinf64(x: f64) -> f64;
/// Returns the sine of an `f128`.
///
/// The stabilized version of this intrinsic is
/// [`f128::sin`](../../std/primitive.f128.html#method.sin)
#[rustc_intrinsic]
#[rustc_nounwind]
pub unsafe fn sinf128(x: f128) -> f128;

/// Returns the cosine of an `f16`.
///
/// The stabilized version of this intrinsic is
/// [`f16::cos`](../../std/primitive.f16.html#method.cos)
#[rustc_intrinsic]
#[rustc_nounwind]
pub unsafe fn cosf16(x: f16) -> f16;
/// Returns the cosine of an `f32`.
///
/// The stabilized version of this intrinsic is
/// [`f32::cos`](../../std/primitive.f32.html#method.cos)
#[rustc_intrinsic]
#[rustc_nounwind]
pub unsafe fn cosf32(x: f32) -> f32;
/// Returns the cosine of an `f64`.
///
/// The stabilized version of this intrinsic is
/// [`f64::cos`](../../std/primitive.f64.html#method.cos)
#[rustc_intrinsic]
#[rustc_nounwind]
pub unsafe fn cosf64(x: f64) -> f64;
/// Returns the cosine of an `f128`.
///
/// The stabilized version of this intrinsic is
/// [`f128::cos`](../../std/primitive.f128.html#method.cos)
#[rustc_intrinsic]
#[rustc_nounwind]
pub unsafe fn cosf128(x: f128) -> f128;

/// Raises an `f16` to an `f16` power.
///
/// The stabilized version of this intrinsic is
/// [`f16::powf`](../../std/primitive.f16.html#method.powf)
#[rustc_intrinsic]
#[rustc_nounwind]
pub unsafe fn powf16(a: f16, x: f16) -> f16;
/// Raises an `f32` to an `f32` power.
///
/// The stabilized version of this intrinsic is
/// [`f32::powf`](../../std/primitive.f32.html#method.powf)
#[rustc_intrinsic]
#[rustc_nounwind]
pub unsafe fn powf32(a: f32, x: f32) -> f32;
/// Raises an `f64` to an `f64` power.
///
/// The stabilized version of this intrinsic is
/// [`f64::powf`](../../std/primitive.f64.html#method.powf)
#[rustc_intrinsic]
#[rustc_nounwind]
pub unsafe fn powf64(a: f64, x: f64) -> f64;
/// Raises an `f128` to an `f128` power.
///
/// The stabilized version of this intrinsic is
/// [`f128::powf`](../../std/primitive.f128.html#method.powf)
#[rustc_intrinsic]
#[rustc_nounwind]
pub unsafe fn powf128(a: f128, x: f128) -> f128;

/// Returns the exponential of an `f16`.
///
/// The stabilized version of this intrinsic is
/// [`f16::exp`](../../std/primitive.f16.html#method.exp)
#[rustc_intrinsic]
#[rustc_nounwind]
pub unsafe fn expf16(x: f16) -> f16;
/// Returns the exponential of an `f32`.
///
/// The stabilized version of this intrinsic is
/// [`f32::exp`](../../std/primitive.f32.html#method.exp)
#[rustc_intrinsic]
#[rustc_nounwind]
pub unsafe fn expf32(x: f32) -> f32;
/// Returns the exponential of an `f64`.
///
/// The stabilized version of this intrinsic is
/// [`f64::exp`](../../std/primitive.f64.html#method.exp)
#[rustc_intrinsic]
#[rustc_nounwind]
pub unsafe fn expf64(x: f64) -> f64;
/// Returns the exponential of an `f128`.
///
/// The stabilized version of this intrinsic is
/// [`f128::exp`](../../std/primitive.f128.html#method.exp)
#[rustc_intrinsic]
#[rustc_nounwind]
pub unsafe fn expf128(x: f128) -> f128;

/// Returns 2 raised to the power of an `f16`.
///
/// The stabilized version of this intrinsic is
/// [`f16::exp2`](../../std/primitive.f16.html#method.exp2)
#[rustc_intrinsic]
#[rustc_nounwind]
pub unsafe fn exp2f16(x: f16) -> f16;
/// Returns 2 raised to the power of an `f32`.
///
/// The stabilized version of this intrinsic is
/// [`f32::exp2`](../../std/primitive.f32.html#method.exp2)
#[rustc_intrinsic]
#[rustc_nounwind]
pub unsafe fn exp2f32(x: f32) -> f32;
/// Returns 2 raised to the power of an `f64`.
///
/// The stabilized version of this intrinsic is
/// [`f64::exp2`](../../std/primitive.f64.html#method.exp2)
#[rustc_intrinsic]
#[rustc_nounwind]
pub unsafe fn exp2f64(x: f64) -> f64;
/// Returns 2 raised to the power of an `f128`.
///
/// The stabilized version of this intrinsic is
/// [`f128::exp2`](../../std/primitive.f128.html#method.exp2)
#[rustc_intrinsic]
#[rustc_nounwind]
pub unsafe fn exp2f128(x: f128) -> f128;

/// Returns the natural logarithm of an `f16`.
///
/// The stabilized version of this intrinsic is
/// [`f16::ln`](../../std/primitive.f16.html#method.ln)
#[rustc_intrinsic]
#[rustc_nounwind]
pub unsafe fn logf16(x: f16) -> f16;
/// Returns the natural logarithm of an `f32`.
///
/// The stabilized version of this intrinsic is
/// [`f32::ln`](../../std/primitive.f32.html#method.ln)
#[rustc_intrinsic]
#[rustc_nounwind]
pub unsafe fn logf32(x: f32) -> f32;
/// Returns the natural logarithm of an `f64`.
///
/// The stabilized version of this intrinsic is
/// [`f64::ln`](../../std/primitive.f64.html#method.ln)
#[rustc_intrinsic]
#[rustc_nounwind]
pub unsafe fn logf64(x: f64) -> f64;
/// Returns the natural logarithm of an `f128`.
///
/// The stabilized version of this intrinsic is
/// [`f128::ln`](../../std/primitive.f128.html#method.ln)
#[rustc_intrinsic]
#[rustc_nounwind]
pub unsafe fn logf128(x: f128) -> f128;

/// Returns the base 10 logarithm of an `f16`.
///
/// The stabilized version of this intrinsic is
/// [`f16::log10`](../../std/primitive.f16.html#method.log10)
#[rustc_intrinsic]
#[rustc_nounwind]
pub unsafe fn log10f16(x: f16) -> f16;
/// Returns the base 10 logarithm of an `f32`.
///
/// The stabilized version of this intrinsic is
/// [`f32::log10`](../../std/primitive.f32.html#method.log10)
#[rustc_intrinsic]
#[rustc_nounwind]
pub unsafe fn log10f32(x: f32) -> f32;
/// Returns the base 10 logarithm of an `f64`.
///
/// The stabilized version of this intrinsic is
/// [`f64::log10`](../../std/primitive.f64.html#method.log10)
#[rustc_intrinsic]
#[rustc_nounwind]
pub unsafe fn log10f64(x: f64) -> f64;
/// Returns the base 10 logarithm of an `f128`.
///
/// The stabilized version of this intrinsic is
/// [`f128::log10`](../../std/primitive.f128.html#method.log10)
#[rustc_intrinsic]
#[rustc_nounwind]
pub unsafe fn log10f128(x: f128) -> f128;

/// Returns the base 2 logarithm of an `f16`.
///
/// The stabilized version of this intrinsic is
/// [`f16::log2`](../../std/primitive.f16.html#method.log2)
#[rustc_intrinsic]
#[rustc_nounwind]
pub unsafe fn log2f16(x: f16) -> f16;
/// Returns the base 2 logarithm of an `f32`.
///
/// The stabilized version of this intrinsic is
/// [`f32::log2`](../../std/primitive.f32.html#method.log2)
#[rustc_intrinsic]
#[rustc_nounwind]
pub unsafe fn log2f32(x: f32) -> f32;
/// Returns the base 2 logarithm of an `f64`.
///
/// The stabilized version of this intrinsic is
/// [`f64::log2`](../../std/primitive.f64.html#method.log2)
#[rustc_intrinsic]
#[rustc_nounwind]
pub unsafe fn log2f64(x: f64) -> f64;
/// Returns the base 2 logarithm of an `f128`.
///
/// The stabilized version of this intrinsic is
/// [`f128::log2`](../../std/primitive.f128.html#method.log2)
#[rustc_intrinsic]
#[rustc_nounwind]
pub unsafe fn log2f128(x: f128) -> f128;

/// Returns `a * b + c` for `f16` values.
///
/// The stabilized version of this intrinsic is
/// [`f16::mul_add`](../../std/primitive.f16.html#method.mul_add)
#[rustc_intrinsic]
#[rustc_nounwind]
pub unsafe fn fmaf16(a: f16, b: f16, c: f16) -> f16;
/// Returns `a * b + c` for `f32` values.
///
/// The stabilized version of this intrinsic is
/// [`f32::mul_add`](../../std/primitive.f32.html#method.mul_add)
#[rustc_intrinsic]
#[rustc_nounwind]
pub unsafe fn fmaf32(a: f32, b: f32, c: f32) -> f32;
/// Returns `a * b + c` for `f64` values.
///
/// The stabilized version of this intrinsic is
/// [`f64::mul_add`](../../std/primitive.f64.html#method.mul_add)
#[rustc_intrinsic]
#[rustc_nounwind]
pub unsafe fn fmaf64(a: f64, b: f64, c: f64) -> f64;
/// Returns `a * b + c` for `f128` values.
///
/// The stabilized version of this intrinsic is
/// [`f128::mul_add`](../../std/primitive.f128.html#method.mul_add)
#[rustc_intrinsic]
#[rustc_nounwind]
pub unsafe fn fmaf128(a: f128, b: f128, c: f128) -> f128;

/// Returns `a * b + c` for `f16` values, non-deterministically executing
/// either a fused multiply-add or two operations with rounding of the
/// intermediate result.
///
/// The operation is fused if the code generator determines that target
/// instruction set has support for a fused operation, and that the fused
/// operation is more efficient than the equivalent, separate pair of mul
/// and add instructions. It is unspecified whether or not a fused operation
/// is selected, and that may depend on optimization level and context, for
/// example.
#[rustc_intrinsic]
#[rustc_nounwind]
pub unsafe fn fmuladdf16(a: f16, b: f16, c: f16) -> f16;
/// Returns `a * b + c` for `f32` values, non-deterministically executing
/// either a fused multiply-add or two operations with rounding of the
/// intermediate result.
///
/// The operation is fused if the code generator determines that target
/// instruction set has support for a fused operation, and that the fused
/// operation is more efficient than the equivalent, separate pair of mul
/// and add instructions. It is unspecified whether or not a fused operation
/// is selected, and that may depend on optimization level and context, for
/// example.
#[rustc_intrinsic]
#[rustc_nounwind]
pub unsafe fn fmuladdf32(a: f32, b: f32, c: f32) -> f32;
/// Returns `a * b + c` for `f64` values, non-deterministically executing
/// either a fused multiply-add or two operations with rounding of the
/// intermediate result.
///
/// The operation is fused if the code generator determines that target
/// instruction set has support for a fused operation, and that the fused
/// operation is more efficient than the equivalent, separate pair of mul
/// and add instructions. It is unspecified whether or not a fused operation
/// is selected, and that may depend on optimization level and context, for
/// example.
#[rustc_intrinsic]
#[rustc_nounwind]
pub unsafe fn fmuladdf64(a: f64, b: f64, c: f64) -> f64;
/// Returns `a * b + c` for `f128` values, non-deterministically executing
/// either a fused multiply-add or two operations with rounding of the
/// intermediate result.
///
/// The operation is fused if the code generator determines that target
/// instruction set has support for a fused operation, and that the fused
/// operation is more efficient than the equivalent, separate pair of mul
/// and add instructions. It is unspecified whether or not a fused operation
/// is selected, and that may depend on optimization level and context, for
/// example.
#[rustc_intrinsic]
#[rustc_nounwind]
pub unsafe fn fmuladdf128(a: f128, b: f128, c: f128) -> f128;

/// Returns the largest integer less than or equal to an `f16`.
///
/// The stabilized version of this intrinsic is
/// [`f16::floor`](../../std/primitive.f16.html#method.floor)
#[rustc_intrinsic_const_stable_indirect]
#[rustc_intrinsic]
#[rustc_nounwind]
pub const unsafe fn floorf16(x: f16) -> f16;
/// Returns the largest integer less than or equal to an `f32`.
///
/// The stabilized version of this intrinsic is
/// [`f32::floor`](../../std/primitive.f32.html#method.floor)
#[rustc_intrinsic_const_stable_indirect]
#[rustc_intrinsic]
#[rustc_nounwind]
pub const unsafe fn floorf32(x: f32) -> f32;
/// Returns the largest integer less than or equal to an `f64`.
///
/// The stabilized version of this intrinsic is
/// [`f64::floor`](../../std/primitive.f64.html#method.floor)
#[rustc_intrinsic_const_stable_indirect]
#[rustc_intrinsic]
#[rustc_nounwind]
pub const unsafe fn floorf64(x: f64) -> f64;
/// Returns the largest integer less than or equal to an `f128`.
///
/// The stabilized version of this intrinsic is
/// [`f128::floor`](../../std/primitive.f128.html#method.floor)
#[rustc_intrinsic_const_stable_indirect]
#[rustc_intrinsic]
#[rustc_nounwind]
pub const unsafe fn floorf128(x: f128) -> f128;

/// Returns the smallest integer greater than or equal to an `f16`.
///
/// The stabilized version of this intrinsic is
/// [`f16::ceil`](../../std/primitive.f16.html#method.ceil)
#[rustc_intrinsic_const_stable_indirect]
#[rustc_intrinsic]
#[rustc_nounwind]
pub const unsafe fn ceilf16(x: f16) -> f16;
/// Returns the smallest integer greater than or equal to an `f32`.
///
/// The stabilized version of this intrinsic is
/// [`f32::ceil`](../../std/primitive.f32.html#method.ceil)
#[rustc_intrinsic_const_stable_indirect]
#[rustc_intrinsic]
#[rustc_nounwind]
pub const unsafe fn ceilf32(x: f32) -> f32;
/// Returns the smallest integer greater than or equal to an `f64`.
///
/// The stabilized version of this intrinsic is
/// [`f64::ceil`](../../std/primitive.f64.html#method.ceil)
#[rustc_intrinsic_const_stable_indirect]
#[rustc_intrinsic]
#[rustc_nounwind]
pub const unsafe fn ceilf64(x: f64) -> f64;
/// Returns the smallest integer greater than or equal to an `f128`.
///
/// The stabilized version of this intrinsic is
/// [`f128::ceil`](../../std/primitive.f128.html#method.ceil)
#[rustc_intrinsic_const_stable_indirect]
#[rustc_intrinsic]
#[rustc_nounwind]
pub const unsafe fn ceilf128(x: f128) -> f128;

/// Returns the integer part of an `f16`.
///
/// The stabilized version of this intrinsic is
/// [`f16::trunc`](../../std/primitive.f16.html#method.trunc)
#[rustc_intrinsic_const_stable_indirect]
#[rustc_intrinsic]
#[rustc_nounwind]
pub const unsafe fn truncf16(x: f16) -> f16;
/// Returns the integer part of an `f32`.
///
/// The stabilized version of this intrinsic is
/// [`f32::trunc`](../../std/primitive.f32.html#method.trunc)
#[rustc_intrinsic_const_stable_indirect]
#[rustc_intrinsic]
#[rustc_nounwind]
pub const unsafe fn truncf32(x: f32) -> f32;
/// Returns the integer part of an `f64`.
///
/// The stabilized version of this intrinsic is
/// [`f64::trunc`](../../std/primitive.f64.html#method.trunc)
#[rustc_intrinsic_const_stable_indirect]
#[rustc_intrinsic]
#[rustc_nounwind]
pub const unsafe fn truncf64(x: f64) -> f64;
/// Returns the integer part of an `f128`.
///
/// The stabilized version of this intrinsic is
/// [`f128::trunc`](../../std/primitive.f128.html#method.trunc)
#[rustc_intrinsic_const_stable_indirect]
#[rustc_intrinsic]
#[rustc_nounwind]
pub const unsafe fn truncf128(x: f128) -> f128;

/// Returns the nearest integer to an `f16`. Rounds half-way cases to the number with an even
/// least significant digit.
///
/// The stabilized version of this intrinsic is
/// [`f16::round_ties_even`](../../std/primitive.f16.html#method.round_ties_even)
#[rustc_intrinsic_const_stable_indirect]
#[rustc_intrinsic]
#[rustc_nounwind]
pub const fn round_ties_even_f16(x: f16) -> f16;

/// Returns the nearest integer to an `f32`. Rounds half-way cases to the number with an even
/// least significant digit.
///
/// The stabilized version of this intrinsic is
/// [`f32::round_ties_even`](../../std/primitive.f32.html#method.round_ties_even)
#[rustc_intrinsic_const_stable_indirect]
#[rustc_intrinsic]
#[rustc_nounwind]
pub const fn round_ties_even_f32(x: f32) -> f32;

/// Returns the nearest integer to an `f64`. Rounds half-way cases to the number with an even
/// least significant digit.
///
/// The stabilized version of this intrinsic is
/// [`f64::round_ties_even`](../../std/primitive.f64.html#method.round_ties_even)
#[rustc_intrinsic_const_stable_indirect]
#[rustc_intrinsic]
#[rustc_nounwind]
pub const fn round_ties_even_f64(x: f64) -> f64;

/// Returns the nearest integer to an `f128`. Rounds half-way cases to the number with an even
/// least significant digit.
///
/// The stabilized version of this intrinsic is
/// [`f128::round_ties_even`](../../std/primitive.f128.html#method.round_ties_even)
#[rustc_intrinsic_const_stable_indirect]
#[rustc_intrinsic]
#[rustc_nounwind]
pub const fn round_ties_even_f128(x: f128) -> f128;

/// Returns the nearest integer to an `f16`. Rounds half-way cases away from zero.
///
/// The stabilized version of this intrinsic is
/// [`f16::round`](../../std/primitive.f16.html#method.round)
#[rustc_intrinsic_const_stable_indirect]
#[rustc_intrinsic]
#[rustc_nounwind]
pub const unsafe fn roundf16(x: f16) -> f16;
/// Returns the nearest integer to an `f32`. Rounds half-way cases away from zero.
///
/// The stabilized version of this intrinsic is
/// [`f32::round`](../../std/primitive.f32.html#method.round)
#[rustc_intrinsic_const_stable_indirect]
#[rustc_intrinsic]
#[rustc_nounwind]
pub const unsafe fn roundf32(x: f32) -> f32;
/// Returns the nearest integer to an `f64`. Rounds half-way cases away from zero.
///
/// The stabilized version of this intrinsic is
/// [`f64::round`](../../std/primitive.f64.html#method.round)
#[rustc_intrinsic_const_stable_indirect]
#[rustc_intrinsic]
#[rustc_nounwind]
pub const unsafe fn roundf64(x: f64) -> f64;
/// Returns the nearest integer to an `f128`. Rounds half-way cases away from zero.
///
/// The stabilized version of this intrinsic is
/// [`f128::round`](../../std/primitive.f128.html#method.round)
#[rustc_intrinsic_const_stable_indirect]
#[rustc_intrinsic]
#[rustc_nounwind]
pub const unsafe fn roundf128(x: f128) -> f128;

/// Float addition that allows optimizations based on algebraic rules.
/// May assume inputs are finite.
///
/// This intrinsic does not have a stable counterpart.
#[rustc_intrinsic]
#[rustc_nounwind]
pub unsafe fn fadd_fast<T: Copy>(a: T, b: T) -> T;

/// Float subtraction that allows optimizations based on algebraic rules.
/// May assume inputs are finite.
///
/// This intrinsic does not have a stable counterpart.
#[rustc_intrinsic]
#[rustc_nounwind]
pub unsafe fn fsub_fast<T: Copy>(a: T, b: T) -> T;

/// Float multiplication that allows optimizations based on algebraic rules.
/// May assume inputs are finite.
///
/// This intrinsic does not have a stable counterpart.
#[rustc_intrinsic]
#[rustc_nounwind]
pub unsafe fn fmul_fast<T: Copy>(a: T, b: T) -> T;

/// Float division that allows optimizations based on algebraic rules.
/// May assume inputs are finite.
///
/// This intrinsic does not have a stable counterpart.
#[rustc_intrinsic]
#[rustc_nounwind]
pub unsafe fn fdiv_fast<T: Copy>(a: T, b: T) -> T;

/// Float remainder that allows optimizations based on algebraic rules.
/// May assume inputs are finite.
///
/// This intrinsic does not have a stable counterpart.
#[rustc_intrinsic]
#[rustc_nounwind]
pub unsafe fn frem_fast<T: Copy>(a: T, b: T) -> T;

/// Converts with LLVM’s fptoui/fptosi, which may return undef for values out of range
/// (<https://github.com/rust-lang/rust/issues/10184>)
///
/// Stabilized as [`f32::to_int_unchecked`] and [`f64::to_int_unchecked`].
#[rustc_intrinsic]
#[rustc_nounwind]
pub unsafe fn float_to_int_unchecked<Float: Copy, Int: Copy>(value: Float) -> Int;

/// Float addition that allows optimizations based on algebraic rules.
///
/// Stabilized as [`f16::algebraic_add`], [`f32::algebraic_add`], [`f64::algebraic_add`] and [`f128::algebraic_add`].
#[rustc_nounwind]
#[rustc_intrinsic]
pub const fn fadd_algebraic<T: Copy>(a: T, b: T) -> T;

/// Float subtraction that allows optimizations based on algebraic rules.
///
/// Stabilized as [`f16::algebraic_sub`], [`f32::algebraic_sub`], [`f64::algebraic_sub`] and [`f128::algebraic_sub`].
#[rustc_nounwind]
#[rustc_intrinsic]
pub const fn fsub_algebraic<T: Copy>(a: T, b: T) -> T;

/// Float multiplication that allows optimizations based on algebraic rules.
///
/// Stabilized as [`f16::algebraic_mul`], [`f32::algebraic_mul`], [`f64::algebraic_mul`] and [`f128::algebraic_mul`].
#[rustc_nounwind]
#[rustc_intrinsic]
pub const fn fmul_algebraic<T: Copy>(a: T, b: T) -> T;

/// Float division that allows optimizations based on algebraic rules.
///
/// Stabilized as [`f16::algebraic_div`], [`f32::algebraic_div`], [`f64::algebraic_div`] and [`f128::algebraic_div`].
#[rustc_nounwind]
#[rustc_intrinsic]
pub const fn fdiv_algebraic<T: Copy>(a: T, b: T) -> T;

/// Float remainder that allows optimizations based on algebraic rules.
///
/// Stabilized as [`f16::algebraic_rem`], [`f32::algebraic_rem`], [`f64::algebraic_rem`] and [`f128::algebraic_rem`].
#[rustc_nounwind]
#[rustc_intrinsic]
pub const fn frem_algebraic<T: Copy>(a: T, b: T) -> T;

/// Returns the number of bits set in an integer type `T`
///
/// Note that, unlike most intrinsics, this is safe to call;
/// it does not require an `unsafe` block.
/// Therefore, implementations must not require the user to uphold
/// any safety invariants.
///
/// The stabilized versions of this intrinsic are available on the integer
/// primitives via the `count_ones` method. For example,
/// [`u32::count_ones`]
#[rustc_intrinsic_const_stable_indirect]
#[rustc_nounwind]
#[rustc_intrinsic]
pub const fn ctpop<T: Copy>(x: T) -> u32;

/// Returns the number of leading unset bits (zeroes) in an integer type `T`.
///
/// Note that, unlike most intrinsics, this is safe to call;
/// it does not require an `unsafe` block.
/// Therefore, implementations must not require the user to uphold
/// any safety invariants.
///
/// The stabilized versions of this intrinsic are available on the integer
/// primitives via the `leading_zeros` method. For example,
/// [`u32::leading_zeros`]
///
/// # Examples
///
/// ```
/// #![feature(core_intrinsics)]
/// # #![allow(internal_features)]
///
/// use std::intrinsics::ctlz;
///
/// let x = 0b0001_1100_u8;
/// let num_leading = ctlz(x);
/// assert_eq!(num_leading, 3);
/// ```
///
/// An `x` with value `0` will return the bit width of `T`.
///
/// ```
/// #![feature(core_intrinsics)]
/// # #![allow(internal_features)]
///
/// use std::intrinsics::ctlz;
///
/// let x = 0u16;
/// let num_leading = ctlz(x);
/// assert_eq!(num_leading, 16);
/// ```
#[rustc_intrinsic_const_stable_indirect]
#[rustc_nounwind]
#[rustc_intrinsic]
pub const fn ctlz<T: Copy>(x: T) -> u32;

/// Like `ctlz`, but extra-unsafe as it returns `undef` when
/// given an `x` with value `0`.
///
/// This intrinsic does not have a stable counterpart.
///
/// # Examples
///
/// ```
/// #![feature(core_intrinsics)]
/// # #![allow(internal_features)]
///
/// use std::intrinsics::ctlz_nonzero;
///
/// let x = 0b0001_1100_u8;
/// let num_leading = unsafe { ctlz_nonzero(x) };
/// assert_eq!(num_leading, 3);
/// ```
#[rustc_intrinsic_const_stable_indirect]
#[rustc_nounwind]
#[rustc_intrinsic]
pub const unsafe fn ctlz_nonzero<T: Copy>(x: T) -> u32;

/// Returns the number of trailing unset bits (zeroes) in an integer type `T`.
///
/// Note that, unlike most intrinsics, this is safe to call;
/// it does not require an `unsafe` block.
/// Therefore, implementations must not require the user to uphold
/// any safety invariants.
///
/// The stabilized versions of this intrinsic are available on the integer
/// primitives via the `trailing_zeros` method. For example,
/// [`u32::trailing_zeros`]
///
/// # Examples
///
/// ```
/// #![feature(core_intrinsics)]
/// # #![allow(internal_features)]
///
/// use std::intrinsics::cttz;
///
/// let x = 0b0011_1000_u8;
/// let num_trailing = cttz(x);
/// assert_eq!(num_trailing, 3);
/// ```
///
/// An `x` with value `0` will return the bit width of `T`:
///
/// ```
/// #![feature(core_intrinsics)]
/// # #![allow(internal_features)]
///
/// use std::intrinsics::cttz;
///
/// let x = 0u16;
/// let num_trailing = cttz(x);
/// assert_eq!(num_trailing, 16);
/// ```
#[rustc_intrinsic_const_stable_indirect]
#[rustc_nounwind]
#[rustc_intrinsic]
pub const fn cttz<T: Copy>(x: T) -> u32;

/// Like `cttz`, but extra-unsafe as it returns `undef` when
/// given an `x` with value `0`.
///
/// This intrinsic does not have a stable counterpart.
///
/// # Examples
///
/// ```
/// #![feature(core_intrinsics)]
/// # #![allow(internal_features)]
///
/// use std::intrinsics::cttz_nonzero;
///
/// let x = 0b0011_1000_u8;
/// let num_trailing = unsafe { cttz_nonzero(x) };
/// assert_eq!(num_trailing, 3);
/// ```
#[rustc_intrinsic_const_stable_indirect]
#[rustc_nounwind]
#[rustc_intrinsic]
pub const unsafe fn cttz_nonzero<T: Copy>(x: T) -> u32;

/// Reverses the bytes in an integer type `T`.
///
/// Note that, unlike most intrinsics, this is safe to call;
/// it does not require an `unsafe` block.
/// Therefore, implementations must not require the user to uphold
/// any safety invariants.
///
/// The stabilized versions of this intrinsic are available on the integer
/// primitives via the `swap_bytes` method. For example,
/// [`u32::swap_bytes`]
#[rustc_intrinsic_const_stable_indirect]
#[rustc_nounwind]
#[rustc_intrinsic]
pub const fn bswap<T: Copy>(x: T) -> T;

/// Reverses the bits in an integer type `T`.
///
/// Note that, unlike most intrinsics, this is safe to call;
/// it does not require an `unsafe` block.
/// Therefore, implementations must not require the user to uphold
/// any safety invariants.
///
/// The stabilized versions of this intrinsic are available on the integer
/// primitives via the `reverse_bits` method. For example,
/// [`u32::reverse_bits`]
#[rustc_intrinsic_const_stable_indirect]
#[rustc_nounwind]
#[rustc_intrinsic]
pub const fn bitreverse<T: Copy>(x: T) -> T;

/// Does a three-way comparison between the two arguments,
/// which must be of character or integer (signed or unsigned) type.
///
/// This was originally added because it greatly simplified the MIR in `cmp`
/// implementations, and then LLVM 20 added a backend intrinsic for it too.
///
/// The stabilized version of this intrinsic is [`Ord::cmp`].
#[rustc_intrinsic_const_stable_indirect]
#[rustc_nounwind]
#[rustc_intrinsic]
pub const fn three_way_compare<T: Copy>(lhs: T, rhss: T) -> crate::cmp::Ordering;

/// Combine two values which have no bits in common.
///
/// This allows the backend to implement it as `a + b` *or* `a | b`,
/// depending which is easier to implement on a specific target.
///
/// # Safety
///
/// Requires that `(a & b) == 0`, or equivalently that `(a | b) == (a + b)`.
///
/// Otherwise it's immediate UB.
#[rustc_const_unstable(feature = "disjoint_bitor", issue = "135758")]
#[rustc_nounwind]
#[rustc_intrinsic]
#[track_caller]
#[miri::intrinsic_fallback_is_spec] // the fallbacks all `assume` to tell Miri
pub const unsafe fn disjoint_bitor<T: [const] fallback::DisjointBitOr>(a: T, b: T) -> T {
    // SAFETY: same preconditions as this function.
    unsafe { fallback::DisjointBitOr::disjoint_bitor(a, b) }
}

/// Performs checked integer addition.
///
/// Note that, unlike most intrinsics, this is safe to call;
/// it does not require an `unsafe` block.
/// Therefore, implementations must not require the user to uphold
/// any safety invariants.
///
/// The stabilized versions of this intrinsic are available on the integer
/// primitives via the `overflowing_add` method. For example,
/// [`u32::overflowing_add`]
#[rustc_intrinsic_const_stable_indirect]
#[rustc_nounwind]
#[rustc_intrinsic]
pub const fn add_with_overflow<T: Copy>(x: T, y: T) -> (T, bool);

/// Performs checked integer subtraction
///
/// Note that, unlike most intrinsics, this is safe to call;
/// it does not require an `unsafe` block.
/// Therefore, implementations must not require the user to uphold
/// any safety invariants.
///
/// The stabilized versions of this intrinsic are available on the integer
/// primitives via the `overflowing_sub` method. For example,
/// [`u32::overflowing_sub`]
#[rustc_intrinsic_const_stable_indirect]
#[rustc_nounwind]
#[rustc_intrinsic]
pub const fn sub_with_overflow<T: Copy>(x: T, y: T) -> (T, bool);

/// Performs checked integer multiplication
///
/// Note that, unlike most intrinsics, this is safe to call;
/// it does not require an `unsafe` block.
/// Therefore, implementations must not require the user to uphold
/// any safety invariants.
///
/// The stabilized versions of this intrinsic are available on the integer
/// primitives via the `overflowing_mul` method. For example,
/// [`u32::overflowing_mul`]
#[rustc_intrinsic_const_stable_indirect]
#[rustc_nounwind]
#[rustc_intrinsic]
pub const fn mul_with_overflow<T: Copy>(x: T, y: T) -> (T, bool);

/// Performs full-width multiplication and addition with a carry:
/// `multiplier * multiplicand + addend + carry`.
///
/// This is possible without any overflow.  For `uN`:
///    MAX * MAX + MAX + MAX
/// => (2ⁿ-1) × (2ⁿ-1) + (2ⁿ-1) + (2ⁿ-1)
/// => (2²ⁿ - 2ⁿ⁺¹ + 1) + (2ⁿ⁺¹ - 2)
/// => 2²ⁿ - 1
///
/// For `iN`, the upper bound is MIN * MIN + MAX + MAX => 2²ⁿ⁻² + 2ⁿ - 2,
/// and the lower bound is MAX * MIN + MIN + MIN => -2²ⁿ⁻² - 2ⁿ + 2ⁿ⁺¹.
///
/// This currently supports unsigned integers *only*, no signed ones.
/// The stabilized versions of this intrinsic are available on integers.
#[unstable(feature = "core_intrinsics", issue = "none")]
#[rustc_const_unstable(feature = "const_carrying_mul_add", issue = "85532")]
#[rustc_nounwind]
#[rustc_intrinsic]
#[miri::intrinsic_fallback_is_spec]
pub const fn carrying_mul_add<T: [const] fallback::CarryingMulAdd<Unsigned = U>, U>(
    multiplier: T,
    multiplicand: T,
    addend: T,
    carry: T,
) -> (U, T) {
    multiplier.carrying_mul_add(multiplicand, addend, carry)
}

/// Performs an exact division, resulting in undefined behavior where
/// `x % y != 0` or `y == 0` or `x == T::MIN && y == -1`
///
/// This intrinsic does not have a stable counterpart.
#[rustc_intrinsic_const_stable_indirect]
#[rustc_nounwind]
#[rustc_intrinsic]
pub const unsafe fn exact_div<T: Copy>(x: T, y: T) -> T;

/// Performs an unchecked division, resulting in undefined behavior
/// where `y == 0` or `x == T::MIN && y == -1`
///
/// Safe wrappers for this intrinsic are available on the integer
/// primitives via the `checked_div` method. For example,
/// [`u32::checked_div`]
#[rustc_intrinsic_const_stable_indirect]
#[rustc_nounwind]
#[rustc_intrinsic]
pub const unsafe fn unchecked_div<T: Copy>(x: T, y: T) -> T;
/// Returns the remainder of an unchecked division, resulting in
/// undefined behavior when `y == 0` or `x == T::MIN && y == -1`
///
/// Safe wrappers for this intrinsic are available on the integer
/// primitives via the `checked_rem` method. For example,
/// [`u32::checked_rem`]
#[rustc_intrinsic_const_stable_indirect]
#[rustc_nounwind]
#[rustc_intrinsic]
pub const unsafe fn unchecked_rem<T: Copy>(x: T, y: T) -> T;

/// Performs an unchecked left shift, resulting in undefined behavior when
/// `y < 0` or `y >= N`, where N is the width of T in bits.
///
/// Safe wrappers for this intrinsic are available on the integer
/// primitives via the `checked_shl` method. For example,
/// [`u32::checked_shl`]
#[rustc_intrinsic_const_stable_indirect]
#[rustc_nounwind]
#[rustc_intrinsic]
pub const unsafe fn unchecked_shl<T: Copy, U: Copy>(x: T, y: U) -> T;
/// Performs an unchecked right shift, resulting in undefined behavior when
/// `y < 0` or `y >= N`, where N is the width of T in bits.
///
/// Safe wrappers for this intrinsic are available on the integer
/// primitives via the `checked_shr` method. For example,
/// [`u32::checked_shr`]
#[rustc_intrinsic_const_stable_indirect]
#[rustc_nounwind]
#[rustc_intrinsic]
pub const unsafe fn unchecked_shr<T: Copy, U: Copy>(x: T, y: U) -> T;

/// Returns the result of an unchecked addition, resulting in
/// undefined behavior when `x + y > T::MAX` or `x + y < T::MIN`.
///
/// The stable counterpart of this intrinsic is `unchecked_add` on the various
/// integer types, such as [`u16::unchecked_add`] and [`i64::unchecked_add`].
#[rustc_intrinsic_const_stable_indirect]
#[rustc_nounwind]
#[rustc_intrinsic]
pub const unsafe fn unchecked_add<T: Copy>(x: T, y: T) -> T;

/// Returns the result of an unchecked subtraction, resulting in
/// undefined behavior when `x - y > T::MAX` or `x - y < T::MIN`.
///
/// The stable counterpart of this intrinsic is `unchecked_sub` on the various
/// integer types, such as [`u16::unchecked_sub`] and [`i64::unchecked_sub`].
#[rustc_intrinsic_const_stable_indirect]
#[rustc_nounwind]
#[rustc_intrinsic]
pub const unsafe fn unchecked_sub<T: Copy>(x: T, y: T) -> T;

/// Returns the result of an unchecked multiplication, resulting in
/// undefined behavior when `x * y > T::MAX` or `x * y < T::MIN`.
///
/// The stable counterpart of this intrinsic is `unchecked_mul` on the various
/// integer types, such as [`u16::unchecked_mul`] and [`i64::unchecked_mul`].
#[rustc_intrinsic_const_stable_indirect]
#[rustc_nounwind]
#[rustc_intrinsic]
pub const unsafe fn unchecked_mul<T: Copy>(x: T, y: T) -> T;

/// Performs rotate left.
///
/// Note that, unlike most intrinsics, this is safe to call;
/// it does not require an `unsafe` block.
/// Therefore, implementations must not require the user to uphold
/// any safety invariants.
///
/// The stabilized versions of this intrinsic are available on the integer
/// primitives via the `rotate_left` method. For example,
/// [`u32::rotate_left`]
#[rustc_intrinsic_const_stable_indirect]
#[rustc_nounwind]
#[rustc_intrinsic]
pub const fn rotate_left<T: Copy>(x: T, shift: u32) -> T;

/// Performs rotate right.
///
/// Note that, unlike most intrinsics, this is safe to call;
/// it does not require an `unsafe` block.
/// Therefore, implementations must not require the user to uphold
/// any safety invariants.
///
/// The stabilized versions of this intrinsic are available on the integer
/// primitives via the `rotate_right` method. For example,
/// [`u32::rotate_right`]
#[rustc_intrinsic_const_stable_indirect]
#[rustc_nounwind]
#[rustc_intrinsic]
pub const fn rotate_right<T: Copy>(x: T, shift: u32) -> T;

/// Returns (a + b) mod 2<sup>N</sup>, where N is the width of T in bits.
///
/// Note that, unlike most intrinsics, this is safe to call;
/// it does not require an `unsafe` block.
/// Therefore, implementations must not require the user to uphold
/// any safety invariants.
///
/// The stabilized versions of this intrinsic are available on the integer
/// primitives via the `wrapping_add` method. For example,
/// [`u32::wrapping_add`]
#[rustc_intrinsic_const_stable_indirect]
#[rustc_nounwind]
#[rustc_intrinsic]
pub const fn wrapping_add<T: Copy>(a: T, b: T) -> T;
/// Returns (a - b) mod 2<sup>N</sup>, where N is the width of T in bits.
///
/// Note that, unlike most intrinsics, this is safe to call;
/// it does not require an `unsafe` block.
/// Therefore, implementations must not require the user to uphold
/// any safety invariants.
///
/// The stabilized versions of this intrinsic are available on the integer
/// primitives via the `wrapping_sub` method. For example,
/// [`u32::wrapping_sub`]
#[rustc_intrinsic_const_stable_indirect]
#[rustc_nounwind]
#[rustc_intrinsic]
pub const fn wrapping_sub<T: Copy>(a: T, b: T) -> T;
/// Returns (a * b) mod 2<sup>N</sup>, where N is the width of T in bits.
///
/// Note that, unlike most intrinsics, this is safe to call;
/// it does not require an `unsafe` block.
/// Therefore, implementations must not require the user to uphold
/// any safety invariants.
///
/// The stabilized versions of this intrinsic are available on the integer
/// primitives via the `wrapping_mul` method. For example,
/// [`u32::wrapping_mul`]
#[rustc_intrinsic_const_stable_indirect]
#[rustc_nounwind]
#[rustc_intrinsic]
pub const fn wrapping_mul<T: Copy>(a: T, b: T) -> T;

/// Computes `a + b`, saturating at numeric bounds.
///
/// Note that, unlike most intrinsics, this is safe to call;
/// it does not require an `unsafe` block.
/// Therefore, implementations must not require the user to uphold
/// any safety invariants.
///
/// The stabilized versions of this intrinsic are available on the integer
/// primitives via the `saturating_add` method. For example,
/// [`u32::saturating_add`]
#[rustc_intrinsic_const_stable_indirect]
#[rustc_nounwind]
#[rustc_intrinsic]
pub const fn saturating_add<T: Copy>(a: T, b: T) -> T;
/// Computes `a - b`, saturating at numeric bounds.
///
/// Note that, unlike most intrinsics, this is safe to call;
/// it does not require an `unsafe` block.
/// Therefore, implementations must not require the user to uphold
/// any safety invariants.
///
/// The stabilized versions of this intrinsic are available on the integer
/// primitives via the `saturating_sub` method. For example,
/// [`u32::saturating_sub`]
#[rustc_intrinsic_const_stable_indirect]
#[rustc_nounwind]
#[rustc_intrinsic]
pub const fn saturating_sub<T: Copy>(a: T, b: T) -> T;

/// This is an implementation detail of [`crate::ptr::read`] and should
/// not be used anywhere else.  See its comments for why this exists.
///
/// This intrinsic can *only* be called where the pointer is a local without
/// projections (`read_via_copy(ptr)`, not `read_via_copy(*ptr)`) so that it
/// trivially obeys runtime-MIR rules about derefs in operands.
#[rustc_intrinsic_const_stable_indirect]
#[rustc_nounwind]
#[rustc_intrinsic]
pub const unsafe fn read_via_copy<T>(ptr: *const T) -> T;

/// This is an implementation detail of [`crate::ptr::write`] and should
/// not be used anywhere else.  See its comments for why this exists.
///
/// This intrinsic can *only* be called where the pointer is a local without
/// projections (`write_via_move(ptr, x)`, not `write_via_move(*ptr, x)`) so
/// that it trivially obeys runtime-MIR rules about derefs in operands.
#[rustc_intrinsic_const_stable_indirect]
#[rustc_nounwind]
#[rustc_intrinsic]
pub const unsafe fn write_via_move<T>(ptr: *mut T, value: T);

/// Returns the value of the discriminant for the variant in 'v';
/// if `T` has no discriminant, returns `0`.
///
/// Note that, unlike most intrinsics, this is safe to call;
/// it does not require an `unsafe` block.
/// Therefore, implementations must not require the user to uphold
/// any safety invariants.
///
/// The stabilized version of this intrinsic is [`core::mem::discriminant`].
#[rustc_intrinsic_const_stable_indirect]
#[rustc_nounwind]
#[rustc_intrinsic]
pub const fn discriminant_value<T>(v: &T) -> <T as DiscriminantKind>::Discriminant;

/// Rust's "try catch" construct for unwinding. Invokes the function pointer `try_fn` with the
/// data pointer `data`, and calls `catch_fn` if unwinding occurs while `try_fn` runs.
/// Returns `1` if unwinding occurred and `catch_fn` was called; returns `0` otherwise.
///
/// `catch_fn` must not unwind.
///
/// The third argument is a function called if an unwind occurs (both Rust `panic` and foreign
/// unwinds). This function takes the data pointer and a pointer to the target- and
/// runtime-specific exception object that was caught.
///
/// Note that in the case of a foreign unwinding operation, the exception object data may not be
/// safely usable from Rust, and should not be directly exposed via the standard library. To
/// prevent unsafe access, the library implementation may either abort the process or present an
/// opaque error type to the user.
///
/// For more information, see the compiler's source, as well as the documentation for the stable
/// version of this intrinsic, `std::panic::catch_unwind`.
#[rustc_intrinsic]
#[rustc_nounwind]
pub unsafe fn catch_unwind(
    _try_fn: fn(*mut u8),
    _data: *mut u8,
    _catch_fn: fn(*mut u8, *mut u8),
) -> i32;

/// Emits a `nontemporal` store, which gives a hint to the CPU that the data should not be held
/// in cache. Except for performance, this is fully equivalent to `ptr.write(val)`.
///
/// Not all architectures provide such an operation. For instance, x86 does not: while `MOVNT`
/// exists, that operation is *not* equivalent to `ptr.write(val)` (`MOVNT` writes can be reordered
/// in ways that are not allowed for regular writes).
#[rustc_intrinsic]
#[rustc_nounwind]
pub unsafe fn nontemporal_store<T>(ptr: *mut T, val: T);

/// See documentation of `<*const T>::offset_from` for details.
#[rustc_intrinsic_const_stable_indirect]
#[rustc_nounwind]
#[rustc_intrinsic]
pub const unsafe fn ptr_offset_from<T>(ptr: *const T, base: *const T) -> isize;

/// See documentation of `<*const T>::offset_from_unsigned` for details.
#[rustc_nounwind]
#[rustc_intrinsic]
#[rustc_intrinsic_const_stable_indirect]
pub const unsafe fn ptr_offset_from_unsigned<T>(ptr: *const T, base: *const T) -> usize;

/// See documentation of `<*const T>::guaranteed_eq` for details.
/// Returns `2` if the result is unknown.
/// Returns `1` if the pointers are guaranteed equal.
/// Returns `0` if the pointers are guaranteed inequal.
#[rustc_intrinsic]
#[rustc_nounwind]
#[rustc_do_not_const_check]
#[inline]
#[miri::intrinsic_fallback_is_spec]
pub const fn ptr_guaranteed_cmp<T>(ptr: *const T, other: *const T) -> u8 {
    (ptr == other) as u8
}

/// Determines whether the raw bytes of the two values are equal.
///
/// This is particularly handy for arrays, since it allows things like just
/// comparing `i96`s instead of forcing `alloca`s for `[6 x i16]`.
///
/// Above some backend-decided threshold this will emit calls to `memcmp`,
/// like slice equality does, instead of causing massive code size.
///
/// Since this works by comparing the underlying bytes, the actual `T` is
/// not particularly important.  It will be used for its size and alignment,
/// but any validity restrictions will be ignored, not enforced.
///
/// # Safety
///
/// It's UB to call this if any of the *bytes* in `*a` or `*b` are uninitialized.
/// Note that this is a stricter criterion than just the *values* being
/// fully-initialized: if `T` has padding, it's UB to call this intrinsic.
///
/// At compile-time, it is furthermore UB to call this if any of the bytes
/// in `*a` or `*b` have provenance.
///
/// (The implementation is allowed to branch on the results of comparisons,
/// which is UB if any of their inputs are `undef`.)
#[rustc_nounwind]
#[rustc_intrinsic]
pub const unsafe fn raw_eq<T>(a: &T, b: &T) -> bool;

/// Lexicographically compare `[left, left + bytes)` and `[right, right + bytes)`
/// as unsigned bytes, returning negative if `left` is less, zero if all the
/// bytes match, or positive if `left` is greater.
///
/// This underlies things like `<[u8]>::cmp`, and will usually lower to `memcmp`.
///
/// # Safety
///
/// `left` and `right` must each be [valid] for reads of `bytes` bytes.
///
/// Note that this applies to the whole range, not just until the first byte
/// that differs.  That allows optimizations that can read in large chunks.
///
/// [valid]: crate::ptr#safety
#[rustc_nounwind]
#[rustc_intrinsic]
#[rustc_const_unstable(feature = "const_cmp", issue = "143800")]
pub const unsafe fn compare_bytes(left: *const u8, right: *const u8, bytes: usize) -> i32;

/// See documentation of [`std::hint::black_box`] for details.
///
/// [`std::hint::black_box`]: crate::hint::black_box
#[rustc_nounwind]
#[rustc_intrinsic]
#[rustc_intrinsic_const_stable_indirect]
pub const fn black_box<T>(dummy: T) -> T;

/// Selects which function to call depending on the context.
///
/// If this function is evaluated at compile-time, then a call to this
/// intrinsic will be replaced with a call to `called_in_const`. It gets
/// replaced with a call to `called_at_rt` otherwise.
///
/// This function is safe to call, but note the stability concerns below.
///
/// # Type Requirements
///
/// The two functions must be both function items. They cannot be function
/// pointers or closures. The first function must be a `const fn`.
///
/// `arg` will be the tupled arguments that will be passed to either one of
/// the two functions, therefore, both functions must accept the same type of
/// arguments. Both functions must return RET.
///
/// # Stability concerns
///
/// Rust has not yet decided that `const fn` are allowed to tell whether
/// they run at compile-time or at runtime. Therefore, when using this
/// intrinsic anywhere that can be reached from stable, it is crucial that
/// the end-to-end behavior of the stable `const fn` is the same for both
/// modes of execution. (Here, Undefined Behavior is considered "the same"
/// as any other behavior, so if the function exhibits UB at runtime then
/// it may do whatever it wants at compile-time.)
///
/// Here is an example of how this could cause a problem:
/// ```no_run
/// #![feature(const_eval_select)]
/// #![feature(core_intrinsics)]
/// # #![allow(internal_features)]
/// use std::intrinsics::const_eval_select;
///
/// // Standard library
/// pub const fn inconsistent() -> i32 {
///     fn runtime() -> i32 { 1 }
///     const fn compiletime() -> i32 { 2 }
///
///     // ⚠ This code violates the required equivalence of `compiletime`
///     // and `runtime`.
///     const_eval_select((), compiletime, runtime)
/// }
///
/// // User Crate
/// const X: i32 = inconsistent();
/// let x = inconsistent();
/// assert_eq!(x, X);
/// ```
///
/// Currently such an assertion would always succeed; until Rust decides
/// otherwise, that principle should not be violated.
#[rustc_const_unstable(feature = "const_eval_select", issue = "124625")]
#[rustc_intrinsic]
pub const fn const_eval_select<ARG: Tuple, F, G, RET>(
    _arg: ARG,
    _called_in_const: F,
    _called_at_rt: G,
) -> RET
where
    G: FnOnce<ARG, Output = RET>,
    F: const FnOnce<ARG, Output = RET>;

/// A macro to make it easier to invoke const_eval_select. Use as follows:
/// ```rust,ignore (just a macro example)
/// const_eval_select!(
///     @capture { arg1: i32 = some_expr, arg2: T = other_expr } -> U:
///     if const #[attributes_for_const_arm] {
///         // Compile-time code goes here.
///     } else #[attributes_for_runtime_arm] {
///         // Run-time code goes here.
///     }
/// )
/// ```
/// The `@capture` block declares which surrounding variables / expressions can be
/// used inside the `if const`.
/// Note that the two arms of this `if` really each become their own function, which is why the
/// macro supports setting attributes for those functions. The runtime function is always
/// marked as `#[inline]`.
///
/// See [`const_eval_select()`] for the rules and requirements around that intrinsic.
pub(crate) macro const_eval_select {
    (
        @capture$([$($binders:tt)*])? { $($arg:ident : $ty:ty = $val:expr),* $(,)? } $( -> $ret:ty )? :
        if const
            $(#[$compiletime_attr:meta])* $compiletime:block
        else
            $(#[$runtime_attr:meta])* $runtime:block
    ) => {
        // Use the `noinline` arm, after adding explicit `inline` attributes
        $crate::intrinsics::const_eval_select!(
            @capture$([$($binders)*])? { $($arg : $ty = $val),* } $(-> $ret)? :
            #[noinline]
            if const
                #[inline] // prevent codegen on this function
                $(#[$compiletime_attr])*
                $compiletime
            else
                #[inline] // avoid the overhead of an extra fn call
                $(#[$runtime_attr])*
                $runtime
        )
    },
    // With a leading #[noinline], we don't add inline attributes
    (
        @capture$([$($binders:tt)*])? { $($arg:ident : $ty:ty = $val:expr),* $(,)? } $( -> $ret:ty )? :
        #[noinline]
        if const
            $(#[$compiletime_attr:meta])* $compiletime:block
        else
            $(#[$runtime_attr:meta])* $runtime:block
    ) => {{
        $(#[$runtime_attr])*
        fn runtime$(<$($binders)*>)?($($arg: $ty),*) $( -> $ret )? {
            $runtime
        }

        $(#[$compiletime_attr])*
        const fn compiletime$(<$($binders)*>)?($($arg: $ty),*) $( -> $ret )? {
            // Don't warn if one of the arguments is unused.
            $(let _ = $arg;)*

            $compiletime
        }

        const_eval_select(($($val,)*), compiletime, runtime)
    }},
    // We support leaving away the `val` expressions for *all* arguments
    // (but not for *some* arguments, that's too tricky).
    (
        @capture$([$($binders:tt)*])? { $($arg:ident : $ty:ty),* $(,)? } $( -> $ret:ty )? :
        if const
            $(#[$compiletime_attr:meta])* $compiletime:block
        else
            $(#[$runtime_attr:meta])* $runtime:block
    ) => {
        $crate::intrinsics::const_eval_select!(
            @capture$([$($binders)*])? { $($arg : $ty = $arg),* } $(-> $ret)? :
            if const
                $(#[$compiletime_attr])* $compiletime
            else
                $(#[$runtime_attr])* $runtime
        )
    },
}

/// Returns whether the argument's value is statically known at
/// compile-time.
///
/// This is useful when there is a way of writing the code that will
/// be *faster* when some variables have known values, but *slower*
/// in the general case: an `if is_val_statically_known(var)` can be used
/// to select between these two variants. The `if` will be optimized away
/// and only the desired branch remains.
///
/// Formally speaking, this function non-deterministically returns `true`
/// or `false`, and the caller has to ensure sound behavior for both cases.
/// In other words, the following code has *Undefined Behavior*:
///
/// ```no_run
/// #![feature(core_intrinsics)]
/// # #![allow(internal_features)]
/// use std::hint::unreachable_unchecked;
/// use std::intrinsics::is_val_statically_known;
///
/// if !is_val_statically_known(0) { unsafe { unreachable_unchecked(); } }
/// ```
///
/// This also means that the following code's behavior is unspecified; it
/// may panic, or it may not:
///
/// ```no_run
/// #![feature(core_intrinsics)]
/// # #![allow(internal_features)]
/// use std::intrinsics::is_val_statically_known;
///
/// assert_eq!(is_val_statically_known(0), is_val_statically_known(0));
/// ```
///
/// Unsafe code may not rely on `is_val_statically_known` returning any
/// particular value, ever. However, the compiler will generally make it
/// return `true` only if the value of the argument is actually known.
///
/// # Stability concerns
///
/// While it is safe to call, this intrinsic may behave differently in
/// a `const` context than otherwise. See the [`const_eval_select()`]
/// documentation for an explanation of the issues this can cause. Unlike
/// `const_eval_select`, this intrinsic isn't guaranteed to behave
/// deterministically even in a `const` context.
///
/// # Type Requirements
///
/// `T` must be either a `bool`, a `char`, a primitive numeric type (e.g. `f32`,
/// but not `NonZeroISize`), or any thin pointer (e.g. `*mut String`).
/// Any other argument types *may* cause a compiler error.
///
/// ## Pointers
///
/// When the input is a pointer, only the pointer itself is
/// ever considered. The pointee has no effect. Currently, these functions
/// behave identically:
///
/// ```
/// #![feature(core_intrinsics)]
/// # #![allow(internal_features)]
/// use std::intrinsics::is_val_statically_known;
///
/// fn foo(x: &i32) -> bool {
///     is_val_statically_known(x)
/// }
///
/// fn bar(x: &i32) -> bool {
///     is_val_statically_known(
///         (x as *const i32).addr()
///     )
/// }
/// # _ = foo(&5_i32);
/// # _ = bar(&5_i32);
/// ```
#[rustc_const_stable_indirect]
#[rustc_nounwind]
#[unstable(feature = "core_intrinsics", issue = "none")]
#[rustc_intrinsic]
pub const fn is_val_statically_known<T: Copy>(_arg: T) -> bool {
    false
}

/// Non-overlapping *typed* swap of a single value.
///
/// The codegen backends will replace this with a better implementation when
/// `T` is a simple type that can be loaded and stored as an immediate.
///
/// The stabilized form of this intrinsic is [`crate::mem::swap`].
///
/// # Safety
/// Behavior is undefined if any of the following conditions are violated:
///
/// * Both `x` and `y` must be [valid] for both reads and writes.
///
/// * Both `x` and `y` must be properly aligned.
///
/// * The region of memory beginning at `x` must *not* overlap with the region of memory
///   beginning at `y`.
///
/// * The memory pointed by `x` and `y` must both contain values of type `T`.
///
/// [valid]: crate::ptr#safety
#[rustc_nounwind]
#[inline]
#[rustc_intrinsic]
#[rustc_intrinsic_const_stable_indirect]
#[cfg_attr(kani, kani::modifies(x))]
#[cfg_attr(kani, kani::modifies(y))]
#[requires(ub_checks::can_dereference(x) && ub_checks::can_write(x))]
#[requires(ub_checks::can_dereference(y) && ub_checks::can_write(y))]
#[requires(x.addr() != y.addr() || core::mem::size_of::<T>() == 0)]
#[requires(ub_checks::maybe_is_nonoverlapping(x as *const (), y as *const (), size_of::<T>(), 1))]
#[ensures(|_| ub_checks::can_dereference(x) && ub_checks::can_dereference(y))]
pub const unsafe fn typed_swap_nonoverlapping<T>(x: *mut T, y: *mut T) {
    // SAFETY: The caller provided single non-overlapping items behind
    // pointers, so swapping them with `count: 1` is fine.
    unsafe { ptr::swap_nonoverlapping(x, y, 1) };
}

/// Returns whether we should perform some UB-checking at runtime. This eventually evaluates to
/// `cfg!(ub_checks)`, but behaves different from `cfg!` when mixing crates built with different
/// flags: if the crate has UB checks enabled or carries the `#[rustc_preserve_ub_checks]`
/// attribute, evaluation is delayed until monomorphization (or until the call gets inlined into
/// a crate that does not delay evaluation further); otherwise it can happen any time.
///
/// The common case here is a user program built with ub_checks linked against the distributed
/// sysroot which is built without ub_checks but with `#[rustc_preserve_ub_checks]`.
/// For code that gets monomorphized in the user crate (i.e., generic functions and functions with
/// `#[inline]`), gating assertions on `ub_checks()` rather than `cfg!(ub_checks)` means that
/// assertions are enabled whenever the *user crate* has UB checks enabled. However, if the
/// user has UB checks disabled, the checks will still get optimized out. This intrinsic is
/// primarily used by [`crate::ub_checks::assert_unsafe_precondition`].
#[rustc_intrinsic_const_stable_indirect] // just for UB checks
#[inline(always)]
#[rustc_intrinsic]
pub const fn ub_checks() -> bool {
    cfg!(ub_checks)
}

/// Allocates a block of memory at compile time.
/// At runtime, just returns a null pointer.
///
/// # Safety
///
/// - The `align` argument must be a power of two.
///    - At compile time, a compile error occurs if this constraint is violated.
///    - At runtime, it is not checked.
#[rustc_const_unstable(feature = "const_heap", issue = "79597")]
#[rustc_nounwind]
#[rustc_intrinsic]
#[miri::intrinsic_fallback_is_spec]
pub const unsafe fn const_allocate(_size: usize, _align: usize) -> *mut u8 {
    // const eval overrides this function, but runtime code for now just returns null pointers.
    // See <https://github.com/rust-lang/rust/issues/93935>.
    crate::ptr::null_mut()
}

/// Deallocates a memory which allocated by `intrinsics::const_allocate` at compile time.
/// At runtime, does nothing.
///
/// # Safety
///
/// - The `align` argument must be a power of two.
///    - At compile time, a compile error occurs if this constraint is violated.
///    - At runtime, it is not checked.
/// - If the `ptr` is created in an another const, this intrinsic doesn't deallocate it.
/// - If the `ptr` is pointing to a local variable, this intrinsic doesn't deallocate it.
#[rustc_const_unstable(feature = "const_heap", issue = "79597")]
#[unstable(feature = "core_intrinsics", issue = "none")]
#[rustc_nounwind]
#[rustc_intrinsic]
#[miri::intrinsic_fallback_is_spec]
pub const unsafe fn const_deallocate(_ptr: *mut u8, _size: usize, _align: usize) {
    // Runtime NOP
}

#[rustc_const_unstable(feature = "const_heap", issue = "79597")]
#[rustc_nounwind]
#[rustc_intrinsic]
#[miri::intrinsic_fallback_is_spec]
pub const unsafe fn const_make_global(ptr: *mut u8) -> *const u8 {
    // const eval overrides this function; at runtime, it is a NOP.
    ptr
}

/// Returns whether we should perform contract-checking at runtime.
///
/// This is meant to be similar to the ub_checks intrinsic, in terms
/// of not prematurely committing at compile-time to whether contract
/// checking is turned on, so that we can specify contracts in libstd
/// and let an end user opt into turning them on.
#[rustc_const_unstable(feature = "contracts_internals", issue = "128044" /* compiler-team#759 */)]
#[unstable(feature = "contracts_internals", issue = "128044" /* compiler-team#759 */)]
#[inline(always)]
#[rustc_intrinsic]
pub const fn contract_checks() -> bool {
    // FIXME: should this be `false` or `cfg!(contract_checks)`?

    // cfg!(contract_checks)
    false
}

/// Check if the pre-condition `cond` has been met.
///
/// By default, if `contract_checks` is enabled, this will panic with no unwind if the condition
/// returns false.
///
/// Note that this function is a no-op during constant evaluation.
#[unstable(feature = "contracts_internals", issue = "128044")]
// Calls to this function get inserted by an AST expansion pass, which uses the equivalent of
// `#[allow_internal_unstable]` to allow using `contracts_internals` functions. Const-checking
// doesn't honor `#[allow_internal_unstable]`, so for the const feature gate we use the user-facing
// `contracts` feature rather than the perma-unstable `contracts_internals`
#[rustc_const_unstable(feature = "contracts", issue = "128044")]
#[lang = "contract_check_requires"]
#[rustc_intrinsic]
pub const fn contract_check_requires<C: Fn() -> bool + Copy>(cond: C) {
    const_eval_select!(
        @capture[C: Fn() -> bool + Copy] { cond: C } :
        if const {
                // Do nothing
        } else {
            if contract_checks() && !cond() {
                // Emit no unwind panic in case this was a safety requirement.
                crate::panicking::panic_nounwind("failed requires check");
            }
        }
    )
}

/// Check if the post-condition `cond` has been met.
///
/// By default, if `contract_checks` is enabled, this will panic with no unwind if the condition
/// returns false.
///
/// Note that this function is a no-op during constant evaluation.
#[unstable(feature = "contracts_internals", issue = "128044")]
// Similar to `contract_check_requires`, we need to use the user-facing
// `contracts` feature rather than the perma-unstable `contracts_internals`.
// Const-checking doesn't honor allow_internal_unstable logic used by contract expansion.
#[rustc_const_unstable(feature = "contracts", issue = "128044")]
#[lang = "contract_check_ensures"]
#[rustc_intrinsic]
pub const fn contract_check_ensures<C: Fn(&Ret) -> bool + Copy, Ret>(cond: C, ret: Ret) -> Ret {
    const_eval_select!(
        @capture[C: Fn(&Ret) -> bool + Copy, Ret] { cond: C, ret: Ret } -> Ret :
        if const {
            // Do nothing
            ret
        } else {
            if contract_checks() && !cond(&ret) {
                // Emit no unwind panic in case this was a safety requirement.
                crate::panicking::panic_nounwind("failed ensures check");
            }
            ret
        }
    )
}

/// The intrinsic will return the size stored in that vtable.
///
/// # Safety
///
/// `ptr` must point to a vtable.
#[rustc_nounwind]
#[unstable(feature = "core_intrinsics", issue = "none")]
#[rustc_intrinsic]
// VTable pointers must be valid for dereferencing at least 3 `usize` (size, alignment and drop):
// <https://github.com/rust-lang/unsafe-code-guidelines/issues/166>
// TODO: we can no longer do this given https://github.com/model-checking/kani/issues/3325 (this
// function used to have a dummy body, but no longer has since
// https://github.com/rust-lang/rust/pull/137489 has been merged).
// #[requires(ub_checks::can_dereference(_ptr as *const [usize; 3]))]
pub unsafe fn vtable_size(_ptr: *const ()) -> usize;

/// The intrinsic will return the alignment stored in that vtable.
///
/// # Safety
///
/// `ptr` must point to a vtable.
#[rustc_nounwind]
#[unstable(feature = "core_intrinsics", issue = "none")]
#[rustc_intrinsic]
// VTable pointers must be valid for dereferencing at least 3 `usize` (size, alignment and drop):
// <https://github.com/rust-lang/unsafe-code-guidelines/issues/166>
// TODO: we can no longer do this given https://github.com/model-checking/kani/issues/3325 (this
// function used to have a dummy body, but no longer has since
// https://github.com/rust-lang/rust/pull/137489 has been merged).
// #[requires(ub_checks::can_dereference(_ptr as *const [usize; 3]))]
pub unsafe fn vtable_align(_ptr: *const ()) -> usize;

/// The size of a type in bytes.
///
/// Note that, unlike most intrinsics, this is safe to call;
/// it does not require an `unsafe` block.
/// Therefore, implementations must not require the user to uphold
/// any safety invariants.
///
/// More specifically, this is the offset in bytes between successive
/// items of the same type, including alignment padding.
///
/// The stabilized version of this intrinsic is [`core::mem::size_of`].
#[rustc_nounwind]
#[unstable(feature = "core_intrinsics", issue = "none")]
#[rustc_intrinsic_const_stable_indirect]
#[rustc_intrinsic]
pub const fn size_of<T>() -> usize;

/// The minimum alignment of a type.
///
/// Note that, unlike most intrinsics, this is safe to call;
/// it does not require an `unsafe` block.
/// Therefore, implementations must not require the user to uphold
/// any safety invariants.
///
/// The stabilized version of this intrinsic is [`core::mem::align_of`].
#[rustc_nounwind]
#[unstable(feature = "core_intrinsics", issue = "none")]
#[rustc_intrinsic_const_stable_indirect]
#[rustc_intrinsic]
pub const fn align_of<T>() -> usize;

/// Returns the number of variants of the type `T` cast to a `usize`;
/// if `T` has no variants, returns `0`. Uninhabited variants will be counted.
///
/// Note that, unlike most intrinsics, this can only be called at compile-time
/// as backends do not have an implementation for it. The only caller (its
/// stable counterpart) wraps this intrinsic call in a `const` block so that
/// backends only see an evaluated constant.
///
/// The to-be-stabilized version of this intrinsic is [`crate::mem::variant_count`].
#[rustc_nounwind]
#[unstable(feature = "core_intrinsics", issue = "none")]
#[rustc_intrinsic]
pub const fn variant_count<T>() -> usize;

/// The size of the referenced value in bytes.
///
/// The stabilized version of this intrinsic is [`core::mem::size_of_val`].
///
/// # Safety
///
/// See [`crate::mem::size_of_val_raw`] for safety conditions.
#[rustc_nounwind]
#[unstable(feature = "core_intrinsics", issue = "none")]
#[rustc_intrinsic]
#[rustc_intrinsic_const_stable_indirect]
pub const unsafe fn size_of_val<T: ?Sized>(ptr: *const T) -> usize;

/// The required alignment of the referenced value.
///
/// The stabilized version of this intrinsic is [`core::mem::align_of_val`].
///
/// # Safety
///
/// See [`crate::mem::align_of_val_raw`] for safety conditions.
#[rustc_nounwind]
#[unstable(feature = "core_intrinsics", issue = "none")]
#[rustc_intrinsic]
#[rustc_intrinsic_const_stable_indirect]
pub const unsafe fn align_of_val<T: ?Sized>(ptr: *const T) -> usize;

/// Gets a static string slice containing the name of a type.
///
/// Note that, unlike most intrinsics, this can only be called at compile-time
/// as backends do not have an implementation for it. The only caller (its
/// stable counterpart) wraps this intrinsic call in a `const` block so that
/// backends only see an evaluated constant.
///
/// The stabilized version of this intrinsic is [`core::any::type_name`].
#[rustc_nounwind]
#[unstable(feature = "core_intrinsics", issue = "none")]
#[rustc_intrinsic]
pub const fn type_name<T: ?Sized>() -> &'static str;

/// Gets an identifier which is globally unique to the specified type. This
/// function will return the same value for a type regardless of whichever
/// crate it is invoked in.
///
/// Note that, unlike most intrinsics, this can only be called at compile-time
/// as backends do not have an implementation for it. The only caller (its
/// stable counterpart) wraps this intrinsic call in a `const` block so that
/// backends only see an evaluated constant.
///
/// The stabilized version of this intrinsic is [`core::any::TypeId::of`].
#[rustc_nounwind]
#[unstable(feature = "core_intrinsics", issue = "none")]
#[rustc_intrinsic]
pub const fn type_id<T: ?Sized + 'static>() -> crate::any::TypeId;

/// Tests (at compile-time) if two [`crate::any::TypeId`] instances identify the
/// same type. This is necessary because at const-eval time the actual discriminating
/// data is opaque and cannot be inspected directly.
///
/// The stabilized version of this intrinsic is the [PartialEq] impl for [`core::any::TypeId`].
#[rustc_nounwind]
#[unstable(feature = "core_intrinsics", issue = "none")]
#[rustc_intrinsic]
#[rustc_do_not_const_check]
pub const fn type_id_eq(a: crate::any::TypeId, b: crate::any::TypeId) -> bool {
    a.data == b.data
}

/// Lowers in MIR to `Rvalue::Aggregate` with `AggregateKind::RawPtr`.
///
/// This is used to implement functions like `slice::from_raw_parts_mut` and
/// `ptr::from_raw_parts` in a way compatible with the compiler being able to
/// change the possible layouts of pointers.
#[rustc_nounwind]
#[unstable(feature = "core_intrinsics", issue = "none")]
#[rustc_intrinsic_const_stable_indirect]
#[rustc_intrinsic]
pub const fn aggregate_raw_ptr<P: bounds::BuiltinDeref, D, M>(data: D, meta: M) -> P
where
    <P as bounds::BuiltinDeref>::Pointee: ptr::Pointee<Metadata = M>;

/// Lowers in MIR to `Rvalue::UnaryOp` with `UnOp::PtrMetadata`.
///
/// This is used to implement functions like `ptr::metadata`.
#[rustc_nounwind]
#[unstable(feature = "core_intrinsics", issue = "none")]
#[rustc_intrinsic_const_stable_indirect]
#[rustc_intrinsic]
pub const fn ptr_metadata<P: ptr::Pointee<Metadata = M> + PointeeSized, M>(ptr: *const P) -> M;

/// Return whether the initialization state is preserved.
///
/// For untyped copy, done via `copy` and `copy_nonoverlapping`, the copies of non-initialized
/// bytes (such as padding bytes) should result in a non-initialized copy, while copies of
/// initialized bytes result in initialized bytes.
///
/// It is UB to read the uninitialized bytes, so we cannot compare their values only their
/// initialization state.
///
/// This is used for contracts only.
///
/// FIXME: Change this once we add support to quantifiers.
#[allow(dead_code)]
#[allow(unused_variables)]
fn check_copy_untyped<T>(src: *const T, dst: *mut T, count: usize) -> bool {
    #[cfg(kani)]
    if count > 0 {
        let byte = kani::any_where(|sz: &usize| *sz < size_of::<T>());
        let elem = kani::any_where(|val: &usize| *val < count);
        let src_data = src as *const u8;
        let dst_data = unsafe { dst.add(elem) } as *const u8;
        ub_checks::can_dereference(unsafe { src_data.add(byte) })
            == ub_checks::can_dereference(unsafe { dst_data.add(byte) })
    } else {
        true
    }
    #[cfg(not(kani))]
    false
}

/// This is an accidentally-stable alias to [`ptr::copy_nonoverlapping`]; use that instead.
// Note (intentionally not in the doc comment): `ptr::copy_nonoverlapping` adds some extra
// debug assertions; if you are writing compiler tests or code inside the standard library
// that wants to avoid those debug assertions, directly call this intrinsic instead.
#[stable(feature = "rust1", since = "1.0.0")]
#[rustc_allowed_through_unstable_modules = "import this function via `std::ptr` instead"]
#[rustc_const_stable(feature = "const_intrinsic_copy", since = "1.83.0")]
#[rustc_nounwind]
#[rustc_intrinsic]
// Copy is "untyped".
// TODO: we can no longer do this given https://github.com/model-checking/kani/issues/3325 (this
// function used to have a dummy body, but no longer has)
// #[cfg_attr(kani, kani::modifies(crate::ptr::slice_from_raw_parts(dst, count)))]
// #[requires(!count.overflowing_mul(size_of::<T>()).1
//   && ub_checks::can_dereference(core::ptr::slice_from_raw_parts(src as *const crate::mem::MaybeUninit<T>, count))
//   && ub_checks::can_write(core::ptr::slice_from_raw_parts_mut(dst, count))
//   && ub_checks::maybe_is_nonoverlapping(src as *const (), dst as *const (), size_of::<T>(), count))]
// #[ensures(|_| { check_copy_untyped(src, dst, count)})]
pub const unsafe fn copy_nonoverlapping<T>(src: *const T, dst: *mut T, count: usize);

/// This is an accidentally-stable alias to [`ptr::copy`]; use that instead.
// Note (intentionally not in the doc comment): `ptr::copy` adds some extra
// debug assertions; if you are writing compiler tests or code inside the standard library
// that wants to avoid those debug assertions, directly call this intrinsic instead.
#[stable(feature = "rust1", since = "1.0.0")]
#[rustc_allowed_through_unstable_modules = "import this function via `std::ptr` instead"]
#[rustc_const_stable(feature = "const_intrinsic_copy", since = "1.83.0")]
#[rustc_nounwind]
#[rustc_intrinsic]
// TODO: we can no longer do this given https://github.com/model-checking/kani/issues/3325 (this
// function used to have a dummy body, but no longer has)
// #[requires(!count.overflowing_mul(size_of::<T>()).1
//   && ub_checks::can_dereference(core::ptr::slice_from_raw_parts(src as *const crate::mem::MaybeUninit<T>, count))
//   && ub_checks::can_write(core::ptr::slice_from_raw_parts_mut(dst, count)))]
// #[ensures(|_| { check_copy_untyped(src, dst, count) })]
// #[cfg_attr(kani, kani::modifies(crate::ptr::slice_from_raw_parts(dst, count)))]
pub const unsafe fn copy<T>(src: *const T, dst: *mut T, count: usize);

/// This is an accidentally-stable alias to [`ptr::write_bytes`]; use that instead.
// Note (intentionally not in the doc comment): `ptr::write_bytes` adds some extra
// debug assertions; if you are writing compiler tests or code inside the standard library
// that wants to avoid those debug assertions, directly call this intrinsic instead.
#[stable(feature = "rust1", since = "1.0.0")]
#[rustc_allowed_through_unstable_modules = "import this function via `std::ptr` instead"]
#[rustc_const_stable(feature = "const_intrinsic_copy", since = "1.83.0")]
#[rustc_nounwind]
#[rustc_intrinsic]
// TODO: we can no longer do this given https://github.com/model-checking/kani/issues/3325 (this
// function used to have a dummy body, but no longer has)
// #[requires(!count.overflowing_mul(size_of::<T>()).1
//   && ub_checks::can_write(core::ptr::slice_from_raw_parts_mut(dst, count)))]
// #[requires(ub_checks::maybe_is_aligned_and_not_null(dst as *const (), align_of::<T>(), T::IS_ZST || count == 0))]
// #[ensures(|_|
//     ub_checks::can_dereference(crate::ptr::slice_from_raw_parts(dst as *const u8, count * size_of::<T>())))]
// #[cfg_attr(kani, kani::modifies(crate::ptr::slice_from_raw_parts(dst, count)))]
pub const unsafe fn write_bytes<T>(dst: *mut T, val: u8, count: usize);

/// Returns the minimum (IEEE 754-2008 minNum) of two `f16` values.
///
/// Note that, unlike most intrinsics, this is safe to call;
/// it does not require an `unsafe` block.
/// Therefore, implementations must not require the user to uphold
/// any safety invariants.
///
/// The stabilized version of this intrinsic is
/// [`f16::min`]
#[rustc_nounwind]
#[rustc_intrinsic]
pub const fn minnumf16(x: f16, y: f16) -> f16;

/// Returns the minimum (IEEE 754-2008 minNum) of two `f32` values.
///
/// Note that, unlike most intrinsics, this is safe to call;
/// it does not require an `unsafe` block.
/// Therefore, implementations must not require the user to uphold
/// any safety invariants.
///
/// The stabilized version of this intrinsic is
/// [`f32::min`]
#[rustc_nounwind]
#[rustc_intrinsic_const_stable_indirect]
#[rustc_intrinsic]
pub const fn minnumf32(x: f32, y: f32) -> f32;

/// Returns the minimum (IEEE 754-2008 minNum) of two `f64` values.
///
/// Note that, unlike most intrinsics, this is safe to call;
/// it does not require an `unsafe` block.
/// Therefore, implementations must not require the user to uphold
/// any safety invariants.
///
/// The stabilized version of this intrinsic is
/// [`f64::min`]
#[rustc_nounwind]
#[rustc_intrinsic_const_stable_indirect]
#[rustc_intrinsic]
pub const fn minnumf64(x: f64, y: f64) -> f64;

/// Returns the minimum (IEEE 754-2008 minNum) of two `f128` values.
///
/// Note that, unlike most intrinsics, this is safe to call;
/// it does not require an `unsafe` block.
/// Therefore, implementations must not require the user to uphold
/// any safety invariants.
///
/// The stabilized version of this intrinsic is
/// [`f128::min`]
#[rustc_nounwind]
#[rustc_intrinsic]
pub const fn minnumf128(x: f128, y: f128) -> f128;

/// Returns the minimum (IEEE 754-2019 minimum) of two `f16` values.
///
/// Note that, unlike most intrinsics, this is safe to call;
/// it does not require an `unsafe` block.
/// Therefore, implementations must not require the user to uphold
/// any safety invariants.
#[rustc_nounwind]
#[rustc_intrinsic]
pub const fn minimumf16(x: f16, y: f16) -> f16 {
    if x < y {
        x
    } else if y < x {
        y
    } else if x == y {
        if x.is_sign_negative() && y.is_sign_positive() { x } else { y }
    } else {
        // At least one input is NaN. Use `+` to perform NaN propagation and quieting.
        x + y
    }
}

/// Returns the minimum (IEEE 754-2019 minimum) of two `f32` values.
///
/// Note that, unlike most intrinsics, this is safe to call;
/// it does not require an `unsafe` block.
/// Therefore, implementations must not require the user to uphold
/// any safety invariants.
#[rustc_nounwind]
#[rustc_intrinsic]
pub const fn minimumf32(x: f32, y: f32) -> f32 {
    if x < y {
        x
    } else if y < x {
        y
    } else if x == y {
        if x.is_sign_negative() && y.is_sign_positive() { x } else { y }
    } else {
        // At least one input is NaN. Use `+` to perform NaN propagation and quieting.
        x + y
    }
}

/// Returns the minimum (IEEE 754-2019 minimum) of two `f64` values.
///
/// Note that, unlike most intrinsics, this is safe to call;
/// it does not require an `unsafe` block.
/// Therefore, implementations must not require the user to uphold
/// any safety invariants.
#[rustc_nounwind]
#[rustc_intrinsic]
pub const fn minimumf64(x: f64, y: f64) -> f64 {
    if x < y {
        x
    } else if y < x {
        y
    } else if x == y {
        if x.is_sign_negative() && y.is_sign_positive() { x } else { y }
    } else {
        // At least one input is NaN. Use `+` to perform NaN propagation and quieting.
        x + y
    }
}

/// Returns the minimum (IEEE 754-2019 minimum) of two `f128` values.
///
/// Note that, unlike most intrinsics, this is safe to call;
/// it does not require an `unsafe` block.
/// Therefore, implementations must not require the user to uphold
/// any safety invariants.
#[rustc_nounwind]
#[rustc_intrinsic]
pub const fn minimumf128(x: f128, y: f128) -> f128 {
    if x < y {
        x
    } else if y < x {
        y
    } else if x == y {
        if x.is_sign_negative() && y.is_sign_positive() { x } else { y }
    } else {
        // At least one input is NaN. Use `+` to perform NaN propagation and quieting.
        x + y
    }
}

/// Returns the maximum (IEEE 754-2008 maxNum) of two `f16` values.
///
/// Note that, unlike most intrinsics, this is safe to call;
/// it does not require an `unsafe` block.
/// Therefore, implementations must not require the user to uphold
/// any safety invariants.
///
/// The stabilized version of this intrinsic is
/// [`f16::max`]
#[rustc_nounwind]
#[rustc_intrinsic]
pub const fn maxnumf16(x: f16, y: f16) -> f16;

/// Returns the maximum (IEEE 754-2008 maxNum) of two `f32` values.
///
/// Note that, unlike most intrinsics, this is safe to call;
/// it does not require an `unsafe` block.
/// Therefore, implementations must not require the user to uphold
/// any safety invariants.
///
/// The stabilized version of this intrinsic is
/// [`f32::max`]
#[rustc_nounwind]
#[rustc_intrinsic_const_stable_indirect]
#[rustc_intrinsic]
pub const fn maxnumf32(x: f32, y: f32) -> f32;

/// Returns the maximum (IEEE 754-2008 maxNum) of two `f64` values.
///
/// Note that, unlike most intrinsics, this is safe to call;
/// it does not require an `unsafe` block.
/// Therefore, implementations must not require the user to uphold
/// any safety invariants.
///
/// The stabilized version of this intrinsic is
/// [`f64::max`]
#[rustc_nounwind]
#[rustc_intrinsic_const_stable_indirect]
#[rustc_intrinsic]
pub const fn maxnumf64(x: f64, y: f64) -> f64;

/// Returns the maximum (IEEE 754-2008 maxNum) of two `f128` values.
///
/// Note that, unlike most intrinsics, this is safe to call;
/// it does not require an `unsafe` block.
/// Therefore, implementations must not require the user to uphold
/// any safety invariants.
///
/// The stabilized version of this intrinsic is
/// [`f128::max`]
#[rustc_nounwind]
#[rustc_intrinsic]
pub const fn maxnumf128(x: f128, y: f128) -> f128;

/// Returns the maximum (IEEE 754-2019 maximum) of two `f16` values.
///
/// Note that, unlike most intrinsics, this is safe to call;
/// it does not require an `unsafe` block.
/// Therefore, implementations must not require the user to uphold
/// any safety invariants.
#[rustc_nounwind]
#[rustc_intrinsic]
pub const fn maximumf16(x: f16, y: f16) -> f16 {
    if x > y {
        x
    } else if y > x {
        y
    } else if x == y {
        if x.is_sign_positive() && y.is_sign_negative() { x } else { y }
    } else {
        x + y
    }
}

/// Returns the maximum (IEEE 754-2019 maximum) of two `f32` values.
///
/// Note that, unlike most intrinsics, this is safe to call;
/// it does not require an `unsafe` block.
/// Therefore, implementations must not require the user to uphold
/// any safety invariants.
#[rustc_nounwind]
#[rustc_intrinsic]
pub const fn maximumf32(x: f32, y: f32) -> f32 {
    if x > y {
        x
    } else if y > x {
        y
    } else if x == y {
        if x.is_sign_positive() && y.is_sign_negative() { x } else { y }
    } else {
        x + y
    }
}

/// Returns the maximum (IEEE 754-2019 maximum) of two `f64` values.
///
/// Note that, unlike most intrinsics, this is safe to call;
/// it does not require an `unsafe` block.
/// Therefore, implementations must not require the user to uphold
/// any safety invariants.
#[rustc_nounwind]
#[rustc_intrinsic]
pub const fn maximumf64(x: f64, y: f64) -> f64 {
    if x > y {
        x
    } else if y > x {
        y
    } else if x == y {
        if x.is_sign_positive() && y.is_sign_negative() { x } else { y }
    } else {
        x + y
    }
}

/// Returns the maximum (IEEE 754-2019 maximum) of two `f128` values.
///
/// Note that, unlike most intrinsics, this is safe to call;
/// it does not require an `unsafe` block.
/// Therefore, implementations must not require the user to uphold
/// any safety invariants.
#[rustc_nounwind]
#[rustc_intrinsic]
pub const fn maximumf128(x: f128, y: f128) -> f128 {
    if x > y {
        x
    } else if y > x {
        y
    } else if x == y {
        if x.is_sign_positive() && y.is_sign_negative() { x } else { y }
    } else {
        x + y
    }
}

/// Returns the absolute value of an `f16`.
///
/// The stabilized version of this intrinsic is
/// [`f16::abs`](../../std/primitive.f16.html#method.abs)
#[rustc_nounwind]
#[rustc_intrinsic]
pub const unsafe fn fabsf16(x: f16) -> f16;

/// Returns the absolute value of an `f32`.
///
/// The stabilized version of this intrinsic is
/// [`f32::abs`](../../std/primitive.f32.html#method.abs)
#[rustc_nounwind]
#[rustc_intrinsic_const_stable_indirect]
#[rustc_intrinsic]
pub const unsafe fn fabsf32(x: f32) -> f32;

/// Returns the absolute value of an `f64`.
///
/// The stabilized version of this intrinsic is
/// [`f64::abs`](../../std/primitive.f64.html#method.abs)
#[rustc_nounwind]
#[rustc_intrinsic_const_stable_indirect]
#[rustc_intrinsic]
pub const unsafe fn fabsf64(x: f64) -> f64;

/// Returns the absolute value of an `f128`.
///
/// The stabilized version of this intrinsic is
/// [`f128::abs`](../../std/primitive.f128.html#method.abs)
#[rustc_nounwind]
#[rustc_intrinsic]
pub const unsafe fn fabsf128(x: f128) -> f128;

/// Copies the sign from `y` to `x` for `f16` values.
///
/// The stabilized version of this intrinsic is
/// [`f16::copysign`](../../std/primitive.f16.html#method.copysign)
#[rustc_nounwind]
#[rustc_intrinsic]
pub const unsafe fn copysignf16(x: f16, y: f16) -> f16;

/// Copies the sign from `y` to `x` for `f32` values.
///
/// The stabilized version of this intrinsic is
/// [`f32::copysign`](../../std/primitive.f32.html#method.copysign)
#[rustc_nounwind]
#[rustc_intrinsic_const_stable_indirect]
#[rustc_intrinsic]
pub const unsafe fn copysignf32(x: f32, y: f32) -> f32;
/// Copies the sign from `y` to `x` for `f64` values.
///
/// The stabilized version of this intrinsic is
/// [`f64::copysign`](../../std/primitive.f64.html#method.copysign)
#[rustc_nounwind]
#[rustc_intrinsic_const_stable_indirect]
#[rustc_intrinsic]
pub const unsafe fn copysignf64(x: f64, y: f64) -> f64;

/// Copies the sign from `y` to `x` for `f128` values.
///
/// The stabilized version of this intrinsic is
/// [`f128::copysign`](../../std/primitive.f128.html#method.copysign)
#[rustc_nounwind]
#[rustc_intrinsic]
pub const unsafe fn copysignf128(x: f128, y: f128) -> f128;

/// Generates the LLVM body for the automatic differentiation of `f` using Enzyme,
/// with `df` as the derivative function and `args` as its arguments.
///
/// Used internally as the body of `df` when expanding the `#[autodiff_forward]`
/// and `#[autodiff_reverse]` attribute macros.
///
/// Type Parameters:
/// - `F`: The original function to differentiate. Must be a function item.
/// - `G`: The derivative function. Must be a function item.
/// - `T`: A tuple of arguments passed to `df`.
/// - `R`: The return type of the derivative function.
///
<<<<<<< HEAD
/// This is used for contracts only.
#[allow(dead_code)]
#[allow(unused_variables)]
fn check_copy_untyped<T>(src: *const T, dst: *mut T, count: usize) -> bool {
    #[cfg(kani)]
    if count > 0 {
        // Inspect a non-deterministically chosen byte in the copy.
        let byte = kani::any_where(|sz: &usize| *sz < size_of::<T>());
        // Instead of checking each of the `count`-many copies, non-deterministically pick one of
        // them and check it. Using quantifiers would not add value as we can rely on the solver to
        // pick an uninitialized element if such an element exists.
        let elem = kani::any_where(|val: &usize| *val < count);
        let src_data = src as *const u8;
        let dst_data = unsafe { dst.add(elem) } as *const u8;
        ub_checks::can_dereference(unsafe { src_data.add(byte) })
            == ub_checks::can_dereference(unsafe { dst_data.add(byte) })
    } else {
        true
    }
    #[cfg(not(kani))]
    false
}
=======
/// This shows where the `autodiff` intrinsic is used during macro expansion:
///
/// ```rust,ignore (macro example)
/// #[autodiff_forward(df1, Dual, Const, Dual)]
/// pub fn f1(x: &[f64], y: f64) -> f64 {
///     unimplemented!()
/// }
/// ```
///
/// expands to:
///
/// ```rust,ignore (macro example)
/// #[rustc_autodiff]
/// #[inline(never)]
/// pub fn f1(x: &[f64], y: f64) -> f64 {
///     ::core::panicking::panic("not implemented")
/// }
/// #[rustc_autodiff(Forward, 1, Dual, Const, Dual)]
/// pub fn df1(x: &[f64], bx_0: &[f64], y: f64) -> (f64, f64) {
///     ::core::intrinsics::autodiff(f1::<>, df1::<>, (x, bx_0, y))
/// }
/// ```
#[rustc_nounwind]
#[rustc_intrinsic]
pub const fn autodiff<F, G, T: crate::marker::Tuple, R>(f: F, df: G, args: T) -> R;
>>>>>>> 1231f864

/// Inform Miri that a given pointer definitely has a certain alignment.
#[cfg(miri)]
#[rustc_allow_const_fn_unstable(const_eval_select)]
pub(crate) const fn miri_promise_symbolic_alignment(ptr: *const (), align: usize) {
    unsafe extern "Rust" {
        /// Miri-provided extern function to promise that a given pointer is properly aligned for
        /// "symbolic" alignment checks. Will fail if the pointer is not actually aligned or `align` is
        /// not a power of two. Has no effect when alignment checks are concrete (which is the default).
        fn miri_promise_symbolic_alignment(ptr: *const (), align: usize);
    }

    const_eval_select!(
        @capture { ptr: *const (), align: usize}:
        if const {
            // Do nothing.
        } else {
            // SAFETY: this call is always safe.
            unsafe {
                miri_promise_symbolic_alignment(ptr, align);
            }
        }
    )
}

/// Copies the current location of arglist `src` to the arglist `dst`.
///
/// FIXME: document safety requirements
#[rustc_intrinsic]
#[rustc_nounwind]
pub unsafe fn va_copy<'f>(dest: *mut VaListImpl<'f>, src: &VaListImpl<'f>);

/// Loads an argument of type `T` from the `va_list` `ap` and increment the
/// argument `ap` points to.
///
/// FIXME: document safety requirements
#[rustc_intrinsic]
#[rustc_nounwind]
pub unsafe fn va_arg<T: VaArgSafe>(ap: &mut VaListImpl<'_>) -> T;

/// Destroy the arglist `ap` after initialization with `va_start` or `va_copy`.
///
/// FIXME: document safety requirements
#[rustc_intrinsic]
#[rustc_nounwind]
pub unsafe fn va_end(ap: &mut VaListImpl<'_>);

#[cfg(kani)]
#[unstable(feature = "kani", issue = "none")]
mod verify {
    use core::mem::MaybeUninit;

    use kani::{AllocationStatus, Arbitrary, ArbitraryPointer, PointerGenerator};

    use super::*;
    use crate::kani;

    #[kani::proof_for_contract(typed_swap_nonoverlapping)]
    pub fn check_typed_swap_u8() {
        run_with_arbitrary_ptrs::<u8>(|x, y| unsafe { typed_swap_nonoverlapping(x, y) });
    }

    #[kani::proof_for_contract(typed_swap_nonoverlapping)]
    pub fn check_typed_swap_char() {
        run_with_arbitrary_ptrs::<char>(|x, y| unsafe { typed_swap_nonoverlapping(x, y) });
    }

    #[kani::proof_for_contract(typed_swap_nonoverlapping)]
    pub fn check_typed_swap_non_zero() {
        run_with_arbitrary_ptrs::<core::num::NonZeroI32>(|x, y| unsafe {
            typed_swap_nonoverlapping(x, y)
        });
    }

    // #[kani::proof_for_contract(copy)]
    // fn check_copy() {
    //     run_with_arbitrary_ptrs::<char>(|src, dst| unsafe { copy(src, dst, kani::any()) });
    // }

    // #[kani::proof_for_contract(copy_nonoverlapping)]
    // fn check_copy_nonoverlapping() {
    //     // Note: cannot use `ArbitraryPointer` here.
    //     // The `ArbitraryPtr` will arbitrarily initialize memory by indirectly invoking
    //     // `copy_nonoverlapping`.
    //     // Kani contract checking would fail due to existing restriction on calls to
    //     // the function under verification.
    //     let gen_any_ptr = |buf: &mut [MaybeUninit<char>; 100]| -> *mut char {
    //         let base = buf.as_mut_ptr() as *mut u8;
    //         base.wrapping_add(kani::any_where(|offset: &usize| *offset < 400)) as *mut char
    //     };
    //     let mut buffer1 = [MaybeUninit::<char>::uninit(); 100];
    //     for i in 0..100 {
    //         if kani::any() {
    //             buffer1[i] = MaybeUninit::new(kani::any());
    //         }
    //     }
    //     let mut buffer2 = [MaybeUninit::<char>::uninit(); 100];
    //     let src = gen_any_ptr(&mut buffer1);
    //     let dst = if kani::any() { gen_any_ptr(&mut buffer2) } else { gen_any_ptr(&mut buffer1) };
    //     unsafe { copy_nonoverlapping(src, dst, kani::any()) }
    // }

    //We need this wrapper because transmute_unchecked is an intrinsic, for which Kani does
    //not currently support contracts (https://github.com/model-checking/kani/issues/3345)
    #[requires(crate::mem::size_of::<T>() == crate::mem::size_of::<U>())] //T and U have same size (transmute_unchecked does not guarantee this)
    #[requires(ub_checks::can_dereference(&input as *const T as *const U))] //output can be deref'd as value of type U
    #[allow(dead_code)]
    unsafe fn transmute_unchecked_wrapper<T, U>(input: T) -> U {
        unsafe { transmute_unchecked(input) }
    }

    //generates harness that transmutes arbitrary values of input type to output type
    macro_rules! proof_of_contract_for_transmute_unchecked {
        ($harness:ident, $src:ty, $dst:ty) => {
            #[kani::proof_for_contract(transmute_unchecked_wrapper)]
            fn $harness() {
                let src: $src = kani::any();
                let dst: $dst = unsafe { transmute_unchecked_wrapper(src) };
            }
        };
    }

    //We check the contract for all combinations of primitives
    //transmute between 1-byte primitives
    proof_of_contract_for_transmute_unchecked!(transmute_unchecked_i8_to_u8, i8, u8);
    proof_of_contract_for_transmute_unchecked!(transmute_unchecked_u8_to_i8, u8, i8);
    proof_of_contract_for_transmute_unchecked!(transmute_unchecked_bool_to_i8, bool, i8);
    proof_of_contract_for_transmute_unchecked!(transmute_unchecked_bool_to_u8, bool, u8);
    //transmute between 2-byte primitives
    proof_of_contract_for_transmute_unchecked!(transmute_unchecked_i16_to_u16, i16, u16);
    proof_of_contract_for_transmute_unchecked!(transmute_unchecked_u16_to_i16, u16, i16);
    //transmute between 4-byte primitives
    proof_of_contract_for_transmute_unchecked!(transmute_unchecked_i32_to_u32, i32, u32);
    proof_of_contract_for_transmute_unchecked!(transmute_unchecked_i32_to_f32, i32, f32);
    proof_of_contract_for_transmute_unchecked!(transmute_unchecked_u32_to_i32, u32, i32);
    proof_of_contract_for_transmute_unchecked!(transmute_unchecked_u32_to_f32, u32, f32);
    proof_of_contract_for_transmute_unchecked!(transmute_unchecked_char_to_i32, char, i32);
    proof_of_contract_for_transmute_unchecked!(transmute_unchecked_char_to_u32, char, u32);
    proof_of_contract_for_transmute_unchecked!(transmute_unchecked_char_to_f32, char, f32);
    proof_of_contract_for_transmute_unchecked!(transmute_unchecked_f32_to_i32, f32, i32);
    proof_of_contract_for_transmute_unchecked!(transmute_unchecked_f32_to_u32, f32, u32);
    //transmute between 8-byte primitives
    proof_of_contract_for_transmute_unchecked!(transmute_unchecked_i64_to_u64, i64, u64);
    proof_of_contract_for_transmute_unchecked!(transmute_unchecked_i64_to_f64, i64, f64);
    proof_of_contract_for_transmute_unchecked!(transmute_unchecked_u64_to_i64, u64, i64);
    proof_of_contract_for_transmute_unchecked!(transmute_unchecked_u64_to_f64, u64, f64);
    proof_of_contract_for_transmute_unchecked!(transmute_unchecked_f64_to_i64, f64, i64);
    proof_of_contract_for_transmute_unchecked!(transmute_unchecked_f64_to_u64, f64, u64);
    //transmute between 16-byte primitives
    proof_of_contract_for_transmute_unchecked!(transmute_unchecked_i128_to_u128, i128, u128);
    proof_of_contract_for_transmute_unchecked!(transmute_unchecked_u128_to_i128, u128, i128);
    //transmute to type with potentially invalid bit patterns
    proof_of_contract_for_transmute_unchecked!(transmute_unchecked_i8_to_bool, i8, bool);
    proof_of_contract_for_transmute_unchecked!(transmute_unchecked_u8_to_bool, u8, bool);
    proof_of_contract_for_transmute_unchecked!(transmute_unchecked_i32_to_char, i32, char);
    proof_of_contract_for_transmute_unchecked!(transmute_unchecked_u32_to_char, u32, char);
    proof_of_contract_for_transmute_unchecked!(transmute_unchecked_f32_to_char, f32, char);

    //The follow are harnesses that check our function contract (specifically the weakness/strength
    //of our generic validity precondition)
    //In particular, should_succeed harnesses check that type-specific validity preconditions imply our generic precondition
    //should_fail harnesses check that when we assume the negation of a type-specific validity
    //precondition, the harness should trigger at least one failure

    #[kani::proof]
    #[kani::stub_verified(transmute_unchecked_wrapper)]
    fn should_succeed_u32_to_char() {
        let src: u32 = kani::any_where(|x| core::char::from_u32(*x).is_some());
        let dst: char = unsafe { transmute_unchecked_wrapper(src) };
    }

    #[kani::proof]
    #[kani::stub_verified(transmute_unchecked_wrapper)]
    #[kani::should_panic]
    fn should_fail_u32_to_char() {
        let src: u32 = kani::any_where(|x| !core::char::from_u32(*x).is_some());
        let dst: char = unsafe { transmute_unchecked_wrapper(src) };
    }

    #[kani::proof]
    #[kani::stub_verified(transmute_unchecked_wrapper)]
    fn should_succeed_f32_to_char() {
        let src: f32 = kani::any_where(|x| {
            char::from_u32(unsafe { *(x as *const f32 as *const u32) }).is_some()
        });
        let dst: char = unsafe { transmute_unchecked_wrapper(src) };
    }

    #[kani::proof]
    #[kani::stub_verified(transmute_unchecked_wrapper)]
    #[kani::should_panic]
    fn should_fail_f32_to_char() {
        let src: f32 = kani::any_where(|x| {
            !char::from_u32(unsafe { *(x as *const f32 as *const u32) }).is_some()
        });
        let dst: char = unsafe { transmute_unchecked_wrapper(src) };
    }

    #[kani::proof]
    #[kani::stub_verified(transmute_unchecked_wrapper)]
    fn should_succeed_i32_to_char() {
        let src: i32 = kani::any_where(|x| char::from_u32(*x as u32).is_some());
        let dst: char = unsafe { transmute_unchecked_wrapper(src) };
    }

    #[kani::proof]
    #[kani::stub_verified(transmute_unchecked_wrapper)]
    #[kani::should_panic]
    fn should_fail_i32_to_char() {
        let src: i32 = kani::any_where(|x| !char::from_u32(*x as u32).is_some());
        let dst: char = unsafe { transmute_unchecked_wrapper(src) };
    }

    #[kani::proof]
    #[kani::stub_verified(transmute_unchecked_wrapper)]
    fn should_succeed_u8_to_bool() {
        let src: u8 = kani::any_where(|x| *x <= 1);
        let dst: bool = unsafe { transmute_unchecked_wrapper(src) };
    }

    #[kani::proof]
    #[kani::stub_verified(transmute_unchecked_wrapper)]
    #[kani::should_panic]
    fn should_fail_u8_to_bool() {
        let src: u8 = kani::any_where(|x| *x > 1);
        let dst: bool = unsafe { transmute_unchecked_wrapper(src) };
    }

    #[kani::proof]
    #[kani::stub_verified(transmute_unchecked_wrapper)]
    fn should_succeed_i8_to_bool() {
        let src: u8 = kani::any_where(|x| *x as u8 <= 1);
        let dst: bool = unsafe { transmute_unchecked_wrapper(src) };
    }

    #[kani::proof]
    #[kani::stub_verified(transmute_unchecked_wrapper)]
    #[kani::should_panic]
    fn should_fail_i8_to_bool() {
        let src: u8 = kani::any_where(|x| *x as u8 > 1);
        let dst: bool = unsafe { transmute_unchecked_wrapper(src) };
    }

    //The following harnesses do the same as above, but for compound types
    //Since the goal is just to show that the generic precondition can work
    //with compound types, we keep the examples of compound types simple, rather
    //than attempting to enumerate them.

    //This is 2-bytes large
    #[cfg_attr(kani, derive(kani::Arbitrary))]
    #[cfg_attr(kani, derive(PartialEq, Debug))]
    #[derive(Clone, Copy)]
    #[repr(C)]
    struct struct_A {
        x: u8,
        y: bool,
    }

    #[kani::proof]
    #[kani::stub_verified(transmute_unchecked_wrapper)]
    fn should_succeed_tuple_to_struct() {
        let src: (u8, u8) = (kani::any(), kani::any_where(|x| *x <= 1));
        let dst: struct_A = unsafe { transmute_unchecked_wrapper(src) };
    }

    #[kani::proof]
    #[kani::stub_verified(transmute_unchecked_wrapper)]
    #[kani::should_panic]
    fn should_fail_tuple_to_struct() {
        let src: (u8, u8) = (kani::any(), kani::any_where(|x| *x > 1));
        let dst: struct_A = unsafe { transmute_unchecked_wrapper(src) };
    }

    #[kani::proof]
    #[kani::stub_verified(transmute_unchecked_wrapper)]
    fn should_succeed_tuple_to_tuple() {
        let src: (u8, u8) = (kani::any(), kani::any_where(|x| *x <= 1));
        let dst: (u8, bool) = unsafe { transmute_unchecked_wrapper(src) };
    }

    #[kani::proof]
    #[kani::stub_verified(transmute_unchecked_wrapper)]
    #[kani::should_panic]
    fn should_fail_tuple_to_tuple() {
        let src: (u8, u8) = (kani::any(), kani::any_where(|x| *x > 1));
        let dst: (u8, bool) = unsafe { transmute_unchecked_wrapper(src) };
    }

    #[kani::proof]
    #[kani::stub_verified(transmute_unchecked_wrapper)]
    fn should_succeed_tuple_to_array() {
        let src: (u8, u8) = (kani::any_where(|x| *x <= 1), kani::any_where(|x| *x <= 1));
        let dst: [bool; 2] = unsafe { transmute_unchecked_wrapper(src) };
    }

    #[kani::proof]
    #[kani::stub_verified(transmute_unchecked_wrapper)]
    #[kani::should_panic]
    fn should_fail_tuple_to_array() {
        let src: (u8, u8) = (kani::any_where(|x| *x > 1), kani::any_where(|x| *x > 1));
        let dst: [bool; 2] = unsafe { transmute_unchecked_wrapper(src) };
    }

    //generates should_succeed harnesses when the output type has no possible invalid values, like ints
    macro_rules! should_succeed_no_validity_reqs {
        ($harness:ident, $src:ty, $dst:ty) => {
            #[kani::proof]
            #[kani::stub_verified(transmute_unchecked_wrapper)]
            fn $harness() {
                let src: $src = kani::any();
                let dst: $dst = unsafe { transmute_unchecked_wrapper(src) };
            }
        };
    }

    //call the above macro for all combinations of primitives where the output value cannot be invalid
    //transmute between 1-byte primitives
    should_succeed_no_validity_reqs!(should_succeed_i8_to_u8, i8, u8);
    should_succeed_no_validity_reqs!(should_succeed_u8_to_i8, u8, i8);
    should_succeed_no_validity_reqs!(should_succeed_bool_to_i8, bool, i8);
    should_succeed_no_validity_reqs!(should_succeed_bool_to_u8, bool, u8);
    //transmute between 2-byte primitives
    should_succeed_no_validity_reqs!(should_succeed_i16_to_u16, i16, u16);
    should_succeed_no_validity_reqs!(should_succeed_u16_to_i16, u16, i16);
    //transmute between 4-byte primitives
    should_succeed_no_validity_reqs!(should_succeed_i32_to_u32, i32, u32);
    should_succeed_no_validity_reqs!(should_succeed_i32_to_f32, i32, f32);
    should_succeed_no_validity_reqs!(should_succeed_u32_to_i32, u32, i32);
    should_succeed_no_validity_reqs!(should_succeed_u32_to_f32, u32, f32);
    should_succeed_no_validity_reqs!(should_succeed_char_to_i32, char, i32);
    should_succeed_no_validity_reqs!(should_succeed_char_to_u32, char, u32);
    should_succeed_no_validity_reqs!(should_succeed_char_to_f32, char, f32);
    should_succeed_no_validity_reqs!(should_succeed_f32_to_i32, f32, i32);
    should_succeed_no_validity_reqs!(should_succeed_f32_to_u32, f32, u32);
    //transmute between 8-byte primitives
    should_succeed_no_validity_reqs!(should_succeed_i64_to_u64, i64, u64);
    should_succeed_no_validity_reqs!(should_succeed_i64_to_f64, i64, f64);
    should_succeed_no_validity_reqs!(should_succeed_u64_to_i64, u64, i64);
    should_succeed_no_validity_reqs!(should_succeed_u64_to_f64, u64, f64);
    should_succeed_no_validity_reqs!(should_succeed_f64_to_i64, f64, i64);
    should_succeed_no_validity_reqs!(should_succeed_f64_to_u64, f64, u64);
    //transmute between 16-byte primitives
    should_succeed_no_validity_reqs!(should_succeed_i128_to_u128, i128, u128);
    should_succeed_no_validity_reqs!(should_succeed_u128_to_i128, u128, i128);

    //Note: the following harness fails when it in theory should not
    //The problem is that ub_checks::can_dereference(), used in a validity precondition
    //for transmute_unchecked_wrapper, doesn't catch references that refer to invalid values.
    //Thus, this harness transmutes u8's to invalid bool values
    //Maybe we can augment can_dereference() to handle this
    /*
    #[kani::proof_for_contract(transmute_unchecked_wrapper)]
    fn transmute_unchecked_refs() {
        let my_int: u8 = kani::any();
        let int_ref = &my_int;
        let bool_ref: &bool = unsafe { transmute_unchecked_wrapper(int_ref) };
        let int_ref2: &u8 = unsafe { transmute_unchecked_wrapper(int_ref) };
        assert!(*int_ref2 == 0 || *int_ref2 == 1);
    }*/

    //tests that transmute works correctly when transmuting something with zero size
    #[kani::proof_for_contract(transmute_unchecked_wrapper)]
    fn transmute_zero_size() {
        let empty_arr: [u8; 0] = [];
        let unit_val: () = unsafe { transmute_unchecked_wrapper(empty_arr) };
        assert!(unit_val == ());
    }

    //generates harness that transmuted (unchecked) values, and casts them back to the original type
    //i.e. (src -> dest) then (dest -> src)
    //we then assert that the resulting value is equal to the initial value
    macro_rules! transmute_unchecked_two_ways {
        ($harness:ident, $src:ty, $dst:ty) => {
            #[kani::proof]
            fn $harness() {
                let src: $src = kani::any();
                kani::assume(ub_checks::can_dereference(&src as *const $src as *const $dst));
                let dst: $dst = unsafe { transmute_unchecked_wrapper(src) };
                let src2: $src = unsafe { *(&dst as *const $dst as *const $src) };
                assert_eq!(src, src2);
            }
        };
    }

    //generates 2-way harnesses again, but handles the [float => X => float] cases
    //This is because kani::any can generate NaN floats, so we treat those
    //separately rather than testing for equality like any other value
    macro_rules! transmute_unchecked_two_ways_from_float {
        ($harness:ident, $src:ty, $dst:ty) => {
            #[kani::proof]
            fn $harness() {
                let src: $src = kani::any();
                kani::assume(ub_checks::can_dereference(&src as *const $src as *const $dst));
                let dst: $dst = unsafe { transmute_unchecked_wrapper(src) };
                let src2: $src = unsafe { *(&dst as *const $dst as *const $src) };
                if src.is_nan() {
                    assert!(src2.is_nan());
                } else {
                    assert_eq!(src, src2);
                }
            }
        };
    }

    //The following invoke transmute_unchecked_two_ways for all the main primitives
    //transmute 2-ways between 1-byte primitives
    transmute_unchecked_two_ways!(transmute_unchecked_2ways_i8_to_u8, i8, u8);
    transmute_unchecked_two_ways!(transmute_unchecked_2ways_i8_to_bool, i8, bool);
    transmute_unchecked_two_ways!(transmute_unchecked_2ways_u8_to_i8, u8, i8);
    transmute_unchecked_two_ways!(transmute_unchecked_2ways_u8_to_bool, u8, bool);
    transmute_unchecked_two_ways!(transmute_unchecked_2ways_bool_to_i8, bool, i8);
    transmute_unchecked_two_ways!(transmute_unchecked_2ways_bool_to_u8, bool, u8);
    //transmute 2-ways between 2-byte primitives
    transmute_unchecked_two_ways!(transmute_unchecked_2ways_i16_to_u16, i16, u16);
    transmute_unchecked_two_ways!(transmute_unchecked_2ways_u16_to_i16, u16, i16);
    //transmute 2-ways between 4-byte primitives
    transmute_unchecked_two_ways!(transmute_unchecked_2ways_i32_to_u32, i32, u32);
    transmute_unchecked_two_ways!(transmute_unchecked_2ways_i32_to_f32, i32, f32);
    transmute_unchecked_two_ways!(transmute_unchecked_2ways_i32_to_char, i32, char);
    transmute_unchecked_two_ways!(transmute_unchecked_2ways_u32_to_i32, u32, i32);
    transmute_unchecked_two_ways!(transmute_unchecked_2ways_u32_to_f32, u32, f32);
    transmute_unchecked_two_ways!(transmute_unchecked_2ways_u32_to_char, u32, char);
    transmute_unchecked_two_ways!(transmute_unchecked_2ways_char_to_i32, char, i32);
    transmute_unchecked_two_ways!(transmute_unchecked_2ways_char_to_u32, char, u32);
    transmute_unchecked_two_ways!(transmute_unchecked_2ways_char_to_f32, char, f32);
    transmute_unchecked_two_ways_from_float!(transmute_unchecked_2ways_f32_to_i32, f32, i32);
    transmute_unchecked_two_ways_from_float!(transmute_unchecked_2ways_f32_to_u32, f32, u32);
    transmute_unchecked_two_ways_from_float!(transmute_unchecked_2ways_f32_to_char, f32, char);
    //transmute 2-ways between 8-byte primitives
    transmute_unchecked_two_ways!(transmute_unchecked_2ways_i64_to_u64, i64, u64);
    transmute_unchecked_two_ways!(transmute_unchecked_2ways_i64_to_f64, i64, f64);
    transmute_unchecked_two_ways!(transmute_unchecked_2ways_u64_to_i64, u64, i64);
    transmute_unchecked_two_ways!(transmute_unchecked_2ways_u64_to_f64, u64, f64);
    transmute_unchecked_two_ways_from_float!(transmute_unchecked_2ways_f64_to_i64, f64, i64);
    transmute_unchecked_two_ways_from_float!(transmute_unchecked_2ways_f64_to_u64, f64, u64);
    //transmute 2-ways between 16-byte primitives
    transmute_unchecked_two_ways!(transmute_unchecked_2ways_i128_to_u128, i128, u128);
    transmute_unchecked_two_ways!(transmute_unchecked_2ways_u128_to_i128, u128, i128);

    //Tests that transmuting (unchecked) a ptr does not mutate the stored address
    //Note: the types being pointed to are intentionally small to avoid alignment issues
    //The types are otherwise arbitrary -- the point of these harnesses is just to test
    //that the value passed to transmute_unchecked (i.e., an address) is not mutated
    #[kani::proof]
    fn check_transmute_unchecked_ptr_address() {
        let mut generator = PointerGenerator::<10000>::new();
        let arb_ptr: *const bool = generator.any_in_bounds().ptr;
        let arb_ptr_2: *const u8 = unsafe { transmute_unchecked(arb_ptr) };
        assert_eq!(arb_ptr as *const bool, arb_ptr_2 as *const u8 as *const bool);
    }

    //Tests that transmuting (unchecked) a ref does not mutate the stored address
    #[kani::proof]
    fn check_transmute_unchecked_ref_address() {
        let mut generator = PointerGenerator::<10000>::new();
        let arb_ptr: *const bool = generator.any_in_bounds().ptr;
        let arb_ref: &bool = unsafe { &*(arb_ptr) };
        let arb_ref_2: &u8 = unsafe { transmute_unchecked(arb_ref) };
        assert_eq!(arb_ref as *const bool, arb_ref_2 as *const u8 as *const bool);
    }

    //Tests that transmuting (unchecked) a slice does not mutate the slice metadata (address and length)
    //Here, both the address and length of the slices are non-deterministic
    #[kani::proof]
    fn check_transmute_unchecked_slice_metadata() {
        const MAX_SIZE: usize = 32;
        let mut generator = PointerGenerator::<10000>::new();
        let arb_arr_ptr: *const [bool; MAX_SIZE] = generator.any_in_bounds().ptr;
        let arb_slice = kani::slice::any_slice_of_array(unsafe { &*(arb_arr_ptr) });
        //The following prevents taking redundant slices:
        kani::assume(arb_slice.as_ptr() == arb_arr_ptr as *const bool);
        let arb_slice_2: &[u8] = unsafe { transmute_unchecked(arb_slice) };
        assert_eq!(arb_slice.as_ptr(), arb_slice_2.as_ptr() as *const bool);
        assert_eq!(arb_slice.len(), arb_slice_2.len());
    }

    //generates harness that transmutes values, and casts them back to the original type
    //i.e. (src -> dest) then (dest -> src)
    //we then assert that the resulting value is equal to the initial value
    macro_rules! transmute_two_ways {
        ($harness:ident, $src:ty, $dst:ty) => {
            #[kani::proof]
            fn $harness() {
                let src: $src = kani::any();
                kani::assume(ub_checks::can_dereference(&src as *const $src as *const $dst));
                let dst: $dst = unsafe { transmute(src) };
                let src2: $src = unsafe { *(&dst as *const $dst as *const $src) };
                assert_eq!(src, src2);
            }
        };
    }

    //generates 2-way harnesses again, but handles the [float => X => float] cases
    //This is because kani::any can generate NaN floats, so we treat those
    //separately rather than testing for equality like any other value
    macro_rules! transmute_two_ways_from_float {
        ($harness:ident, $src:ty, $dst:ty) => {
            #[kani::proof]
            fn $harness() {
                let src: $src = kani::any();
                kani::assume(ub_checks::can_dereference(&src as *const $src as *const $dst));
                let dst: $dst = unsafe { transmute(src) };
                let src2: $src = unsafe { *(&dst as *const $dst as *const $src) };
                if src.is_nan() {
                    assert!(src2.is_nan());
                } else {
                    assert_eq!(src, src2);
                }
            }
        };
    }

    //The following invoke transmute_two_ways for all the main primitives
    //transmute 2-ways between 1-byte primitives
    transmute_two_ways!(transmute_2ways_i8_to_u8, i8, u8);
    transmute_two_ways!(transmute_2ways_i8_to_bool, i8, bool);
    transmute_two_ways!(transmute_2ways_u8_to_i8, u8, i8);
    transmute_two_ways!(transmute_2ways_u8_to_bool, u8, bool);
    transmute_two_ways!(transmute_2ways_bool_to_i8, bool, i8);
    transmute_two_ways!(transmute_2ways_bool_to_u8, bool, u8);
    //transmute 2-ways between 2-byte primitives
    transmute_two_ways!(transmute_2ways_i16_to_u16, i16, u16);
    transmute_two_ways!(transmute_2ways_u16_to_i16, u16, i16);
    //transmute 2-ways between 4-byte primitives
    transmute_two_ways!(transmute_2ways_i32_to_u32, i32, u32);
    transmute_two_ways!(transmute_2ways_i32_to_f32, i32, f32);
    transmute_two_ways!(transmute_2ways_i32_to_char, i32, char);
    transmute_two_ways!(transmute_2ways_u32_to_i32, u32, i32);
    transmute_two_ways!(transmute_2ways_u32_to_f32, u32, f32);
    transmute_two_ways!(transmute_2ways_u32_to_char, u32, char);
    transmute_two_ways!(transmute_2ways_char_to_i32, char, i32);
    transmute_two_ways!(transmute_2ways_char_to_u32, char, u32);
    transmute_two_ways!(transmute_2ways_char_to_f32, char, f32);
    transmute_two_ways_from_float!(transmute_2ways_f32_to_i32, f32, i32);
    transmute_two_ways_from_float!(transmute_2ways_f32_to_u32, f32, u32);
    transmute_two_ways_from_float!(transmute_2ways_f32_to_char, f32, char);
    //transmute 2-ways between 8-byte primitives
    transmute_two_ways!(transmute_2ways_i64_to_u64, i64, u64);
    transmute_two_ways!(transmute_2ways_i64_to_f64, i64, f64);
    transmute_two_ways!(transmute_2ways_u64_to_i64, u64, i64);
    transmute_two_ways!(transmute_2ways_u64_to_f64, u64, f64);
    transmute_two_ways_from_float!(transmute_2ways_f64_to_i64, f64, i64);
    transmute_two_ways_from_float!(transmute_2ways_f64_to_u64, f64, u64);
    //transmute 2-ways between 16-byte primitives
    transmute_two_ways!(transmute_2ways_i128_to_u128, i128, u128);
    transmute_two_ways!(transmute_2ways_u128_to_i128, u128, i128);

    //Tests that transmuting a ptr does not mutate the stored address
    //Note: the types being pointed to are intentionally small to avoid alignment issues
    //The types are otherwise arbitrary -- the point of these harnesses is just to test
    //that the value passed to transmute (i.e., an address) is not mutated
    #[kani::proof]
    fn check_transmute_ptr_address() {
        let mut generator = PointerGenerator::<10000>::new();
        let arb_ptr: *const bool = generator.any_in_bounds().ptr;
        let arb_ptr_2: *const u8 = unsafe { transmute(arb_ptr) };
        assert_eq!(arb_ptr as *const bool, arb_ptr_2 as *const u8 as *const bool);
    }

    //Tests that transmuting a ref does not mutate the stored address
    #[kani::proof]
    fn check_transmute_ref_address() {
        let mut generator = PointerGenerator::<10000>::new();
        let arb_ptr: *const bool = generator.any_in_bounds().ptr;
        let arb_ref: &bool = unsafe { &*(arb_ptr) };
        let arb_ref_2: &u8 = unsafe { transmute(arb_ref) };
        assert_eq!(arb_ref as *const bool, arb_ref_2 as *const u8 as *const bool);
    }

    //Tests that transmuting a slice does not mutate the slice metadata (address and length)
    //Here, both the address and length of the slices are non-deterministic
    #[kani::proof]
    fn check_transmute_slice_metadata() {
        const MAX_SIZE: usize = 32;
        let mut generator = PointerGenerator::<10000>::new();
        let arb_arr_ptr: *const [bool; MAX_SIZE] = generator.any_in_bounds().ptr;
        let arb_slice = kani::slice::any_slice_of_array(unsafe { &*(arb_arr_ptr) });
        //The following prevents taking redundant slices:
        kani::assume(arb_slice.as_ptr() == arb_arr_ptr as *const bool);
        let arb_slice_2: &[u8] = unsafe { transmute(arb_slice) };
        assert_eq!(arb_slice.as_ptr(), arb_slice_2.as_ptr() as *const bool);
        assert_eq!(arb_slice.len(), arb_slice_2.len());
    }

    //tests that transmutes between compound data structures (currently structs,
    //arrays, and tuples) do not mutate the underlying data.
    //To keep things simple, we limit these structures to containing two of whatever
    //the input type is, since that's the smallest non-trivial amount.
    macro_rules! gen_compound_harnesses {
        ($mod_name:ident, $base_type:ty) => {
            mod $mod_name {
                use super::*;

                #[cfg_attr(kani, derive(kani::Arbitrary))]
                #[derive(Debug, PartialEq, Clone, Copy)]
                #[repr(packed)]
                struct generated_struct {
                    f1: $base_type,
                    f2: $base_type,
                }

                //transmute harnesses
                transmute_two_ways!(
                    transmute_2ways_struct_to_arr,
                    generated_struct,
                    [$base_type; 2]
                );
                transmute_two_ways!(
                    transmute_2ways_struct_to_tuple,
                    generated_struct,
                    ($base_type, $base_type)
                );
                transmute_two_ways!(
                    transmute_2ways_arr_to_struct,
                    [$base_type; 2],
                    generated_struct
                );
                transmute_two_ways!(
                    transmute_2ways_arr_to_tuple,
                    [$base_type; 2],
                    ($base_type, $base_type)
                );
                transmute_two_ways!(
                    transmute_2ways_tuple_to_struct,
                    ($base_type, $base_type),
                    generated_struct
                );
                transmute_two_ways!(
                    transmute_2ways_tuple_to_arr,
                    ($base_type, $base_type),
                    [$base_type; 2]
                );
                //transmute_unchecked harnesses
                transmute_unchecked_two_ways!(
                    transmute_unchecked_2ways_struct_to_arr,
                    generated_struct,
                    [$base_type; 2]
                );
                transmute_unchecked_two_ways!(
                    transmute_unchecked_2ways_struct_to_tuple,
                    generated_struct,
                    ($base_type, $base_type)
                );
                transmute_unchecked_two_ways!(
                    transmute_unchecked_2ways_arr_to_struct,
                    [$base_type; 2],
                    generated_struct
                );
                transmute_unchecked_two_ways!(
                    transmute_unchecked_2ways_arr_to_tuple,
                    [$base_type; 2],
                    ($base_type, $base_type)
                );
                transmute_unchecked_two_ways!(
                    transmute_unchecked_2ways_tuple_to_struct,
                    ($base_type, $base_type),
                    generated_struct
                );
                transmute_unchecked_two_ways!(
                    transmute_unchecked_2ways_tuple_to_arr,
                    ($base_type, $base_type),
                    [$base_type; 2]
                );
            }
        };
    }

    #[cfg_attr(kani, derive(kani::Arbitrary))]
    #[derive(Debug, PartialEq, Clone, Copy)]
    #[repr(packed)]
    struct u8_struct {
        f1: u8,
        f2: u8,
    }

    //generate compound harnesses for main primitive types, as well as with
    //some compound types (to obtain nested compound types)
    gen_compound_harnesses!(u8_mod, u8);
    gen_compound_harnesses!(u16_mod, u16);
    gen_compound_harnesses!(u32_mod, u32);
    gen_compound_harnesses!(u64_mod, u64);
    gen_compound_harnesses!(u128_mod, u128);
    gen_compound_harnesses!(i8_mod, i8);
    gen_compound_harnesses!(i16_mod, i16);
    gen_compound_harnesses!(i32_mod, i32);
    gen_compound_harnesses!(i64_mod, i64);
    gen_compound_harnesses!(i128_mod, i128);
    gen_compound_harnesses!(char_mod, char);
    gen_compound_harnesses!(bool_mod, bool);
    gen_compound_harnesses!(tuple_mod, (u8, u8));
    gen_compound_harnesses!(arr_mod, [u8; 2]);
    gen_compound_harnesses!(struct_mod, u8_struct);

    // FIXME: Enable this harness once <https://github.com/model-checking/kani/issues/90> is fixed.
    // Harness triggers a spurious failure when writing 0 bytes to an invalid memory location,
    // which is a safe operation.
    #[cfg(not(kani))]
    #[kani::proof_for_contract(write_bytes)]
    fn check_write_bytes() {
        let mut generator = PointerGenerator::<100>::new();
        let ArbitraryPointer { ptr, status, .. } = generator.any_alloc_status::<char>();
        kani::assume(supported_status(status));
        unsafe { write_bytes(ptr, kani::any(), kani::any()) };
    }

    fn run_with_arbitrary_ptrs<T: Arbitrary>(harness: impl Fn(*mut T, *mut T)) {
        let mut generator1 = PointerGenerator::<100>::new();
        let mut generator2 = PointerGenerator::<100>::new();
        let ArbitraryPointer { ptr: src, status: src_status, .. } =
            generator1.any_alloc_status::<T>();
        let ArbitraryPointer { ptr: dst, status: dst_status, .. } = if kani::any() {
            generator1.any_alloc_status::<T>()
        } else {
            generator2.any_alloc_status::<T>()
        };
        kani::assume(supported_status(src_status));
        kani::assume(supported_status(dst_status));
        harness(src, dst);
    }

    /// Return whether the current status is supported by Kani's contract.
    ///
    /// Kani memory predicates currently doesn't support pointers to dangling or dead allocations.
    /// Thus, we have to explicitly exclude those cases.
    fn supported_status(status: AllocationStatus) -> bool {
        status != AllocationStatus::Dangling && status != AllocationStatus::DeadObject
    }
}<|MERGE_RESOLUTION|>--- conflicted
+++ resolved
@@ -2820,436 +2820,6 @@
 /// initialization state.
 ///
 /// This is used for contracts only.
-///
-/// FIXME: Change this once we add support to quantifiers.
-#[allow(dead_code)]
-#[allow(unused_variables)]
-fn check_copy_untyped<T>(src: *const T, dst: *mut T, count: usize) -> bool {
-    #[cfg(kani)]
-    if count > 0 {
-        let byte = kani::any_where(|sz: &usize| *sz < size_of::<T>());
-        let elem = kani::any_where(|val: &usize| *val < count);
-        let src_data = src as *const u8;
-        let dst_data = unsafe { dst.add(elem) } as *const u8;
-        ub_checks::can_dereference(unsafe { src_data.add(byte) })
-            == ub_checks::can_dereference(unsafe { dst_data.add(byte) })
-    } else {
-        true
-    }
-    #[cfg(not(kani))]
-    false
-}
-
-/// This is an accidentally-stable alias to [`ptr::copy_nonoverlapping`]; use that instead.
-// Note (intentionally not in the doc comment): `ptr::copy_nonoverlapping` adds some extra
-// debug assertions; if you are writing compiler tests or code inside the standard library
-// that wants to avoid those debug assertions, directly call this intrinsic instead.
-#[stable(feature = "rust1", since = "1.0.0")]
-#[rustc_allowed_through_unstable_modules = "import this function via `std::ptr` instead"]
-#[rustc_const_stable(feature = "const_intrinsic_copy", since = "1.83.0")]
-#[rustc_nounwind]
-#[rustc_intrinsic]
-// Copy is "untyped".
-// TODO: we can no longer do this given https://github.com/model-checking/kani/issues/3325 (this
-// function used to have a dummy body, but no longer has)
-// #[cfg_attr(kani, kani::modifies(crate::ptr::slice_from_raw_parts(dst, count)))]
-// #[requires(!count.overflowing_mul(size_of::<T>()).1
-//   && ub_checks::can_dereference(core::ptr::slice_from_raw_parts(src as *const crate::mem::MaybeUninit<T>, count))
-//   && ub_checks::can_write(core::ptr::slice_from_raw_parts_mut(dst, count))
-//   && ub_checks::maybe_is_nonoverlapping(src as *const (), dst as *const (), size_of::<T>(), count))]
-// #[ensures(|_| { check_copy_untyped(src, dst, count)})]
-pub const unsafe fn copy_nonoverlapping<T>(src: *const T, dst: *mut T, count: usize);
-
-/// This is an accidentally-stable alias to [`ptr::copy`]; use that instead.
-// Note (intentionally not in the doc comment): `ptr::copy` adds some extra
-// debug assertions; if you are writing compiler tests or code inside the standard library
-// that wants to avoid those debug assertions, directly call this intrinsic instead.
-#[stable(feature = "rust1", since = "1.0.0")]
-#[rustc_allowed_through_unstable_modules = "import this function via `std::ptr` instead"]
-#[rustc_const_stable(feature = "const_intrinsic_copy", since = "1.83.0")]
-#[rustc_nounwind]
-#[rustc_intrinsic]
-// TODO: we can no longer do this given https://github.com/model-checking/kani/issues/3325 (this
-// function used to have a dummy body, but no longer has)
-// #[requires(!count.overflowing_mul(size_of::<T>()).1
-//   && ub_checks::can_dereference(core::ptr::slice_from_raw_parts(src as *const crate::mem::MaybeUninit<T>, count))
-//   && ub_checks::can_write(core::ptr::slice_from_raw_parts_mut(dst, count)))]
-// #[ensures(|_| { check_copy_untyped(src, dst, count) })]
-// #[cfg_attr(kani, kani::modifies(crate::ptr::slice_from_raw_parts(dst, count)))]
-pub const unsafe fn copy<T>(src: *const T, dst: *mut T, count: usize);
-
-/// This is an accidentally-stable alias to [`ptr::write_bytes`]; use that instead.
-// Note (intentionally not in the doc comment): `ptr::write_bytes` adds some extra
-// debug assertions; if you are writing compiler tests or code inside the standard library
-// that wants to avoid those debug assertions, directly call this intrinsic instead.
-#[stable(feature = "rust1", since = "1.0.0")]
-#[rustc_allowed_through_unstable_modules = "import this function via `std::ptr` instead"]
-#[rustc_const_stable(feature = "const_intrinsic_copy", since = "1.83.0")]
-#[rustc_nounwind]
-#[rustc_intrinsic]
-// TODO: we can no longer do this given https://github.com/model-checking/kani/issues/3325 (this
-// function used to have a dummy body, but no longer has)
-// #[requires(!count.overflowing_mul(size_of::<T>()).1
-//   && ub_checks::can_write(core::ptr::slice_from_raw_parts_mut(dst, count)))]
-// #[requires(ub_checks::maybe_is_aligned_and_not_null(dst as *const (), align_of::<T>(), T::IS_ZST || count == 0))]
-// #[ensures(|_|
-//     ub_checks::can_dereference(crate::ptr::slice_from_raw_parts(dst as *const u8, count * size_of::<T>())))]
-// #[cfg_attr(kani, kani::modifies(crate::ptr::slice_from_raw_parts(dst, count)))]
-pub const unsafe fn write_bytes<T>(dst: *mut T, val: u8, count: usize);
-
-/// Returns the minimum (IEEE 754-2008 minNum) of two `f16` values.
-///
-/// Note that, unlike most intrinsics, this is safe to call;
-/// it does not require an `unsafe` block.
-/// Therefore, implementations must not require the user to uphold
-/// any safety invariants.
-///
-/// The stabilized version of this intrinsic is
-/// [`f16::min`]
-#[rustc_nounwind]
-#[rustc_intrinsic]
-pub const fn minnumf16(x: f16, y: f16) -> f16;
-
-/// Returns the minimum (IEEE 754-2008 minNum) of two `f32` values.
-///
-/// Note that, unlike most intrinsics, this is safe to call;
-/// it does not require an `unsafe` block.
-/// Therefore, implementations must not require the user to uphold
-/// any safety invariants.
-///
-/// The stabilized version of this intrinsic is
-/// [`f32::min`]
-#[rustc_nounwind]
-#[rustc_intrinsic_const_stable_indirect]
-#[rustc_intrinsic]
-pub const fn minnumf32(x: f32, y: f32) -> f32;
-
-/// Returns the minimum (IEEE 754-2008 minNum) of two `f64` values.
-///
-/// Note that, unlike most intrinsics, this is safe to call;
-/// it does not require an `unsafe` block.
-/// Therefore, implementations must not require the user to uphold
-/// any safety invariants.
-///
-/// The stabilized version of this intrinsic is
-/// [`f64::min`]
-#[rustc_nounwind]
-#[rustc_intrinsic_const_stable_indirect]
-#[rustc_intrinsic]
-pub const fn minnumf64(x: f64, y: f64) -> f64;
-
-/// Returns the minimum (IEEE 754-2008 minNum) of two `f128` values.
-///
-/// Note that, unlike most intrinsics, this is safe to call;
-/// it does not require an `unsafe` block.
-/// Therefore, implementations must not require the user to uphold
-/// any safety invariants.
-///
-/// The stabilized version of this intrinsic is
-/// [`f128::min`]
-#[rustc_nounwind]
-#[rustc_intrinsic]
-pub const fn minnumf128(x: f128, y: f128) -> f128;
-
-/// Returns the minimum (IEEE 754-2019 minimum) of two `f16` values.
-///
-/// Note that, unlike most intrinsics, this is safe to call;
-/// it does not require an `unsafe` block.
-/// Therefore, implementations must not require the user to uphold
-/// any safety invariants.
-#[rustc_nounwind]
-#[rustc_intrinsic]
-pub const fn minimumf16(x: f16, y: f16) -> f16 {
-    if x < y {
-        x
-    } else if y < x {
-        y
-    } else if x == y {
-        if x.is_sign_negative() && y.is_sign_positive() { x } else { y }
-    } else {
-        // At least one input is NaN. Use `+` to perform NaN propagation and quieting.
-        x + y
-    }
-}
-
-/// Returns the minimum (IEEE 754-2019 minimum) of two `f32` values.
-///
-/// Note that, unlike most intrinsics, this is safe to call;
-/// it does not require an `unsafe` block.
-/// Therefore, implementations must not require the user to uphold
-/// any safety invariants.
-#[rustc_nounwind]
-#[rustc_intrinsic]
-pub const fn minimumf32(x: f32, y: f32) -> f32 {
-    if x < y {
-        x
-    } else if y < x {
-        y
-    } else if x == y {
-        if x.is_sign_negative() && y.is_sign_positive() { x } else { y }
-    } else {
-        // At least one input is NaN. Use `+` to perform NaN propagation and quieting.
-        x + y
-    }
-}
-
-/// Returns the minimum (IEEE 754-2019 minimum) of two `f64` values.
-///
-/// Note that, unlike most intrinsics, this is safe to call;
-/// it does not require an `unsafe` block.
-/// Therefore, implementations must not require the user to uphold
-/// any safety invariants.
-#[rustc_nounwind]
-#[rustc_intrinsic]
-pub const fn minimumf64(x: f64, y: f64) -> f64 {
-    if x < y {
-        x
-    } else if y < x {
-        y
-    } else if x == y {
-        if x.is_sign_negative() && y.is_sign_positive() { x } else { y }
-    } else {
-        // At least one input is NaN. Use `+` to perform NaN propagation and quieting.
-        x + y
-    }
-}
-
-/// Returns the minimum (IEEE 754-2019 minimum) of two `f128` values.
-///
-/// Note that, unlike most intrinsics, this is safe to call;
-/// it does not require an `unsafe` block.
-/// Therefore, implementations must not require the user to uphold
-/// any safety invariants.
-#[rustc_nounwind]
-#[rustc_intrinsic]
-pub const fn minimumf128(x: f128, y: f128) -> f128 {
-    if x < y {
-        x
-    } else if y < x {
-        y
-    } else if x == y {
-        if x.is_sign_negative() && y.is_sign_positive() { x } else { y }
-    } else {
-        // At least one input is NaN. Use `+` to perform NaN propagation and quieting.
-        x + y
-    }
-}
-
-/// Returns the maximum (IEEE 754-2008 maxNum) of two `f16` values.
-///
-/// Note that, unlike most intrinsics, this is safe to call;
-/// it does not require an `unsafe` block.
-/// Therefore, implementations must not require the user to uphold
-/// any safety invariants.
-///
-/// The stabilized version of this intrinsic is
-/// [`f16::max`]
-#[rustc_nounwind]
-#[rustc_intrinsic]
-pub const fn maxnumf16(x: f16, y: f16) -> f16;
-
-/// Returns the maximum (IEEE 754-2008 maxNum) of two `f32` values.
-///
-/// Note that, unlike most intrinsics, this is safe to call;
-/// it does not require an `unsafe` block.
-/// Therefore, implementations must not require the user to uphold
-/// any safety invariants.
-///
-/// The stabilized version of this intrinsic is
-/// [`f32::max`]
-#[rustc_nounwind]
-#[rustc_intrinsic_const_stable_indirect]
-#[rustc_intrinsic]
-pub const fn maxnumf32(x: f32, y: f32) -> f32;
-
-/// Returns the maximum (IEEE 754-2008 maxNum) of two `f64` values.
-///
-/// Note that, unlike most intrinsics, this is safe to call;
-/// it does not require an `unsafe` block.
-/// Therefore, implementations must not require the user to uphold
-/// any safety invariants.
-///
-/// The stabilized version of this intrinsic is
-/// [`f64::max`]
-#[rustc_nounwind]
-#[rustc_intrinsic_const_stable_indirect]
-#[rustc_intrinsic]
-pub const fn maxnumf64(x: f64, y: f64) -> f64;
-
-/// Returns the maximum (IEEE 754-2008 maxNum) of two `f128` values.
-///
-/// Note that, unlike most intrinsics, this is safe to call;
-/// it does not require an `unsafe` block.
-/// Therefore, implementations must not require the user to uphold
-/// any safety invariants.
-///
-/// The stabilized version of this intrinsic is
-/// [`f128::max`]
-#[rustc_nounwind]
-#[rustc_intrinsic]
-pub const fn maxnumf128(x: f128, y: f128) -> f128;
-
-/// Returns the maximum (IEEE 754-2019 maximum) of two `f16` values.
-///
-/// Note that, unlike most intrinsics, this is safe to call;
-/// it does not require an `unsafe` block.
-/// Therefore, implementations must not require the user to uphold
-/// any safety invariants.
-#[rustc_nounwind]
-#[rustc_intrinsic]
-pub const fn maximumf16(x: f16, y: f16) -> f16 {
-    if x > y {
-        x
-    } else if y > x {
-        y
-    } else if x == y {
-        if x.is_sign_positive() && y.is_sign_negative() { x } else { y }
-    } else {
-        x + y
-    }
-}
-
-/// Returns the maximum (IEEE 754-2019 maximum) of two `f32` values.
-///
-/// Note that, unlike most intrinsics, this is safe to call;
-/// it does not require an `unsafe` block.
-/// Therefore, implementations must not require the user to uphold
-/// any safety invariants.
-#[rustc_nounwind]
-#[rustc_intrinsic]
-pub const fn maximumf32(x: f32, y: f32) -> f32 {
-    if x > y {
-        x
-    } else if y > x {
-        y
-    } else if x == y {
-        if x.is_sign_positive() && y.is_sign_negative() { x } else { y }
-    } else {
-        x + y
-    }
-}
-
-/// Returns the maximum (IEEE 754-2019 maximum) of two `f64` values.
-///
-/// Note that, unlike most intrinsics, this is safe to call;
-/// it does not require an `unsafe` block.
-/// Therefore, implementations must not require the user to uphold
-/// any safety invariants.
-#[rustc_nounwind]
-#[rustc_intrinsic]
-pub const fn maximumf64(x: f64, y: f64) -> f64 {
-    if x > y {
-        x
-    } else if y > x {
-        y
-    } else if x == y {
-        if x.is_sign_positive() && y.is_sign_negative() { x } else { y }
-    } else {
-        x + y
-    }
-}
-
-/// Returns the maximum (IEEE 754-2019 maximum) of two `f128` values.
-///
-/// Note that, unlike most intrinsics, this is safe to call;
-/// it does not require an `unsafe` block.
-/// Therefore, implementations must not require the user to uphold
-/// any safety invariants.
-#[rustc_nounwind]
-#[rustc_intrinsic]
-pub const fn maximumf128(x: f128, y: f128) -> f128 {
-    if x > y {
-        x
-    } else if y > x {
-        y
-    } else if x == y {
-        if x.is_sign_positive() && y.is_sign_negative() { x } else { y }
-    } else {
-        x + y
-    }
-}
-
-/// Returns the absolute value of an `f16`.
-///
-/// The stabilized version of this intrinsic is
-/// [`f16::abs`](../../std/primitive.f16.html#method.abs)
-#[rustc_nounwind]
-#[rustc_intrinsic]
-pub const unsafe fn fabsf16(x: f16) -> f16;
-
-/// Returns the absolute value of an `f32`.
-///
-/// The stabilized version of this intrinsic is
-/// [`f32::abs`](../../std/primitive.f32.html#method.abs)
-#[rustc_nounwind]
-#[rustc_intrinsic_const_stable_indirect]
-#[rustc_intrinsic]
-pub const unsafe fn fabsf32(x: f32) -> f32;
-
-/// Returns the absolute value of an `f64`.
-///
-/// The stabilized version of this intrinsic is
-/// [`f64::abs`](../../std/primitive.f64.html#method.abs)
-#[rustc_nounwind]
-#[rustc_intrinsic_const_stable_indirect]
-#[rustc_intrinsic]
-pub const unsafe fn fabsf64(x: f64) -> f64;
-
-/// Returns the absolute value of an `f128`.
-///
-/// The stabilized version of this intrinsic is
-/// [`f128::abs`](../../std/primitive.f128.html#method.abs)
-#[rustc_nounwind]
-#[rustc_intrinsic]
-pub const unsafe fn fabsf128(x: f128) -> f128;
-
-/// Copies the sign from `y` to `x` for `f16` values.
-///
-/// The stabilized version of this intrinsic is
-/// [`f16::copysign`](../../std/primitive.f16.html#method.copysign)
-#[rustc_nounwind]
-#[rustc_intrinsic]
-pub const unsafe fn copysignf16(x: f16, y: f16) -> f16;
-
-/// Copies the sign from `y` to `x` for `f32` values.
-///
-/// The stabilized version of this intrinsic is
-/// [`f32::copysign`](../../std/primitive.f32.html#method.copysign)
-#[rustc_nounwind]
-#[rustc_intrinsic_const_stable_indirect]
-#[rustc_intrinsic]
-pub const unsafe fn copysignf32(x: f32, y: f32) -> f32;
-/// Copies the sign from `y` to `x` for `f64` values.
-///
-/// The stabilized version of this intrinsic is
-/// [`f64::copysign`](../../std/primitive.f64.html#method.copysign)
-#[rustc_nounwind]
-#[rustc_intrinsic_const_stable_indirect]
-#[rustc_intrinsic]
-pub const unsafe fn copysignf64(x: f64, y: f64) -> f64;
-
-/// Copies the sign from `y` to `x` for `f128` values.
-///
-/// The stabilized version of this intrinsic is
-/// [`f128::copysign`](../../std/primitive.f128.html#method.copysign)
-#[rustc_nounwind]
-#[rustc_intrinsic]
-pub const unsafe fn copysignf128(x: f128, y: f128) -> f128;
-
-/// Generates the LLVM body for the automatic differentiation of `f` using Enzyme,
-/// with `df` as the derivative function and `args` as its arguments.
-///
-/// Used internally as the body of `df` when expanding the `#[autodiff_forward]`
-/// and `#[autodiff_reverse]` attribute macros.
-///
-/// Type Parameters:
-/// - `F`: The original function to differentiate. Must be a function item.
-/// - `G`: The derivative function. Must be a function item.
-/// - `T`: A tuple of arguments passed to `df`.
-/// - `R`: The return type of the derivative function.
-///
-<<<<<<< HEAD
-/// This is used for contracts only.
 #[allow(dead_code)]
 #[allow(unused_variables)]
 fn check_copy_untyped<T>(src: *const T, dst: *mut T, count: usize) -> bool {
@@ -3271,7 +2841,415 @@
     #[cfg(not(kani))]
     false
 }
-=======
+
+/// This is an accidentally-stable alias to [`ptr::copy_nonoverlapping`]; use that instead.
+// Note (intentionally not in the doc comment): `ptr::copy_nonoverlapping` adds some extra
+// debug assertions; if you are writing compiler tests or code inside the standard library
+// that wants to avoid those debug assertions, directly call this intrinsic instead.
+#[stable(feature = "rust1", since = "1.0.0")]
+#[rustc_allowed_through_unstable_modules = "import this function via `std::ptr` instead"]
+#[rustc_const_stable(feature = "const_intrinsic_copy", since = "1.83.0")]
+#[rustc_nounwind]
+#[rustc_intrinsic]
+// Copy is "untyped".
+// TODO: we can no longer do this given https://github.com/model-checking/kani/issues/3325 (this
+// function used to have a dummy body, but no longer has)
+// #[cfg_attr(kani, kani::modifies(crate::ptr::slice_from_raw_parts(dst, count)))]
+// #[requires(!count.overflowing_mul(size_of::<T>()).1
+//   && ub_checks::can_dereference(core::ptr::slice_from_raw_parts(src as *const crate::mem::MaybeUninit<T>, count))
+//   && ub_checks::can_write(core::ptr::slice_from_raw_parts_mut(dst, count))
+//   && ub_checks::maybe_is_nonoverlapping(src as *const (), dst as *const (), size_of::<T>(), count))]
+// #[ensures(|_| { check_copy_untyped(src, dst, count)})]
+pub const unsafe fn copy_nonoverlapping<T>(src: *const T, dst: *mut T, count: usize);
+
+/// This is an accidentally-stable alias to [`ptr::copy`]; use that instead.
+// Note (intentionally not in the doc comment): `ptr::copy` adds some extra
+// debug assertions; if you are writing compiler tests or code inside the standard library
+// that wants to avoid those debug assertions, directly call this intrinsic instead.
+#[stable(feature = "rust1", since = "1.0.0")]
+#[rustc_allowed_through_unstable_modules = "import this function via `std::ptr` instead"]
+#[rustc_const_stable(feature = "const_intrinsic_copy", since = "1.83.0")]
+#[rustc_nounwind]
+#[rustc_intrinsic]
+// TODO: we can no longer do this given https://github.com/model-checking/kani/issues/3325 (this
+// function used to have a dummy body, but no longer has)
+// #[requires(!count.overflowing_mul(size_of::<T>()).1
+//   && ub_checks::can_dereference(core::ptr::slice_from_raw_parts(src as *const crate::mem::MaybeUninit<T>, count))
+//   && ub_checks::can_write(core::ptr::slice_from_raw_parts_mut(dst, count)))]
+// #[ensures(|_| { check_copy_untyped(src, dst, count) })]
+// #[cfg_attr(kani, kani::modifies(crate::ptr::slice_from_raw_parts(dst, count)))]
+pub const unsafe fn copy<T>(src: *const T, dst: *mut T, count: usize);
+
+/// This is an accidentally-stable alias to [`ptr::write_bytes`]; use that instead.
+// Note (intentionally not in the doc comment): `ptr::write_bytes` adds some extra
+// debug assertions; if you are writing compiler tests or code inside the standard library
+// that wants to avoid those debug assertions, directly call this intrinsic instead.
+#[stable(feature = "rust1", since = "1.0.0")]
+#[rustc_allowed_through_unstable_modules = "import this function via `std::ptr` instead"]
+#[rustc_const_stable(feature = "const_intrinsic_copy", since = "1.83.0")]
+#[rustc_nounwind]
+#[rustc_intrinsic]
+// TODO: we can no longer do this given https://github.com/model-checking/kani/issues/3325 (this
+// function used to have a dummy body, but no longer has)
+// #[requires(!count.overflowing_mul(size_of::<T>()).1
+//   && ub_checks::can_write(core::ptr::slice_from_raw_parts_mut(dst, count)))]
+// #[requires(ub_checks::maybe_is_aligned_and_not_null(dst as *const (), align_of::<T>(), T::IS_ZST || count == 0))]
+// #[ensures(|_|
+//     ub_checks::can_dereference(crate::ptr::slice_from_raw_parts(dst as *const u8, count * size_of::<T>())))]
+// #[cfg_attr(kani, kani::modifies(crate::ptr::slice_from_raw_parts(dst, count)))]
+pub const unsafe fn write_bytes<T>(dst: *mut T, val: u8, count: usize);
+
+/// Returns the minimum (IEEE 754-2008 minNum) of two `f16` values.
+///
+/// Note that, unlike most intrinsics, this is safe to call;
+/// it does not require an `unsafe` block.
+/// Therefore, implementations must not require the user to uphold
+/// any safety invariants.
+///
+/// The stabilized version of this intrinsic is
+/// [`f16::min`]
+#[rustc_nounwind]
+#[rustc_intrinsic]
+pub const fn minnumf16(x: f16, y: f16) -> f16;
+
+/// Returns the minimum (IEEE 754-2008 minNum) of two `f32` values.
+///
+/// Note that, unlike most intrinsics, this is safe to call;
+/// it does not require an `unsafe` block.
+/// Therefore, implementations must not require the user to uphold
+/// any safety invariants.
+///
+/// The stabilized version of this intrinsic is
+/// [`f32::min`]
+#[rustc_nounwind]
+#[rustc_intrinsic_const_stable_indirect]
+#[rustc_intrinsic]
+pub const fn minnumf32(x: f32, y: f32) -> f32;
+
+/// Returns the minimum (IEEE 754-2008 minNum) of two `f64` values.
+///
+/// Note that, unlike most intrinsics, this is safe to call;
+/// it does not require an `unsafe` block.
+/// Therefore, implementations must not require the user to uphold
+/// any safety invariants.
+///
+/// The stabilized version of this intrinsic is
+/// [`f64::min`]
+#[rustc_nounwind]
+#[rustc_intrinsic_const_stable_indirect]
+#[rustc_intrinsic]
+pub const fn minnumf64(x: f64, y: f64) -> f64;
+
+/// Returns the minimum (IEEE 754-2008 minNum) of two `f128` values.
+///
+/// Note that, unlike most intrinsics, this is safe to call;
+/// it does not require an `unsafe` block.
+/// Therefore, implementations must not require the user to uphold
+/// any safety invariants.
+///
+/// The stabilized version of this intrinsic is
+/// [`f128::min`]
+#[rustc_nounwind]
+#[rustc_intrinsic]
+pub const fn minnumf128(x: f128, y: f128) -> f128;
+
+/// Returns the minimum (IEEE 754-2019 minimum) of two `f16` values.
+///
+/// Note that, unlike most intrinsics, this is safe to call;
+/// it does not require an `unsafe` block.
+/// Therefore, implementations must not require the user to uphold
+/// any safety invariants.
+#[rustc_nounwind]
+#[rustc_intrinsic]
+pub const fn minimumf16(x: f16, y: f16) -> f16 {
+    if x < y {
+        x
+    } else if y < x {
+        y
+    } else if x == y {
+        if x.is_sign_negative() && y.is_sign_positive() { x } else { y }
+    } else {
+        // At least one input is NaN. Use `+` to perform NaN propagation and quieting.
+        x + y
+    }
+}
+
+/// Returns the minimum (IEEE 754-2019 minimum) of two `f32` values.
+///
+/// Note that, unlike most intrinsics, this is safe to call;
+/// it does not require an `unsafe` block.
+/// Therefore, implementations must not require the user to uphold
+/// any safety invariants.
+#[rustc_nounwind]
+#[rustc_intrinsic]
+pub const fn minimumf32(x: f32, y: f32) -> f32 {
+    if x < y {
+        x
+    } else if y < x {
+        y
+    } else if x == y {
+        if x.is_sign_negative() && y.is_sign_positive() { x } else { y }
+    } else {
+        // At least one input is NaN. Use `+` to perform NaN propagation and quieting.
+        x + y
+    }
+}
+
+/// Returns the minimum (IEEE 754-2019 minimum) of two `f64` values.
+///
+/// Note that, unlike most intrinsics, this is safe to call;
+/// it does not require an `unsafe` block.
+/// Therefore, implementations must not require the user to uphold
+/// any safety invariants.
+#[rustc_nounwind]
+#[rustc_intrinsic]
+pub const fn minimumf64(x: f64, y: f64) -> f64 {
+    if x < y {
+        x
+    } else if y < x {
+        y
+    } else if x == y {
+        if x.is_sign_negative() && y.is_sign_positive() { x } else { y }
+    } else {
+        // At least one input is NaN. Use `+` to perform NaN propagation and quieting.
+        x + y
+    }
+}
+
+/// Returns the minimum (IEEE 754-2019 minimum) of two `f128` values.
+///
+/// Note that, unlike most intrinsics, this is safe to call;
+/// it does not require an `unsafe` block.
+/// Therefore, implementations must not require the user to uphold
+/// any safety invariants.
+#[rustc_nounwind]
+#[rustc_intrinsic]
+pub const fn minimumf128(x: f128, y: f128) -> f128 {
+    if x < y {
+        x
+    } else if y < x {
+        y
+    } else if x == y {
+        if x.is_sign_negative() && y.is_sign_positive() { x } else { y }
+    } else {
+        // At least one input is NaN. Use `+` to perform NaN propagation and quieting.
+        x + y
+    }
+}
+
+/// Returns the maximum (IEEE 754-2008 maxNum) of two `f16` values.
+///
+/// Note that, unlike most intrinsics, this is safe to call;
+/// it does not require an `unsafe` block.
+/// Therefore, implementations must not require the user to uphold
+/// any safety invariants.
+///
+/// The stabilized version of this intrinsic is
+/// [`f16::max`]
+#[rustc_nounwind]
+#[rustc_intrinsic]
+pub const fn maxnumf16(x: f16, y: f16) -> f16;
+
+/// Returns the maximum (IEEE 754-2008 maxNum) of two `f32` values.
+///
+/// Note that, unlike most intrinsics, this is safe to call;
+/// it does not require an `unsafe` block.
+/// Therefore, implementations must not require the user to uphold
+/// any safety invariants.
+///
+/// The stabilized version of this intrinsic is
+/// [`f32::max`]
+#[rustc_nounwind]
+#[rustc_intrinsic_const_stable_indirect]
+#[rustc_intrinsic]
+pub const fn maxnumf32(x: f32, y: f32) -> f32;
+
+/// Returns the maximum (IEEE 754-2008 maxNum) of two `f64` values.
+///
+/// Note that, unlike most intrinsics, this is safe to call;
+/// it does not require an `unsafe` block.
+/// Therefore, implementations must not require the user to uphold
+/// any safety invariants.
+///
+/// The stabilized version of this intrinsic is
+/// [`f64::max`]
+#[rustc_nounwind]
+#[rustc_intrinsic_const_stable_indirect]
+#[rustc_intrinsic]
+pub const fn maxnumf64(x: f64, y: f64) -> f64;
+
+/// Returns the maximum (IEEE 754-2008 maxNum) of two `f128` values.
+///
+/// Note that, unlike most intrinsics, this is safe to call;
+/// it does not require an `unsafe` block.
+/// Therefore, implementations must not require the user to uphold
+/// any safety invariants.
+///
+/// The stabilized version of this intrinsic is
+/// [`f128::max`]
+#[rustc_nounwind]
+#[rustc_intrinsic]
+pub const fn maxnumf128(x: f128, y: f128) -> f128;
+
+/// Returns the maximum (IEEE 754-2019 maximum) of two `f16` values.
+///
+/// Note that, unlike most intrinsics, this is safe to call;
+/// it does not require an `unsafe` block.
+/// Therefore, implementations must not require the user to uphold
+/// any safety invariants.
+#[rustc_nounwind]
+#[rustc_intrinsic]
+pub const fn maximumf16(x: f16, y: f16) -> f16 {
+    if x > y {
+        x
+    } else if y > x {
+        y
+    } else if x == y {
+        if x.is_sign_positive() && y.is_sign_negative() { x } else { y }
+    } else {
+        x + y
+    }
+}
+
+/// Returns the maximum (IEEE 754-2019 maximum) of two `f32` values.
+///
+/// Note that, unlike most intrinsics, this is safe to call;
+/// it does not require an `unsafe` block.
+/// Therefore, implementations must not require the user to uphold
+/// any safety invariants.
+#[rustc_nounwind]
+#[rustc_intrinsic]
+pub const fn maximumf32(x: f32, y: f32) -> f32 {
+    if x > y {
+        x
+    } else if y > x {
+        y
+    } else if x == y {
+        if x.is_sign_positive() && y.is_sign_negative() { x } else { y }
+    } else {
+        x + y
+    }
+}
+
+/// Returns the maximum (IEEE 754-2019 maximum) of two `f64` values.
+///
+/// Note that, unlike most intrinsics, this is safe to call;
+/// it does not require an `unsafe` block.
+/// Therefore, implementations must not require the user to uphold
+/// any safety invariants.
+#[rustc_nounwind]
+#[rustc_intrinsic]
+pub const fn maximumf64(x: f64, y: f64) -> f64 {
+    if x > y {
+        x
+    } else if y > x {
+        y
+    } else if x == y {
+        if x.is_sign_positive() && y.is_sign_negative() { x } else { y }
+    } else {
+        x + y
+    }
+}
+
+/// Returns the maximum (IEEE 754-2019 maximum) of two `f128` values.
+///
+/// Note that, unlike most intrinsics, this is safe to call;
+/// it does not require an `unsafe` block.
+/// Therefore, implementations must not require the user to uphold
+/// any safety invariants.
+#[rustc_nounwind]
+#[rustc_intrinsic]
+pub const fn maximumf128(x: f128, y: f128) -> f128 {
+    if x > y {
+        x
+    } else if y > x {
+        y
+    } else if x == y {
+        if x.is_sign_positive() && y.is_sign_negative() { x } else { y }
+    } else {
+        x + y
+    }
+}
+
+/// Returns the absolute value of an `f16`.
+///
+/// The stabilized version of this intrinsic is
+/// [`f16::abs`](../../std/primitive.f16.html#method.abs)
+#[rustc_nounwind]
+#[rustc_intrinsic]
+pub const unsafe fn fabsf16(x: f16) -> f16;
+
+/// Returns the absolute value of an `f32`.
+///
+/// The stabilized version of this intrinsic is
+/// [`f32::abs`](../../std/primitive.f32.html#method.abs)
+#[rustc_nounwind]
+#[rustc_intrinsic_const_stable_indirect]
+#[rustc_intrinsic]
+pub const unsafe fn fabsf32(x: f32) -> f32;
+
+/// Returns the absolute value of an `f64`.
+///
+/// The stabilized version of this intrinsic is
+/// [`f64::abs`](../../std/primitive.f64.html#method.abs)
+#[rustc_nounwind]
+#[rustc_intrinsic_const_stable_indirect]
+#[rustc_intrinsic]
+pub const unsafe fn fabsf64(x: f64) -> f64;
+
+/// Returns the absolute value of an `f128`.
+///
+/// The stabilized version of this intrinsic is
+/// [`f128::abs`](../../std/primitive.f128.html#method.abs)
+#[rustc_nounwind]
+#[rustc_intrinsic]
+pub const unsafe fn fabsf128(x: f128) -> f128;
+
+/// Copies the sign from `y` to `x` for `f16` values.
+///
+/// The stabilized version of this intrinsic is
+/// [`f16::copysign`](../../std/primitive.f16.html#method.copysign)
+#[rustc_nounwind]
+#[rustc_intrinsic]
+pub const unsafe fn copysignf16(x: f16, y: f16) -> f16;
+
+/// Copies the sign from `y` to `x` for `f32` values.
+///
+/// The stabilized version of this intrinsic is
+/// [`f32::copysign`](../../std/primitive.f32.html#method.copysign)
+#[rustc_nounwind]
+#[rustc_intrinsic_const_stable_indirect]
+#[rustc_intrinsic]
+pub const unsafe fn copysignf32(x: f32, y: f32) -> f32;
+/// Copies the sign from `y` to `x` for `f64` values.
+///
+/// The stabilized version of this intrinsic is
+/// [`f64::copysign`](../../std/primitive.f64.html#method.copysign)
+#[rustc_nounwind]
+#[rustc_intrinsic_const_stable_indirect]
+#[rustc_intrinsic]
+pub const unsafe fn copysignf64(x: f64, y: f64) -> f64;
+
+/// Copies the sign from `y` to `x` for `f128` values.
+///
+/// The stabilized version of this intrinsic is
+/// [`f128::copysign`](../../std/primitive.f128.html#method.copysign)
+#[rustc_nounwind]
+#[rustc_intrinsic]
+pub const unsafe fn copysignf128(x: f128, y: f128) -> f128;
+
+/// Generates the LLVM body for the automatic differentiation of `f` using Enzyme,
+/// with `df` as the derivative function and `args` as its arguments.
+///
+/// Used internally as the body of `df` when expanding the `#[autodiff_forward]`
+/// and `#[autodiff_reverse]` attribute macros.
+///
+/// Type Parameters:
+/// - `F`: The original function to differentiate. Must be a function item.
+/// - `G`: The derivative function. Must be a function item.
+/// - `T`: A tuple of arguments passed to `df`.
+/// - `R`: The return type of the derivative function.
+///
 /// This shows where the `autodiff` intrinsic is used during macro expansion:
 ///
 /// ```rust,ignore (macro example)
@@ -3297,7 +3275,6 @@
 #[rustc_nounwind]
 #[rustc_intrinsic]
 pub const fn autodiff<F, G, T: crate::marker::Tuple, R>(f: F, df: G, args: T) -> R;
->>>>>>> 1231f864
 
 /// Inform Miri that a given pointer definitely has a certain alignment.
 #[cfg(miri)]
