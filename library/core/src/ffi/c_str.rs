//! [`CStr`] and its related types.

use crate::cmp::Ordering;
use crate::error::Error;
use crate::ffi::c_char;
use crate::iter::FusedIterator;
use crate::marker::PhantomData;
use crate::ptr::NonNull;
use crate::slice::memchr;
use crate::{fmt, intrinsics, ops, slice, str};

<<<<<<< HEAD
// use safety::{requires, ensures};
=======
>>>>>>> 64ddbfff
use crate::ub_checks::Invariant;

#[cfg(kani)]
use crate::kani;

// FIXME: because this is doc(inline)d, we *have* to use intra-doc links because the actual link
//   depends on where the item is being documented. however, since this is libcore, we can't
//   actually reference libstd or liballoc in intra-doc links. so, the best we can do is remove the
//   links to `CString` and `String` for now until a solution is developed

/// Representation of a borrowed C string.
///
/// This type represents a borrowed reference to a nul-terminated
/// array of bytes. It can be constructed safely from a <code>&[[u8]]</code>
/// slice, or unsafely from a raw `*const c_char`. It can be expressed as a
/// literal in the form `c"Hello world"`.
///
/// The `CStr` can then be converted to a Rust <code>&[str]</code> by performing
/// UTF-8 validation, or into an owned `CString`.
///
/// `&CStr` is to `CString` as <code>&[str]</code> is to `String`: the former
/// in each pair are borrowed references; the latter are owned
/// strings.
///
/// Note that this structure does **not** have a guaranteed layout (the `repr(transparent)`
/// notwithstanding) and should not be placed in the signatures of FFI functions.
/// Instead, safe wrappers of FFI functions may leverage [`CStr::as_ptr`] and the unsafe
/// [`CStr::from_ptr`] constructor to provide a safe interface to other consumers.
///
/// # Examples
///
/// Inspecting a foreign C string:
///
/// ```
/// use std::ffi::CStr;
/// use std::os::raw::c_char;
///
/// # /* Extern functions are awkward in doc comments - fake it instead
/// extern "C" { fn my_string() -> *const c_char; }
/// # */ unsafe extern "C" fn my_string() -> *const c_char { c"hello".as_ptr() }
///
/// unsafe {
///     let slice = CStr::from_ptr(my_string());
///     println!("string buffer size without nul terminator: {}", slice.to_bytes().len());
/// }
/// ```
///
/// Passing a Rust-originating C string:
///
/// ```
/// use std::ffi::{CString, CStr};
/// use std::os::raw::c_char;
///
/// fn work(data: &CStr) {
/// #   /* Extern functions are awkward in doc comments - fake it instead
///     extern "C" { fn work_with(data: *const c_char); }
/// #   */ unsafe extern "C" fn work_with(s: *const c_char) {}
///
///     unsafe { work_with(data.as_ptr()) }
/// }
///
/// let s = CString::new("data data data data").expect("CString::new failed");
/// work(&s);
/// ```
///
/// Converting a foreign C string into a Rust `String`:
///
/// ```
/// use std::ffi::CStr;
/// use std::os::raw::c_char;
///
/// # /* Extern functions are awkward in doc comments - fake it instead
/// extern "C" { fn my_string() -> *const c_char; }
/// # */ unsafe extern "C" fn my_string() -> *const c_char { c"hello".as_ptr() }
///
/// fn my_string_safe() -> String {
///     let cstr = unsafe { CStr::from_ptr(my_string()) };
///     // Get copy-on-write Cow<'_, str>, then guarantee a freshly-owned String allocation
///     String::from_utf8_lossy(cstr.to_bytes()).to_string()
/// }
///
/// println!("string: {}", my_string_safe());
/// ```
///
/// [str]: prim@str "str"
#[derive(PartialEq, Eq, Hash)]
#[stable(feature = "core_c_str", since = "1.64.0")]
#[rustc_diagnostic_item = "cstr_type"]
#[rustc_has_incoherent_inherent_impls]
#[lang = "CStr"]
// `fn from` in `impl From<&CStr> for Box<CStr>` current implementation relies
// on `CStr` being layout-compatible with `[u8]`.
// However, `CStr` layout is considered an implementation detail and must not be relied upon. We
// want `repr(transparent)` but we don't want it to show up in rustdoc, so we hide it under
// `cfg(doc)`. This is an ad-hoc implementation of attribute privacy.
#[repr(transparent)]
pub struct CStr {
    // FIXME: this should not be represented with a DST slice but rather with
    //        just a raw `c_char` along with some form of marker to make
    //        this an unsized type. Essentially `sizeof(&CStr)` should be the
    //        same as `sizeof(&c_char)` but `CStr` should be an unsized type.
    inner: [c_char],
}

/// An error indicating that a nul byte was not in the expected position.
///
/// The slice used to create a [`CStr`] must have one and only one nul byte,
/// positioned at the end.
///
/// This error is created by the [`CStr::from_bytes_with_nul`] method.
/// See its documentation for more.
///
/// # Examples
///
/// ```
/// use std::ffi::{CStr, FromBytesWithNulError};
///
/// let _: FromBytesWithNulError = CStr::from_bytes_with_nul(b"f\0oo").unwrap_err();
/// ```
#[derive(Clone, PartialEq, Eq, Debug)]
#[stable(feature = "core_c_str", since = "1.64.0")]
pub struct FromBytesWithNulError {
    kind: FromBytesWithNulErrorKind,
}

#[derive(Clone, PartialEq, Eq, Debug)]
enum FromBytesWithNulErrorKind {
    InteriorNul(usize),
    NotNulTerminated,
}

// FIXME: const stability attributes should not be required here, I think
impl FromBytesWithNulError {
    #[cfg_attr(bootstrap, rustc_const_stable(feature = "const_cstr_methods", since = "1.72.0"))]
    const fn interior_nul(pos: usize) -> FromBytesWithNulError {
        FromBytesWithNulError { kind: FromBytesWithNulErrorKind::InteriorNul(pos) }
    }
    #[cfg_attr(bootstrap, rustc_const_stable(feature = "const_cstr_methods", since = "1.72.0"))]
    const fn not_nul_terminated() -> FromBytesWithNulError {
        FromBytesWithNulError { kind: FromBytesWithNulErrorKind::NotNulTerminated }
    }
}

#[stable(feature = "frombyteswithnulerror_impls", since = "1.17.0")]
impl Error for FromBytesWithNulError {
    #[allow(deprecated)]
    fn description(&self) -> &str {
        match self.kind {
            FromBytesWithNulErrorKind::InteriorNul(..) => {
                "data provided contains an interior nul byte"
            }
            FromBytesWithNulErrorKind::NotNulTerminated => "data provided is not nul terminated",
        }
    }
}

/// An error indicating that no nul byte was present.
///
/// A slice used to create a [`CStr`] must contain a nul byte somewhere
/// within the slice.
///
/// This error is created by the [`CStr::from_bytes_until_nul`] method.
///
#[derive(Clone, PartialEq, Eq, Debug)]
#[stable(feature = "cstr_from_bytes_until_nul", since = "1.69.0")]
pub struct FromBytesUntilNulError(());

#[stable(feature = "cstr_from_bytes_until_nul", since = "1.69.0")]
impl fmt::Display for FromBytesUntilNulError {
    fn fmt(&self, f: &mut fmt::Formatter<'_>) -> fmt::Result {
        write!(f, "data provided does not contain a nul")
    }
}

#[stable(feature = "cstr_debug", since = "1.3.0")]
impl fmt::Debug for CStr {
    fn fmt(&self, f: &mut fmt::Formatter<'_>) -> fmt::Result {
        write!(f, "\"{}\"", self.to_bytes().escape_ascii())
    }
}

#[stable(feature = "cstr_default", since = "1.10.0")]
impl Default for &CStr {
    #[inline]
    fn default() -> Self {
        const SLICE: &[c_char] = &[0];
        // SAFETY: `SLICE` is indeed pointing to a valid nul-terminated string.
        unsafe { CStr::from_ptr(SLICE.as_ptr()) }
    }
}

#[stable(feature = "frombyteswithnulerror_impls", since = "1.17.0")]
impl fmt::Display for FromBytesWithNulError {
    #[allow(deprecated, deprecated_in_future)]
    fn fmt(&self, f: &mut fmt::Formatter<'_>) -> fmt::Result {
        f.write_str(self.description())?;
        if let FromBytesWithNulErrorKind::InteriorNul(pos) = self.kind {
            write!(f, " at byte pos {pos}")?;
        }
        Ok(())
    }
}

#[unstable(feature = "ub_checks", issue = "none")]
impl Invariant for &CStr {
<<<<<<< HEAD
=======
    /**
     * Safety invariant of a valid CStr:
     * 1. An empty CStr should have a null byte.
     * 2. A valid CStr should end with a null-terminator and contains
     *    no intermediate null bytes.
     */
>>>>>>> 64ddbfff
    fn is_safe(&self) -> bool {
        let bytes: &[c_char] = &self.inner;
        let len = bytes.len();

<<<<<<< HEAD
        // An empty CStr should has a null byte.
        // A valid CStr should end with a null-terminator and contains
        // no intermediate null bytes.
        if bytes.is_empty() || bytes[len - 1] != 0 || bytes[..len-1].contains(&0) {
            return false;
        }

        true
=======
        !bytes.is_empty() && bytes[len - 1] == 0 && !bytes[..len-1].contains(&0)
>>>>>>> 64ddbfff
    }
}

impl CStr {
    /// Wraps a raw C string with a safe C string wrapper.
    ///
    /// This function will wrap the provided `ptr` with a `CStr` wrapper, which
    /// allows inspection and interoperation of non-owned C strings. The total
    /// size of the terminated buffer must be smaller than [`isize::MAX`] **bytes**
    /// in memory (a restriction from [`slice::from_raw_parts`]).
    ///
    /// # Safety
    ///
    /// * The memory pointed to by `ptr` must contain a valid nul terminator at the
    ///   end of the string.
    ///
    /// * `ptr` must be [valid] for reads of bytes up to and including the nul terminator.
    ///   This means in particular:
    ///
    ///     * The entire memory range of this `CStr` must be contained within a single allocated object!
    ///     * `ptr` must be non-null even for a zero-length cstr.
    ///
    /// * The memory referenced by the returned `CStr` must not be mutated for
    ///   the duration of lifetime `'a`.
    ///
    /// * The nul terminator must be within `isize::MAX` from `ptr`
    ///
    /// > **Note**: This operation is intended to be a 0-cost cast but it is
    /// > currently implemented with an up-front calculation of the length of
    /// > the string. This is not guaranteed to always be the case.
    ///
    /// # Caveat
    ///
    /// The lifetime for the returned slice is inferred from its usage. To prevent accidental misuse,
    /// it's suggested to tie the lifetime to whichever source lifetime is safe in the context,
    /// such as by providing a helper function taking the lifetime of a host value for the slice,
    /// or by explicit annotation.
    ///
    /// # Examples
    ///
    /// ```
    /// use std::ffi::{c_char, CStr};
    ///
    /// fn my_string() -> *const c_char {
    ///     c"hello".as_ptr()
    /// }
    ///
    /// unsafe {
    ///     let slice = CStr::from_ptr(my_string());
    ///     assert_eq!(slice.to_str().unwrap(), "hello");
    /// }
    /// ```
    ///
    /// ```
    /// use std::ffi::{c_char, CStr};
    ///
    /// const HELLO_PTR: *const c_char = {
    ///     const BYTES: &[u8] = b"Hello, world!\0";
    ///     BYTES.as_ptr().cast()
    /// };
    /// const HELLO: &CStr = unsafe { CStr::from_ptr(HELLO_PTR) };
    ///
    /// assert_eq!(c"Hello, world!", HELLO);
    /// ```
    ///
    /// [valid]: core::ptr#safety
    #[inline] // inline is necessary for codegen to see strlen.
    #[must_use]
    #[stable(feature = "rust1", since = "1.0.0")]
    #[rustc_const_stable(feature = "const_cstr_from_ptr", since = "1.81.0")]
    pub const unsafe fn from_ptr<'a>(ptr: *const c_char) -> &'a CStr {
        // SAFETY: The caller has provided a pointer that points to a valid C
        // string with a NUL terminator less than `isize::MAX` from `ptr`.
        let len = unsafe { strlen(ptr) };

        // SAFETY: The caller has provided a valid pointer with length less than
        // `isize::MAX`, so `from_raw_parts` is safe. The content remains valid
        // and doesn't change for the lifetime of the returned `CStr`. This
        // means the call to `from_bytes_with_nul_unchecked` is correct.
        //
        // The cast from c_char to u8 is ok because a c_char is always one byte.
        unsafe { Self::from_bytes_with_nul_unchecked(slice::from_raw_parts(ptr.cast(), len + 1)) }
    }

    /// Creates a C string wrapper from a byte slice with any number of nuls.
    ///
    /// This method will create a `CStr` from any byte slice that contains at
    /// least one nul byte. Unlike with [`CStr::from_bytes_with_nul`], the caller
    /// does not need to know where the nul byte is located.
    ///
    /// If the first byte is a nul character, this method will return an
    /// empty `CStr`. If multiple nul characters are present, the `CStr` will
    /// end at the first one.
    ///
    /// If the slice only has a single nul byte at the end, this method is
    /// equivalent to [`CStr::from_bytes_with_nul`].
    ///
    /// # Examples
    /// ```
    /// use std::ffi::CStr;
    ///
    /// let mut buffer = [0u8; 16];
    /// unsafe {
    ///     // Here we might call an unsafe C function that writes a string
    ///     // into the buffer.
    ///     let buf_ptr = buffer.as_mut_ptr();
    ///     buf_ptr.write_bytes(b'A', 8);
    /// }
    /// // Attempt to extract a C nul-terminated string from the buffer.
    /// let c_str = CStr::from_bytes_until_nul(&buffer[..]).unwrap();
    /// assert_eq!(c_str.to_str().unwrap(), "AAAAAAAA");
    /// ```
    ///
    #[stable(feature = "cstr_from_bytes_until_nul", since = "1.69.0")]
    #[rustc_const_stable(feature = "cstr_from_bytes_until_nul", since = "1.69.0")]
    pub const fn from_bytes_until_nul(bytes: &[u8]) -> Result<&CStr, FromBytesUntilNulError> {
        let nul_pos = memchr::memchr(0, bytes);
        match nul_pos {
            Some(nul_pos) => {
                // FIXME(const-hack) replace with range index
                // SAFETY: nul_pos + 1 <= bytes.len()
                let subslice = unsafe { crate::slice::from_raw_parts(bytes.as_ptr(), nul_pos + 1) };
                // SAFETY: We know there is a nul byte at nul_pos, so this slice
                // (ending at the nul byte) is a well-formed C string.
                Ok(unsafe { CStr::from_bytes_with_nul_unchecked(subslice) })
            }
            None => Err(FromBytesUntilNulError(())),
        }
    }

    /// Creates a C string wrapper from a byte slice with exactly one nul
    /// terminator.
    ///
    /// This function will cast the provided `bytes` to a `CStr`
    /// wrapper after ensuring that the byte slice is nul-terminated
    /// and does not contain any interior nul bytes.
    ///
    /// If the nul byte may not be at the end,
    /// [`CStr::from_bytes_until_nul`] can be used instead.
    ///
    /// # Examples
    ///
    /// ```
    /// use std::ffi::CStr;
    ///
    /// let cstr = CStr::from_bytes_with_nul(b"hello\0");
    /// assert!(cstr.is_ok());
    /// ```
    ///
    /// Creating a `CStr` without a trailing nul terminator is an error:
    ///
    /// ```
    /// use std::ffi::CStr;
    ///
    /// let cstr = CStr::from_bytes_with_nul(b"hello");
    /// assert!(cstr.is_err());
    /// ```
    ///
    /// Creating a `CStr` with an interior nul byte is an error:
    ///
    /// ```
    /// use std::ffi::CStr;
    ///
    /// let cstr = CStr::from_bytes_with_nul(b"he\0llo\0");
    /// assert!(cstr.is_err());
    /// ```
    #[stable(feature = "cstr_from_bytes", since = "1.10.0")]
    #[rustc_const_stable(feature = "const_cstr_methods", since = "1.72.0")]
    pub const fn from_bytes_with_nul(bytes: &[u8]) -> Result<&Self, FromBytesWithNulError> {
        let nul_pos = memchr::memchr(0, bytes);
        match nul_pos {
            Some(nul_pos) if nul_pos + 1 == bytes.len() => {
                // SAFETY: We know there is only one nul byte, at the end
                // of the byte slice.
                Ok(unsafe { Self::from_bytes_with_nul_unchecked(bytes) })
            }
            Some(nul_pos) => Err(FromBytesWithNulError::interior_nul(nul_pos)),
            None => Err(FromBytesWithNulError::not_nul_terminated()),
        }
    }

    /// Unsafely creates a C string wrapper from a byte slice.
    ///
    /// This function will cast the provided `bytes` to a `CStr` wrapper without
    /// performing any sanity checks.
    ///
    /// # Safety
    /// The provided slice **must** be nul-terminated and not contain any interior
    /// nul bytes.
    ///
    /// # Examples
    ///
    /// ```
    /// use std::ffi::{CStr, CString};
    ///
    /// unsafe {
    ///     let cstring = CString::new("hello").expect("CString::new failed");
    ///     let cstr = CStr::from_bytes_with_nul_unchecked(cstring.to_bytes_with_nul());
    ///     assert_eq!(cstr, &*cstring);
    /// }
    /// ```
    #[inline]
    #[must_use]
    #[stable(feature = "cstr_from_bytes", since = "1.10.0")]
    #[rustc_const_stable(feature = "const_cstr_unchecked", since = "1.59.0")]
    #[rustc_allow_const_fn_unstable(const_eval_select)]
    pub const unsafe fn from_bytes_with_nul_unchecked(bytes: &[u8]) -> &CStr {
        #[inline]
        fn rt_impl(bytes: &[u8]) -> &CStr {
            // Chance at catching some UB at runtime with debug builds.
            debug_assert!(!bytes.is_empty() && bytes[bytes.len() - 1] == 0);

            // SAFETY: Casting to CStr is safe because its internal representation
            // is a [u8] too (safe only inside std).
            // Dereferencing the obtained pointer is safe because it comes from a
            // reference. Making a reference is then safe because its lifetime
            // is bound by the lifetime of the given `bytes`.
            unsafe { &*(bytes as *const [u8] as *const CStr) }
        }

        const fn const_impl(bytes: &[u8]) -> &CStr {
            // Saturating so that an empty slice panics in the assert with a good
            // message, not here due to underflow.
            let mut i = bytes.len().saturating_sub(1);
            assert!(!bytes.is_empty() && bytes[i] == 0, "input was not nul-terminated");

            // Ending nul byte exists, skip to the rest.
            while i != 0 {
                i -= 1;
                let byte = bytes[i];
                assert!(byte != 0, "input contained interior nul");
            }

            // SAFETY: See `rt_impl` cast.
            unsafe { &*(bytes as *const [u8] as *const CStr) }
        }

        intrinsics::const_eval_select((bytes,), const_impl, rt_impl)
    }

    /// Returns the inner pointer to this C string.
    ///
    /// The returned pointer will be valid for as long as `self` is, and points
    /// to a contiguous region of memory terminated with a 0 byte to represent
    /// the end of the string.
    ///
    /// The type of the returned pointer is
    /// [`*const c_char`][crate::ffi::c_char], and whether it's
    /// an alias for `*const i8` or `*const u8` is platform-specific.
    ///
    /// **WARNING**
    ///
    /// The returned pointer is read-only; writing to it (including passing it
    /// to C code that writes to it) causes undefined behavior.
    ///
    /// It is your responsibility to make sure that the underlying memory is not
    /// freed too early. For example, the following code will cause undefined
    /// behavior when `ptr` is used inside the `unsafe` block:
    ///
    /// ```no_run
    /// # #![allow(unused_must_use)]
    /// # #![cfg_attr(bootstrap, expect(temporary_cstring_as_ptr))]
    /// # #![cfg_attr(not(bootstrap), expect(dangling_pointers_from_temporaries))]
    /// use std::ffi::CString;
    ///
    /// // Do not do this:
    /// let ptr = CString::new("Hello").expect("CString::new failed").as_ptr();
    /// unsafe {
    ///     // `ptr` is dangling
    ///     *ptr;
    /// }
    /// ```
    ///
    /// This happens because the pointer returned by `as_ptr` does not carry any
    /// lifetime information and the `CString` is deallocated immediately after
    /// the `CString::new("Hello").expect("CString::new failed").as_ptr()`
    /// expression is evaluated.
    /// To fix the problem, bind the `CString` to a local variable:
    ///
    /// ```no_run
    /// # #![allow(unused_must_use)]
    /// use std::ffi::CString;
    ///
    /// let hello = CString::new("Hello").expect("CString::new failed");
    /// let ptr = hello.as_ptr();
    /// unsafe {
    ///     // `ptr` is valid because `hello` is in scope
    ///     *ptr;
    /// }
    /// ```
    ///
    /// This way, the lifetime of the `CString` in `hello` encompasses
    /// the lifetime of `ptr` and the `unsafe` block.
    #[inline]
    #[must_use]
    #[stable(feature = "rust1", since = "1.0.0")]
    #[rustc_const_stable(feature = "const_str_as_ptr", since = "1.32.0")]
    #[rustc_never_returns_null_ptr]
    pub const fn as_ptr(&self) -> *const c_char {
        self.inner.as_ptr()
    }

    /// We could eventually expose this publicly, if we wanted.
    #[inline]
    #[must_use]
    const fn as_non_null_ptr(&self) -> NonNull<c_char> {
        // FIXME(effects) replace with `NonNull::from`
        // SAFETY: a reference is never null
        unsafe { NonNull::new_unchecked(&self.inner as *const [c_char] as *mut [c_char]) }
            .as_non_null_ptr()
    }

    /// Returns the length of `self`. Like C's `strlen`, this does not include the nul terminator.
    ///
    /// > **Note**: This method is currently implemented as a constant-time
    /// > cast, but it is planned to alter its definition in the future to
    /// > perform the length calculation whenever this method is called.
    ///
    /// # Examples
    ///
    /// ```
    /// use std::ffi::CStr;
    ///
    /// let cstr = CStr::from_bytes_with_nul(b"foo\0").unwrap();
    /// assert_eq!(cstr.count_bytes(), 3);
    ///
    /// let cstr = CStr::from_bytes_with_nul(b"\0").unwrap();
    /// assert_eq!(cstr.count_bytes(), 0);
    /// ```
    #[inline]
    #[must_use]
    #[doc(alias("len", "strlen"))]
    #[stable(feature = "cstr_count_bytes", since = "1.79.0")]
    #[rustc_const_stable(feature = "const_cstr_from_ptr", since = "1.81.0")]
    pub const fn count_bytes(&self) -> usize {
        self.inner.len() - 1
    }

    /// Returns `true` if `self.to_bytes()` has a length of 0.
    ///
    /// # Examples
    ///
    /// ```
    /// use std::ffi::CStr;
    /// # use std::ffi::FromBytesWithNulError;
    ///
    /// # fn main() { test().unwrap(); }
    /// # fn test() -> Result<(), FromBytesWithNulError> {
    /// let cstr = CStr::from_bytes_with_nul(b"foo\0")?;
    /// assert!(!cstr.is_empty());
    ///
    /// let empty_cstr = CStr::from_bytes_with_nul(b"\0")?;
    /// assert!(empty_cstr.is_empty());
    /// assert!(c"".is_empty());
    /// # Ok(())
    /// # }
    /// ```
    #[inline]
    #[stable(feature = "cstr_is_empty", since = "1.71.0")]
    #[rustc_const_stable(feature = "cstr_is_empty", since = "1.71.0")]
    pub const fn is_empty(&self) -> bool {
        // SAFETY: We know there is at least one byte; for empty strings it
        // is the NUL terminator.
        // FIXME(const-hack): use get_unchecked
        unsafe { *self.inner.as_ptr() == 0 }
    }

    /// Converts this C string to a byte slice.
    ///
    /// The returned slice will **not** contain the trailing nul terminator that this C
    /// string has.
    ///
    /// > **Note**: This method is currently implemented as a constant-time
    /// > cast, but it is planned to alter its definition in the future to
    /// > perform the length calculation whenever this method is called.
    ///
    /// # Examples
    ///
    /// ```
    /// use std::ffi::CStr;
    ///
    /// let cstr = CStr::from_bytes_with_nul(b"foo\0").expect("CStr::from_bytes_with_nul failed");
    /// assert_eq!(cstr.to_bytes(), b"foo");
    /// ```
    #[inline]
    #[must_use = "this returns the result of the operation, \
                  without modifying the original"]
    #[stable(feature = "rust1", since = "1.0.0")]
    #[rustc_const_stable(feature = "const_cstr_methods", since = "1.72.0")]
    pub const fn to_bytes(&self) -> &[u8] {
        let bytes = self.to_bytes_with_nul();
        // FIXME(const-hack) replace with range index
        // SAFETY: to_bytes_with_nul returns slice with length at least 1
        unsafe { slice::from_raw_parts(bytes.as_ptr(), bytes.len() - 1) }
    }

    /// Converts this C string to a byte slice containing the trailing 0 byte.
    ///
    /// This function is the equivalent of [`CStr::to_bytes`] except that it
    /// will retain the trailing nul terminator instead of chopping it off.
    ///
    /// > **Note**: This method is currently implemented as a 0-cost cast, but
    /// > it is planned to alter its definition in the future to perform the
    /// > length calculation whenever this method is called.
    ///
    /// # Examples
    ///
    /// ```
    /// use std::ffi::CStr;
    ///
    /// let cstr = CStr::from_bytes_with_nul(b"foo\0").expect("CStr::from_bytes_with_nul failed");
    /// assert_eq!(cstr.to_bytes_with_nul(), b"foo\0");
    /// ```
    #[inline]
    #[must_use = "this returns the result of the operation, \
                  without modifying the original"]
    #[stable(feature = "rust1", since = "1.0.0")]
    #[rustc_const_stable(feature = "const_cstr_methods", since = "1.72.0")]
    pub const fn to_bytes_with_nul(&self) -> &[u8] {
        // SAFETY: Transmuting a slice of `c_char`s to a slice of `u8`s
        // is safe on all supported targets.
        unsafe { &*((&raw const self.inner) as *const [u8]) }
    }

    /// Iterates over the bytes in this C string.
    ///
    /// The returned iterator will **not** contain the trailing nul terminator
    /// that this C string has.
    ///
    /// # Examples
    ///
    /// ```
    /// #![feature(cstr_bytes)]
    /// use std::ffi::CStr;
    ///
    /// let cstr = CStr::from_bytes_with_nul(b"foo\0").expect("CStr::from_bytes_with_nul failed");
    /// assert!(cstr.bytes().eq(*b"foo"));
    /// ```
    #[inline]
    #[unstable(feature = "cstr_bytes", issue = "112115")]
    pub fn bytes(&self) -> Bytes<'_> {
        Bytes::new(self)
    }

    /// Yields a <code>&[str]</code> slice if the `CStr` contains valid UTF-8.
    ///
    /// If the contents of the `CStr` are valid UTF-8 data, this
    /// function will return the corresponding <code>&[str]</code> slice. Otherwise,
    /// it will return an error with details of where UTF-8 validation failed.
    ///
    /// [str]: prim@str "str"
    ///
    /// # Examples
    ///
    /// ```
    /// use std::ffi::CStr;
    ///
    /// let cstr = CStr::from_bytes_with_nul(b"foo\0").expect("CStr::from_bytes_with_nul failed");
    /// assert_eq!(cstr.to_str(), Ok("foo"));
    /// ```
    #[stable(feature = "cstr_to_str", since = "1.4.0")]
    #[rustc_const_stable(feature = "const_cstr_methods", since = "1.72.0")]
    pub const fn to_str(&self) -> Result<&str, str::Utf8Error> {
        // N.B., when `CStr` is changed to perform the length check in `.to_bytes()`
        // instead of in `from_ptr()`, it may be worth considering if this should
        // be rewritten to do the UTF-8 check inline with the length calculation
        // instead of doing it afterwards.
        str::from_utf8(self.to_bytes())
    }
}

// `.to_bytes()` representations are compared instead of the inner `[c_char]`s,
// because `c_char` is `i8` (not `u8`) on some platforms.
// That is why this is implemented manually and not derived.
#[stable(feature = "rust1", since = "1.0.0")]
impl PartialOrd for CStr {
    #[inline]
    fn partial_cmp(&self, other: &CStr) -> Option<Ordering> {
        self.to_bytes().partial_cmp(&other.to_bytes())
    }
}
#[stable(feature = "rust1", since = "1.0.0")]
impl Ord for CStr {
    #[inline]
    fn cmp(&self, other: &CStr) -> Ordering {
        self.to_bytes().cmp(&other.to_bytes())
    }
}

#[stable(feature = "cstr_range_from", since = "1.47.0")]
impl ops::Index<ops::RangeFrom<usize>> for CStr {
    type Output = CStr;

    #[inline]
    fn index(&self, index: ops::RangeFrom<usize>) -> &CStr {
        let bytes = self.to_bytes_with_nul();
        // we need to manually check the starting index to account for the null
        // byte, since otherwise we could get an empty string that doesn't end
        // in a null.
        if index.start < bytes.len() {
            // SAFETY: Non-empty tail of a valid `CStr` is still a valid `CStr`.
            unsafe { CStr::from_bytes_with_nul_unchecked(&bytes[index.start..]) }
        } else {
            panic!(
                "index out of bounds: the len is {} but the index is {}",
                bytes.len(),
                index.start
            );
        }
    }
}

#[stable(feature = "cstring_asref", since = "1.7.0")]
impl AsRef<CStr> for CStr {
    #[inline]
    fn as_ref(&self) -> &CStr {
        self
    }
}

/// Calculate the length of a nul-terminated string. Defers to C's `strlen` when possible.
///
/// # Safety
///
/// The pointer must point to a valid buffer that contains a NUL terminator. The NUL must be
/// located within `isize::MAX` from `ptr`.
#[inline]
#[unstable(feature = "cstr_internals", issue = "none")]
#[cfg_attr(bootstrap, rustc_const_stable(feature = "const_cstr_from_ptr", since = "1.81.0"))]
#[rustc_allow_const_fn_unstable(const_eval_select)]
const unsafe fn strlen(ptr: *const c_char) -> usize {
    const fn strlen_ct(s: *const c_char) -> usize {
        let mut len = 0;

        // SAFETY: Outer caller has provided a pointer to a valid C string.
        while unsafe { *s.add(len) } != 0 {
            len += 1;
        }

        len
    }

    #[inline]
    fn strlen_rt(s: *const c_char) -> usize {
        extern "C" {
            /// Provided by libc or compiler_builtins.
            fn strlen(s: *const c_char) -> usize;
        }

        // SAFETY: Outer caller has provided a pointer to a valid C string.
        unsafe { strlen(s) }
    }

    intrinsics::const_eval_select((ptr,), strlen_ct, strlen_rt)
}

/// An iterator over the bytes of a [`CStr`], without the nul terminator.
///
/// This struct is created by the [`bytes`] method on [`CStr`].
/// See its documentation for more.
///
/// [`bytes`]: CStr::bytes
#[must_use = "iterators are lazy and do nothing unless consumed"]
#[unstable(feature = "cstr_bytes", issue = "112115")]
#[derive(Clone, Debug)]
pub struct Bytes<'a> {
    // since we know the string is nul-terminated, we only need one pointer
    ptr: NonNull<u8>,
    phantom: PhantomData<&'a [c_char]>,
}

#[unstable(feature = "cstr_bytes", issue = "112115")]
unsafe impl Send for Bytes<'_> {}

#[unstable(feature = "cstr_bytes", issue = "112115")]
unsafe impl Sync for Bytes<'_> {}

impl<'a> Bytes<'a> {
    #[inline]
    fn new(s: &'a CStr) -> Self {
        Self { ptr: s.as_non_null_ptr().cast(), phantom: PhantomData }
    }

    #[inline]
    fn is_empty(&self) -> bool {
        // SAFETY: We uphold that the pointer is always valid to dereference
        // by starting with a valid C string and then never incrementing beyond
        // the nul terminator.
        unsafe { self.ptr.read() == 0 }
    }
}

#[unstable(feature = "cstr_bytes", issue = "112115")]
impl Iterator for Bytes<'_> {
    type Item = u8;

    #[inline]
    fn next(&mut self) -> Option<u8> {
        // SAFETY: We only choose a pointer from a valid C string, which must
        // be non-null and contain at least one value. Since we always stop at
        // the nul terminator, which is guaranteed to exist, we can assume that
        // the pointer is non-null and valid. This lets us safely dereference
        // it and assume that adding 1 will create a new, non-null, valid
        // pointer.
        unsafe {
            let ret = self.ptr.read();
            if ret == 0 {
                None
            } else {
                self.ptr = self.ptr.add(1);
                Some(ret)
            }
        }
    }

    #[inline]
    fn size_hint(&self) -> (usize, Option<usize>) {
        if self.is_empty() { (0, Some(0)) } else { (1, None) }
    }

    #[inline]
    fn count(self) -> usize {
        // SAFETY: We always hold a valid pointer to a C string
        unsafe { strlen(self.ptr.as_ptr().cast()) }
    }
}

#[unstable(feature = "cstr_bytes", issue = "112115")]
impl FusedIterator for Bytes<'_> {}

#[cfg(kani)]
#[unstable(feature = "kani", issue = "none")]
mod verify {
    use super::*;

    // pub const fn from_bytes_until_nul(bytes: &[u8]) -> Result<&CStr, FromBytesUntilNulError>
    #[kani::proof]
<<<<<<< HEAD
    #[kani::unwind(16)] // 7.3 seconds when 16; 33.1 seconds when 32
    fn check_from_bytes_until_nul() {
        const MAX_SIZE: usize = 16;
=======
    #[kani::unwind(32)] // 7.3 seconds when 16; 33.1 seconds when 32
    fn check_from_bytes_until_nul() {
        const MAX_SIZE: usize = 32;
>>>>>>> 64ddbfff
        let string: [u8; MAX_SIZE] = kani::any();
        // Covers the case of a single null byte at the end, no null bytes, as
        // well as intermediate null bytes
        let slice = kani::slice::any_slice_of_array(&string);

        let result = CStr::from_bytes_until_nul(slice);
<<<<<<< HEAD
        if result.is_ok() {
            let c_str = result.unwrap();
=======
        if let Ok(c_str) = result {
>>>>>>> 64ddbfff
            assert!(c_str.is_safe());
        }
    }

<<<<<<< HEAD
    #[kani::proof]
    #[kani::unwind(32)]
    fn check_count_bytes() {
        const MAX_SIZE: usize = 32;
        let mut string: [u8; MAX_SIZE] = kani::any();
        
        // Randomly generate a length within the valid range [0, MAX_SIZE]
        let mut len: usize = kani::any_where(|&x| x < MAX_SIZE);
        
        // If a null byte exists before the generated length
        // adjust len to its position
        if let Some(pos) = string[..len].iter().position(|&x| x == 0) {
            len = pos;
        } else {
            // If no null byte, insert one at the chosen length
            string[len] = 0;
        }
    
        let c_str = CStr::from_bytes_until_nul(&string).unwrap();
    
        // Verify that count_bytes matches the adjusted length
        assert_eq!(c_str.count_bytes(), len);
=======
    // pub const fn to_bytes(&self) -> &[u8]
    #[kani::proof]
    #[kani::unwind(32)]
    fn check_to_bytes() {
        const MAX_SIZE: usize = 32;
        let string: [u8; MAX_SIZE] = kani::any();
        let slice = kani::slice::any_slice_of_array(&string);

        let result = CStr::from_bytes_until_nul(slice);
        if let Ok(c_str) = result {
            // Find the index of the first null byte in the slice since
            // from_bytes_until_nul stops by there
            let end_idx = slice.iter().position(|x| *x == 0).unwrap();
            // Comparison does not include the null byte
            assert_eq!(c_str.to_bytes(), &slice[..end_idx]);
            assert!(c_str.is_safe());
        }
    }

    // pub const fn to_bytes_with_nul(&self) -> &[u8]
    #[kani::proof]
    #[kani::unwind(33)] // 101.7 seconds when 33; 17.9 seconds for 17
    fn check_to_bytes_with_nul() {
        const MAX_SIZE: usize = 32;
        let string: [u8; MAX_SIZE] = kani::any();
        let slice = kani::slice::any_slice_of_array(&string);

        let result = CStr::from_bytes_until_nul(slice);
        if let Ok(c_str) = result {
            // Find the index of the first null byte in the slice since
            // from_bytes_until_nul stops by there
            let end_idx = slice.iter().position(|x| *x == 0).unwrap();
            // Comparison includes the null byte
            assert_eq!(c_str.to_bytes_with_nul(), &slice[..end_idx + 1]);
            assert!(c_str.is_safe());
        }
>>>>>>> 64ddbfff
    }
}<|MERGE_RESOLUTION|>--- conflicted
+++ resolved
@@ -9,10 +9,6 @@
 use crate::slice::memchr;
 use crate::{fmt, intrinsics, ops, slice, str};
 
-<<<<<<< HEAD
-// use safety::{requires, ensures};
-=======
->>>>>>> 64ddbfff
 use crate::ub_checks::Invariant;
 
 #[cfg(kani)]
@@ -218,31 +214,17 @@
 
 #[unstable(feature = "ub_checks", issue = "none")]
 impl Invariant for &CStr {
-<<<<<<< HEAD
-=======
     /**
      * Safety invariant of a valid CStr:
      * 1. An empty CStr should have a null byte.
      * 2. A valid CStr should end with a null-terminator and contains
      *    no intermediate null bytes.
      */
->>>>>>> 64ddbfff
     fn is_safe(&self) -> bool {
         let bytes: &[c_char] = &self.inner;
         let len = bytes.len();
 
-<<<<<<< HEAD
-        // An empty CStr should has a null byte.
-        // A valid CStr should end with a null-terminator and contains
-        // no intermediate null bytes.
-        if bytes.is_empty() || bytes[len - 1] != 0 || bytes[..len-1].contains(&0) {
-            return false;
-        }
-
-        true
-=======
         !bytes.is_empty() && bytes[len - 1] == 0 && !bytes[..len-1].contains(&0)
->>>>>>> 64ddbfff
     }
 }
 
@@ -880,32 +862,20 @@
 
     // pub const fn from_bytes_until_nul(bytes: &[u8]) -> Result<&CStr, FromBytesUntilNulError>
     #[kani::proof]
-<<<<<<< HEAD
-    #[kani::unwind(16)] // 7.3 seconds when 16; 33.1 seconds when 32
-    fn check_from_bytes_until_nul() {
-        const MAX_SIZE: usize = 16;
-=======
     #[kani::unwind(32)] // 7.3 seconds when 16; 33.1 seconds when 32
     fn check_from_bytes_until_nul() {
         const MAX_SIZE: usize = 32;
->>>>>>> 64ddbfff
         let string: [u8; MAX_SIZE] = kani::any();
         // Covers the case of a single null byte at the end, no null bytes, as
         // well as intermediate null bytes
         let slice = kani::slice::any_slice_of_array(&string);
 
         let result = CStr::from_bytes_until_nul(slice);
-<<<<<<< HEAD
-        if result.is_ok() {
-            let c_str = result.unwrap();
-=======
         if let Ok(c_str) = result {
->>>>>>> 64ddbfff
             assert!(c_str.is_safe());
         }
     }
 
-<<<<<<< HEAD
     #[kani::proof]
     #[kani::unwind(32)]
     fn check_count_bytes() {
@@ -928,7 +898,8 @@
     
         // Verify that count_bytes matches the adjusted length
         assert_eq!(c_str.count_bytes(), len);
-=======
+    }
+
     // pub const fn to_bytes(&self) -> &[u8]
     #[kani::proof]
     #[kani::unwind(32)]
@@ -965,6 +936,5 @@
             assert_eq!(c_str.to_bytes_with_nul(), &slice[..end_idx + 1]);
             assert!(c_str.is_safe());
         }
->>>>>>> 64ddbfff
     }
 }