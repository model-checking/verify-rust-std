//! [`CStr`] and its related types.

use crate::cmp::Ordering;
use crate::error::Error;
use crate::ffi::c_char;
use crate::intrinsics::const_eval_select;
use crate::iter::FusedIterator;
use crate::marker::PhantomData;
use crate::ptr::NonNull;
use crate::slice::memchr;
use crate::{fmt, ops, slice, str};

use crate::ub_checks::Invariant;
use safety::{requires, ensures};

#[cfg(kani)]
use crate::kani;

// FIXME: because this is doc(inline)d, we *have* to use intra-doc links because the actual link
//   depends on where the item is being documented. however, since this is libcore, we can't
//   actually reference libstd or liballoc in intra-doc links. so, the best we can do is remove the
//   links to `CString` and `String` for now until a solution is developed

/// Representation of a borrowed C string.
///
/// This type represents a borrowed reference to a nul-terminated
/// array of bytes. It can be constructed safely from a <code>&[[u8]]</code>
/// slice, or unsafely from a raw `*const c_char`. It can be expressed as a
/// literal in the form `c"Hello world"`.
///
/// The `CStr` can then be converted to a Rust <code>&[str]</code> by performing
/// UTF-8 validation, or into an owned `CString`.
///
/// `&CStr` is to `CString` as <code>&[str]</code> is to `String`: the former
/// in each pair are borrowed references; the latter are owned
/// strings.
///
/// Note that this structure does **not** have a guaranteed layout (the `repr(transparent)`
/// notwithstanding) and should not be placed in the signatures of FFI functions.
/// Instead, safe wrappers of FFI functions may leverage [`CStr::as_ptr`] and the unsafe
/// [`CStr::from_ptr`] constructor to provide a safe interface to other consumers.
///
/// # Examples
///
/// Inspecting a foreign C string:
///
/// ```
/// use std::ffi::CStr;
/// use std::os::raw::c_char;
///
/// # /* Extern functions are awkward in doc comments - fake it instead
/// extern "C" { fn my_string() -> *const c_char; }
/// # */ unsafe extern "C" fn my_string() -> *const c_char { c"hello".as_ptr() }
///
/// unsafe {
///     let slice = CStr::from_ptr(my_string());
///     println!("string buffer size without nul terminator: {}", slice.to_bytes().len());
/// }
/// ```
///
/// Passing a Rust-originating C string:
///
/// ```
/// use std::ffi::{CString, CStr};
/// use std::os::raw::c_char;
///
/// fn work(data: &CStr) {
/// #   /* Extern functions are awkward in doc comments - fake it instead
///     extern "C" { fn work_with(data: *const c_char); }
/// #   */ unsafe extern "C" fn work_with(s: *const c_char) {}
///
///     unsafe { work_with(data.as_ptr()) }
/// }
///
/// let s = CString::new("data data data data").expect("CString::new failed");
/// work(&s);
/// ```
///
/// Converting a foreign C string into a Rust `String`:
///
/// ```
/// use std::ffi::CStr;
/// use std::os::raw::c_char;
///
/// # /* Extern functions are awkward in doc comments - fake it instead
/// extern "C" { fn my_string() -> *const c_char; }
/// # */ unsafe extern "C" fn my_string() -> *const c_char { c"hello".as_ptr() }
///
/// fn my_string_safe() -> String {
///     let cstr = unsafe { CStr::from_ptr(my_string()) };
///     // Get copy-on-write Cow<'_, str>, then guarantee a freshly-owned String allocation
///     String::from_utf8_lossy(cstr.to_bytes()).to_string()
/// }
///
/// println!("string: {}", my_string_safe());
/// ```
///
/// [str]: prim@str "str"
#[derive(PartialEq, Eq, Hash)]
#[stable(feature = "core_c_str", since = "1.64.0")]
#[rustc_diagnostic_item = "cstr_type"]
#[rustc_has_incoherent_inherent_impls]
#[lang = "CStr"]
// `fn from` in `impl From<&CStr> for Box<CStr>` current implementation relies
// on `CStr` being layout-compatible with `[u8]`.
// However, `CStr` layout is considered an implementation detail and must not be relied upon. We
// want `repr(transparent)` but we don't want it to show up in rustdoc, so we hide it under
// `cfg(doc)`. This is an ad-hoc implementation of attribute privacy.
#[repr(transparent)]
pub struct CStr {
    // FIXME: this should not be represented with a DST slice but rather with
    //        just a raw `c_char` along with some form of marker to make
    //        this an unsized type. Essentially `sizeof(&CStr)` should be the
    //        same as `sizeof(&c_char)` but `CStr` should be an unsized type.
    inner: [c_char],
}

/// An error indicating that a nul byte was not in the expected position.
///
/// The slice used to create a [`CStr`] must have one and only one nul byte,
/// positioned at the end.
///
/// This error is created by the [`CStr::from_bytes_with_nul`] method.
/// See its documentation for more.
///
/// # Examples
///
/// ```
/// use std::ffi::{CStr, FromBytesWithNulError};
///
/// let _: FromBytesWithNulError = CStr::from_bytes_with_nul(b"f\0oo").unwrap_err();
/// ```
#[derive(Clone, PartialEq, Eq, Debug)]
#[stable(feature = "core_c_str", since = "1.64.0")]
pub struct FromBytesWithNulError {
    kind: FromBytesWithNulErrorKind,
}

#[derive(Clone, PartialEq, Eq, Debug)]
enum FromBytesWithNulErrorKind {
    InteriorNul(usize),
    NotNulTerminated,
}

// FIXME: const stability attributes should not be required here, I think
impl FromBytesWithNulError {
    #[cfg_attr(bootstrap, rustc_const_stable(feature = "const_cstr_methods", since = "1.72.0"))]
    const fn interior_nul(pos: usize) -> FromBytesWithNulError {
        FromBytesWithNulError { kind: FromBytesWithNulErrorKind::InteriorNul(pos) }
    }
    #[cfg_attr(bootstrap, rustc_const_stable(feature = "const_cstr_methods", since = "1.72.0"))]
    const fn not_nul_terminated() -> FromBytesWithNulError {
        FromBytesWithNulError { kind: FromBytesWithNulErrorKind::NotNulTerminated }
    }
}

#[stable(feature = "frombyteswithnulerror_impls", since = "1.17.0")]
impl Error for FromBytesWithNulError {
    #[allow(deprecated)]
    fn description(&self) -> &str {
        match self.kind {
            FromBytesWithNulErrorKind::InteriorNul(..) => {
                "data provided contains an interior nul byte"
            }
            FromBytesWithNulErrorKind::NotNulTerminated => "data provided is not nul terminated",
        }
    }
}

/// An error indicating that no nul byte was present.
///
/// A slice used to create a [`CStr`] must contain a nul byte somewhere
/// within the slice.
///
/// This error is created by the [`CStr::from_bytes_until_nul`] method.
///
#[derive(Clone, PartialEq, Eq, Debug)]
#[stable(feature = "cstr_from_bytes_until_nul", since = "1.69.0")]
pub struct FromBytesUntilNulError(());

#[stable(feature = "cstr_from_bytes_until_nul", since = "1.69.0")]
impl fmt::Display for FromBytesUntilNulError {
    fn fmt(&self, f: &mut fmt::Formatter<'_>) -> fmt::Result {
        write!(f, "data provided does not contain a nul")
    }
}

#[stable(feature = "cstr_debug", since = "1.3.0")]
impl fmt::Debug for CStr {
    fn fmt(&self, f: &mut fmt::Formatter<'_>) -> fmt::Result {
        write!(f, "\"{}\"", self.to_bytes().escape_ascii())
    }
}

#[stable(feature = "cstr_default", since = "1.10.0")]
impl Default for &CStr {
    #[inline]
    fn default() -> Self {
        const SLICE: &[c_char] = &[0];
        // SAFETY: `SLICE` is indeed pointing to a valid nul-terminated string.
        unsafe { CStr::from_ptr(SLICE.as_ptr()) }
    }
}

#[stable(feature = "frombyteswithnulerror_impls", since = "1.17.0")]
impl fmt::Display for FromBytesWithNulError {
    #[allow(deprecated, deprecated_in_future)]
    fn fmt(&self, f: &mut fmt::Formatter<'_>) -> fmt::Result {
        f.write_str(self.description())?;
        if let FromBytesWithNulErrorKind::InteriorNul(pos) = self.kind {
            write!(f, " at byte pos {pos}")?;
        }
        Ok(())
    }
}

#[unstable(feature = "ub_checks", issue = "none")]
impl Invariant for &CStr {
    /**
     * Safety invariant of a valid CStr:
     * 1. An empty CStr should have a null byte.
     * 2. A valid CStr should end with a null-terminator and contains
     *    no intermediate null bytes.
     */
    fn is_safe(&self) -> bool {
        let bytes: &[c_char] = &self.inner;
        let len = bytes.len();

        !bytes.is_empty() && bytes[len - 1] == 0 && !bytes[..len-1].contains(&0)
    }
}

impl CStr {
    /// Wraps a raw C string with a safe C string wrapper.
    ///
    /// This function will wrap the provided `ptr` with a `CStr` wrapper, which
    /// allows inspection and interoperation of non-owned C strings. The total
    /// size of the terminated buffer must be smaller than [`isize::MAX`] **bytes**
    /// in memory (a restriction from [`slice::from_raw_parts`]).
    ///
    /// # Safety
    ///
    /// * The memory pointed to by `ptr` must contain a valid nul terminator at the
    ///   end of the string.
    ///
    /// * `ptr` must be [valid] for reads of bytes up to and including the nul terminator.
    ///   This means in particular:
    ///
    ///     * The entire memory range of this `CStr` must be contained within a single allocated object!
    ///     * `ptr` must be non-null even for a zero-length cstr.
    ///
    /// * The memory referenced by the returned `CStr` must not be mutated for
    ///   the duration of lifetime `'a`.
    ///
    /// * The nul terminator must be within `isize::MAX` from `ptr`
    ///
    /// > **Note**: This operation is intended to be a 0-cost cast but it is
    /// > currently implemented with an up-front calculation of the length of
    /// > the string. This is not guaranteed to always be the case.
    ///
    /// # Caveat
    ///
    /// The lifetime for the returned slice is inferred from its usage. To prevent accidental misuse,
    /// it's suggested to tie the lifetime to whichever source lifetime is safe in the context,
    /// such as by providing a helper function taking the lifetime of a host value for the slice,
    /// or by explicit annotation.
    ///
    /// # Examples
    ///
    /// ```
    /// use std::ffi::{c_char, CStr};
    ///
    /// fn my_string() -> *const c_char {
    ///     c"hello".as_ptr()
    /// }
    ///
    /// unsafe {
    ///     let slice = CStr::from_ptr(my_string());
    ///     assert_eq!(slice.to_str().unwrap(), "hello");
    /// }
    /// ```
    ///
    /// ```
    /// use std::ffi::{c_char, CStr};
    ///
    /// const HELLO_PTR: *const c_char = {
    ///     const BYTES: &[u8] = b"Hello, world!\0";
    ///     BYTES.as_ptr().cast()
    /// };
    /// const HELLO: &CStr = unsafe { CStr::from_ptr(HELLO_PTR) };
    ///
    /// assert_eq!(c"Hello, world!", HELLO);
    /// ```
    ///
    /// [valid]: core::ptr#safety
    #[inline] // inline is necessary for codegen to see strlen.
    #[must_use]
    #[stable(feature = "rust1", since = "1.0.0")]
    #[rustc_const_stable(feature = "const_cstr_from_ptr", since = "1.81.0")]
    pub const unsafe fn from_ptr<'a>(ptr: *const c_char) -> &'a CStr {
        // SAFETY: The caller has provided a pointer that points to a valid C
        // string with a NUL terminator less than `isize::MAX` from `ptr`.
        let len = unsafe { strlen(ptr) };

        // SAFETY: The caller has provided a valid pointer with length less than
        // `isize::MAX`, so `from_raw_parts` is safe. The content remains valid
        // and doesn't change for the lifetime of the returned `CStr`. This
        // means the call to `from_bytes_with_nul_unchecked` is correct.
        //
        // The cast from c_char to u8 is ok because a c_char is always one byte.
        unsafe { Self::from_bytes_with_nul_unchecked(slice::from_raw_parts(ptr.cast(), len + 1)) }
    }

    /// Creates a C string wrapper from a byte slice with any number of nuls.
    ///
    /// This method will create a `CStr` from any byte slice that contains at
    /// least one nul byte. Unlike with [`CStr::from_bytes_with_nul`], the caller
    /// does not need to know where the nul byte is located.
    ///
    /// If the first byte is a nul character, this method will return an
    /// empty `CStr`. If multiple nul characters are present, the `CStr` will
    /// end at the first one.
    ///
    /// If the slice only has a single nul byte at the end, this method is
    /// equivalent to [`CStr::from_bytes_with_nul`].
    ///
    /// # Examples
    /// ```
    /// use std::ffi::CStr;
    ///
    /// let mut buffer = [0u8; 16];
    /// unsafe {
    ///     // Here we might call an unsafe C function that writes a string
    ///     // into the buffer.
    ///     let buf_ptr = buffer.as_mut_ptr();
    ///     buf_ptr.write_bytes(b'A', 8);
    /// }
    /// // Attempt to extract a C nul-terminated string from the buffer.
    /// let c_str = CStr::from_bytes_until_nul(&buffer[..]).unwrap();
    /// assert_eq!(c_str.to_str().unwrap(), "AAAAAAAA");
    /// ```
    ///
    #[stable(feature = "cstr_from_bytes_until_nul", since = "1.69.0")]
    #[rustc_const_stable(feature = "cstr_from_bytes_until_nul", since = "1.69.0")]
    pub const fn from_bytes_until_nul(bytes: &[u8]) -> Result<&CStr, FromBytesUntilNulError> {
        let nul_pos = memchr::memchr(0, bytes);
        match nul_pos {
            Some(nul_pos) => {
                // FIXME(const-hack) replace with range index
                // SAFETY: nul_pos + 1 <= bytes.len()
                let subslice = unsafe { crate::slice::from_raw_parts(bytes.as_ptr(), nul_pos + 1) };
                // SAFETY: We know there is a nul byte at nul_pos, so this slice
                // (ending at the nul byte) is a well-formed C string.
                Ok(unsafe { CStr::from_bytes_with_nul_unchecked(subslice) })
            }
            None => Err(FromBytesUntilNulError(())),
        }
    }

    /// Creates a C string wrapper from a byte slice with exactly one nul
    /// terminator.
    ///
    /// This function will cast the provided `bytes` to a `CStr`
    /// wrapper after ensuring that the byte slice is nul-terminated
    /// and does not contain any interior nul bytes.
    ///
    /// If the nul byte may not be at the end,
    /// [`CStr::from_bytes_until_nul`] can be used instead.
    ///
    /// # Examples
    ///
    /// ```
    /// use std::ffi::CStr;
    ///
    /// let cstr = CStr::from_bytes_with_nul(b"hello\0");
    /// assert!(cstr.is_ok());
    /// ```
    ///
    /// Creating a `CStr` without a trailing nul terminator is an error:
    ///
    /// ```
    /// use std::ffi::CStr;
    ///
    /// let cstr = CStr::from_bytes_with_nul(b"hello");
    /// assert!(cstr.is_err());
    /// ```
    ///
    /// Creating a `CStr` with an interior nul byte is an error:
    ///
    /// ```
    /// use std::ffi::CStr;
    ///
    /// let cstr = CStr::from_bytes_with_nul(b"he\0llo\0");
    /// assert!(cstr.is_err());
    /// ```
    #[stable(feature = "cstr_from_bytes", since = "1.10.0")]
    #[rustc_const_stable(feature = "const_cstr_methods", since = "1.72.0")]
    pub const fn from_bytes_with_nul(bytes: &[u8]) -> Result<&Self, FromBytesWithNulError> {
        let nul_pos = memchr::memchr(0, bytes);
        match nul_pos {
            Some(nul_pos) if nul_pos + 1 == bytes.len() => {
                // SAFETY: We know there is only one nul byte, at the end
                // of the byte slice.
                Ok(unsafe { Self::from_bytes_with_nul_unchecked(bytes) })
            }
            Some(nul_pos) => Err(FromBytesWithNulError::interior_nul(nul_pos)),
            None => Err(FromBytesWithNulError::not_nul_terminated()),
        }
    }

    /// Unsafely creates a C string wrapper from a byte slice.
    ///
    /// This function will cast the provided `bytes` to a `CStr` wrapper without
    /// performing any sanity checks.
    ///
    /// # Safety
    /// The provided slice **must** be nul-terminated and not contain any interior
    /// nul bytes.
    ///
    /// # Examples
    ///
    /// ```
    /// use std::ffi::{CStr, CString};
    ///
    /// unsafe {
    ///     let cstring = CString::new("hello").expect("CString::new failed");
    ///     let cstr = CStr::from_bytes_with_nul_unchecked(cstring.to_bytes_with_nul());
    ///     assert_eq!(cstr, &*cstring);
    /// }
    /// ```
    #[inline]
    #[must_use]
    #[stable(feature = "cstr_from_bytes", since = "1.10.0")]
    #[rustc_const_stable(feature = "const_cstr_unchecked", since = "1.59.0")]
    #[rustc_allow_const_fn_unstable(const_eval_select)]
    // Preconditions: Null-terminated and no intermediate null bytes
    #[requires(!bytes.is_empty() && bytes[bytes.len() - 1] == 0 && !bytes[..bytes.len()-1].contains(&0))]
    // Postcondition: The resulting CStr satisfies the same conditions as preconditions
    #[ensures(|result| result.is_safe())]
    pub const unsafe fn from_bytes_with_nul_unchecked(bytes: &[u8]) -> &CStr {
        const_eval_select!(
            @capture { bytes: &[u8] } -> &CStr:
            if const {
                // Saturating so that an empty slice panics in the assert with a good
                // message, not here due to underflow.
                let mut i = bytes.len().saturating_sub(1);
                assert!(!bytes.is_empty() && bytes[i] == 0, "input was not nul-terminated");

                // Ending nul byte exists, skip to the rest.
                while i != 0 {
                    i -= 1;
                    let byte = bytes[i];
                    assert!(byte != 0, "input contained interior nul");
                }

                // SAFETY: See runtime cast comment below.
                unsafe { &*(bytes as *const [u8] as *const CStr) }
            } else {
                // Chance at catching some UB at runtime with debug builds.
                debug_assert!(!bytes.is_empty() && bytes[bytes.len() - 1] == 0);

                // SAFETY: Casting to CStr is safe because its internal representation
                // is a [u8] too (safe only inside std).
                // Dereferencing the obtained pointer is safe because it comes from a
                // reference. Making a reference is then safe because its lifetime
                // is bound by the lifetime of the given `bytes`.
                unsafe { &*(bytes as *const [u8] as *const CStr) }
            }
        )
    }

    /// Returns the inner pointer to this C string.
    ///
    /// The returned pointer will be valid for as long as `self` is, and points
    /// to a contiguous region of memory terminated with a 0 byte to represent
    /// the end of the string.
    ///
    /// The type of the returned pointer is
    /// [`*const c_char`][crate::ffi::c_char], and whether it's
    /// an alias for `*const i8` or `*const u8` is platform-specific.
    ///
    /// **WARNING**
    ///
    /// The returned pointer is read-only; writing to it (including passing it
    /// to C code that writes to it) causes undefined behavior.
    ///
    /// It is your responsibility to make sure that the underlying memory is not
    /// freed too early. For example, the following code will cause undefined
    /// behavior when `ptr` is used inside the `unsafe` block:
    ///
    /// ```no_run
    /// # #![allow(unused_must_use)]
    /// # #![cfg_attr(bootstrap, expect(temporary_cstring_as_ptr))]
    /// # #![cfg_attr(not(bootstrap), expect(dangling_pointers_from_temporaries))]
    /// use std::ffi::CString;
    ///
    /// // Do not do this:
    /// let ptr = CString::new("Hello").expect("CString::new failed").as_ptr();
    /// unsafe {
    ///     // `ptr` is dangling
    ///     *ptr;
    /// }
    /// ```
    ///
    /// This happens because the pointer returned by `as_ptr` does not carry any
    /// lifetime information and the `CString` is deallocated immediately after
    /// the `CString::new("Hello").expect("CString::new failed").as_ptr()`
    /// expression is evaluated.
    /// To fix the problem, bind the `CString` to a local variable:
    ///
    /// ```no_run
    /// # #![allow(unused_must_use)]
    /// use std::ffi::CString;
    ///
    /// let hello = CString::new("Hello").expect("CString::new failed");
    /// let ptr = hello.as_ptr();
    /// unsafe {
    ///     // `ptr` is valid because `hello` is in scope
    ///     *ptr;
    /// }
    /// ```
    ///
    /// This way, the lifetime of the `CString` in `hello` encompasses
    /// the lifetime of `ptr` and the `unsafe` block.
    #[inline]
    #[must_use]
    #[stable(feature = "rust1", since = "1.0.0")]
    #[rustc_const_stable(feature = "const_str_as_ptr", since = "1.32.0")]
    #[cfg_attr(not(bootstrap), rustc_as_ptr)]
    #[rustc_never_returns_null_ptr]
    pub const fn as_ptr(&self) -> *const c_char {
        self.inner.as_ptr()
    }

    /// We could eventually expose this publicly, if we wanted.
    #[inline]
    #[must_use]
    const fn as_non_null_ptr(&self) -> NonNull<c_char> {
        // FIXME(const_trait_impl) replace with `NonNull::from`
        // SAFETY: a reference is never null
        unsafe { NonNull::new_unchecked(&self.inner as *const [c_char] as *mut [c_char]) }
            .as_non_null_ptr()
    }

    /// Returns the length of `self`. Like C's `strlen`, this does not include the nul terminator.
    ///
    /// > **Note**: This method is currently implemented as a constant-time
    /// > cast, but it is planned to alter its definition in the future to
    /// > perform the length calculation whenever this method is called.
    ///
    /// # Examples
    ///
    /// ```
    /// use std::ffi::CStr;
    ///
    /// let cstr = CStr::from_bytes_with_nul(b"foo\0").unwrap();
    /// assert_eq!(cstr.count_bytes(), 3);
    ///
    /// let cstr = CStr::from_bytes_with_nul(b"\0").unwrap();
    /// assert_eq!(cstr.count_bytes(), 0);
    /// ```
    #[inline]
    #[must_use]
    #[doc(alias("len", "strlen"))]
    #[stable(feature = "cstr_count_bytes", since = "1.79.0")]
    #[rustc_const_stable(feature = "const_cstr_from_ptr", since = "1.81.0")]
    pub const fn count_bytes(&self) -> usize {
        self.inner.len() - 1
    }

    /// Returns `true` if `self.to_bytes()` has a length of 0.
    ///
    /// # Examples
    ///
    /// ```
    /// use std::ffi::CStr;
    /// # use std::ffi::FromBytesWithNulError;
    ///
    /// # fn main() { test().unwrap(); }
    /// # fn test() -> Result<(), FromBytesWithNulError> {
    /// let cstr = CStr::from_bytes_with_nul(b"foo\0")?;
    /// assert!(!cstr.is_empty());
    ///
    /// let empty_cstr = CStr::from_bytes_with_nul(b"\0")?;
    /// assert!(empty_cstr.is_empty());
    /// assert!(c"".is_empty());
    /// # Ok(())
    /// # }
    /// ```
    #[inline]
    #[stable(feature = "cstr_is_empty", since = "1.71.0")]
    #[rustc_const_stable(feature = "cstr_is_empty", since = "1.71.0")]
    pub const fn is_empty(&self) -> bool {
        // SAFETY: We know there is at least one byte; for empty strings it
        // is the NUL terminator.
        // FIXME(const-hack): use get_unchecked
        unsafe { *self.inner.as_ptr() == 0 }
    }

    /// Converts this C string to a byte slice.
    ///
    /// The returned slice will **not** contain the trailing nul terminator that this C
    /// string has.
    ///
    /// > **Note**: This method is currently implemented as a constant-time
    /// > cast, but it is planned to alter its definition in the future to
    /// > perform the length calculation whenever this method is called.
    ///
    /// # Examples
    ///
    /// ```
    /// use std::ffi::CStr;
    ///
    /// let cstr = CStr::from_bytes_with_nul(b"foo\0").expect("CStr::from_bytes_with_nul failed");
    /// assert_eq!(cstr.to_bytes(), b"foo");
    /// ```
    #[inline]
    #[must_use = "this returns the result of the operation, \
                  without modifying the original"]
    #[stable(feature = "rust1", since = "1.0.0")]
    #[rustc_const_stable(feature = "const_cstr_methods", since = "1.72.0")]
    pub const fn to_bytes(&self) -> &[u8] {
        let bytes = self.to_bytes_with_nul();
        // FIXME(const-hack) replace with range index
        // SAFETY: to_bytes_with_nul returns slice with length at least 1
        unsafe { slice::from_raw_parts(bytes.as_ptr(), bytes.len() - 1) }
    }

    /// Converts this C string to a byte slice containing the trailing 0 byte.
    ///
    /// This function is the equivalent of [`CStr::to_bytes`] except that it
    /// will retain the trailing nul terminator instead of chopping it off.
    ///
    /// > **Note**: This method is currently implemented as a 0-cost cast, but
    /// > it is planned to alter its definition in the future to perform the
    /// > length calculation whenever this method is called.
    ///
    /// # Examples
    ///
    /// ```
    /// use std::ffi::CStr;
    ///
    /// let cstr = CStr::from_bytes_with_nul(b"foo\0").expect("CStr::from_bytes_with_nul failed");
    /// assert_eq!(cstr.to_bytes_with_nul(), b"foo\0");
    /// ```
    #[inline]
    #[must_use = "this returns the result of the operation, \
                  without modifying the original"]
    #[stable(feature = "rust1", since = "1.0.0")]
    #[rustc_const_stable(feature = "const_cstr_methods", since = "1.72.0")]
    pub const fn to_bytes_with_nul(&self) -> &[u8] {
        // SAFETY: Transmuting a slice of `c_char`s to a slice of `u8`s
        // is safe on all supported targets.
        unsafe { &*((&raw const self.inner) as *const [u8]) }
    }

    /// Iterates over the bytes in this C string.
    ///
    /// The returned iterator will **not** contain the trailing nul terminator
    /// that this C string has.
    ///
    /// # Examples
    ///
    /// ```
    /// #![feature(cstr_bytes)]
    /// use std::ffi::CStr;
    ///
    /// let cstr = CStr::from_bytes_with_nul(b"foo\0").expect("CStr::from_bytes_with_nul failed");
    /// assert!(cstr.bytes().eq(*b"foo"));
    /// ```
    #[inline]
    #[unstable(feature = "cstr_bytes", issue = "112115")]
    pub fn bytes(&self) -> Bytes<'_> {
        Bytes::new(self)
    }

    /// Yields a <code>&[str]</code> slice if the `CStr` contains valid UTF-8.
    ///
    /// If the contents of the `CStr` are valid UTF-8 data, this
    /// function will return the corresponding <code>&[str]</code> slice. Otherwise,
    /// it will return an error with details of where UTF-8 validation failed.
    ///
    /// [str]: prim@str "str"
    ///
    /// # Examples
    ///
    /// ```
    /// use std::ffi::CStr;
    ///
    /// let cstr = CStr::from_bytes_with_nul(b"foo\0").expect("CStr::from_bytes_with_nul failed");
    /// assert_eq!(cstr.to_str(), Ok("foo"));
    /// ```
    #[stable(feature = "cstr_to_str", since = "1.4.0")]
    #[rustc_const_stable(feature = "const_cstr_methods", since = "1.72.0")]
    pub const fn to_str(&self) -> Result<&str, str::Utf8Error> {
        // N.B., when `CStr` is changed to perform the length check in `.to_bytes()`
        // instead of in `from_ptr()`, it may be worth considering if this should
        // be rewritten to do the UTF-8 check inline with the length calculation
        // instead of doing it afterwards.
        str::from_utf8(self.to_bytes())
    }
}

// `.to_bytes()` representations are compared instead of the inner `[c_char]`s,
// because `c_char` is `i8` (not `u8`) on some platforms.
// That is why this is implemented manually and not derived.
#[stable(feature = "rust1", since = "1.0.0")]
impl PartialOrd for CStr {
    #[inline]
    fn partial_cmp(&self, other: &CStr) -> Option<Ordering> {
        self.to_bytes().partial_cmp(&other.to_bytes())
    }
}
#[stable(feature = "rust1", since = "1.0.0")]
impl Ord for CStr {
    #[inline]
    fn cmp(&self, other: &CStr) -> Ordering {
        self.to_bytes().cmp(&other.to_bytes())
    }
}

#[stable(feature = "cstr_range_from", since = "1.47.0")]
impl ops::Index<ops::RangeFrom<usize>> for CStr {
    type Output = CStr;

    #[inline]
    fn index(&self, index: ops::RangeFrom<usize>) -> &CStr {
        let bytes = self.to_bytes_with_nul();
        // we need to manually check the starting index to account for the null
        // byte, since otherwise we could get an empty string that doesn't end
        // in a null.
        if index.start < bytes.len() {
            // SAFETY: Non-empty tail of a valid `CStr` is still a valid `CStr`.
            unsafe { CStr::from_bytes_with_nul_unchecked(&bytes[index.start..]) }
        } else {
            panic!(
                "index out of bounds: the len is {} but the index is {}",
                bytes.len(),
                index.start
            );
        }
    }
}

#[stable(feature = "cstring_asref", since = "1.7.0")]
impl AsRef<CStr> for CStr {
    #[inline]
    fn as_ref(&self) -> &CStr {
        self
    }
}

/// Calculate the length of a nul-terminated string. Defers to C's `strlen` when possible.
///
/// # Safety
///
/// The pointer must point to a valid buffer that contains a NUL terminator. The NUL must be
/// located within `isize::MAX` from `ptr`.
#[inline]
#[unstable(feature = "cstr_internals", issue = "none")]
#[cfg_attr(bootstrap, rustc_const_stable(feature = "const_cstr_from_ptr", since = "1.81.0"))]
#[rustc_allow_const_fn_unstable(const_eval_select)]
// Preconditions:
// - ptr must be non-null
// - ptr must point to a valid null-terminated string
// - null terminator must be within isize::MAX bytes from ptr
#[requires(!ptr.is_null() && {
    let mut found_null = false;
    for i in 0..isize::MAX as usize {
        if unsafe { *ptr.add(i) } == 0 {
            found_null = true;
            break;
        }
    }
    found_null
})]
// Postconditions:
// - Returns length before null terminator
// - Length must be less than isize::MAX
#[ensures(|&result| result < isize::MAX as usize && {
    let mut valid = true;
    for i in 0..result {
        if unsafe { *ptr.add(i) } == 0 {
            valid = false;
            break;
        }
    }
    valid && unsafe { *ptr.add(result) } == 0
})]
const unsafe fn strlen(ptr: *const c_char) -> usize {
    const_eval_select!(
        @capture { s: *const c_char = ptr } -> usize:
        if const {
            let mut len = 0;

            // SAFETY: Outer caller has provided a pointer to a valid C string.
            while unsafe { *s.add(len) } != 0 {
                len += 1;
            }

            len
        } else {
            extern "C" {
                /// Provided by libc or compiler_builtins.
                fn strlen(s: *const c_char) -> usize;
            }

            // SAFETY: Outer caller has provided a pointer to a valid C string.
            unsafe { strlen(s) }
        }
    )
}

/// An iterator over the bytes of a [`CStr`], without the nul terminator.
///
/// This struct is created by the [`bytes`] method on [`CStr`].
/// See its documentation for more.
///
/// [`bytes`]: CStr::bytes
#[must_use = "iterators are lazy and do nothing unless consumed"]
#[unstable(feature = "cstr_bytes", issue = "112115")]
#[derive(Clone, Debug)]
pub struct Bytes<'a> {
    // since we know the string is nul-terminated, we only need one pointer
    ptr: NonNull<u8>,
    phantom: PhantomData<&'a [c_char]>,
}

#[unstable(feature = "cstr_bytes", issue = "112115")]
unsafe impl Send for Bytes<'_> {}

#[unstable(feature = "cstr_bytes", issue = "112115")]
unsafe impl Sync for Bytes<'_> {}

impl<'a> Bytes<'a> {
    #[inline]
    fn new(s: &'a CStr) -> Self {
        Self { ptr: s.as_non_null_ptr().cast(), phantom: PhantomData }
    }

    #[inline]
    fn is_empty(&self) -> bool {
        // SAFETY: We uphold that the pointer is always valid to dereference
        // by starting with a valid C string and then never incrementing beyond
        // the nul terminator.
        unsafe { self.ptr.read() == 0 }
    }
}

#[unstable(feature = "cstr_bytes", issue = "112115")]
impl Iterator for Bytes<'_> {
    type Item = u8;

    #[inline]
    fn next(&mut self) -> Option<u8> {
        // SAFETY: We only choose a pointer from a valid C string, which must
        // be non-null and contain at least one value. Since we always stop at
        // the nul terminator, which is guaranteed to exist, we can assume that
        // the pointer is non-null and valid. This lets us safely dereference
        // it and assume that adding 1 will create a new, non-null, valid
        // pointer.
        unsafe {
            let ret = self.ptr.read();
            if ret == 0 {
                None
            } else {
                self.ptr = self.ptr.add(1);
                Some(ret)
            }
        }
    }

    #[inline]
    fn size_hint(&self) -> (usize, Option<usize>) {
        if self.is_empty() { (0, Some(0)) } else { (1, None) }
    }

    #[inline]
    fn count(self) -> usize {
        // SAFETY: We always hold a valid pointer to a C string
        unsafe { strlen(self.ptr.as_ptr().cast()) }
    }
}

#[unstable(feature = "cstr_bytes", issue = "112115")]
impl FusedIterator for Bytes<'_> {}

#[cfg(kani)]
#[unstable(feature = "kani", issue = "none")]
mod verify {
    use super::*;
    
    // Helper function
    fn arbitrary_cstr(slice: &[u8]) -> &CStr {
        // At a minimum, the slice has a null terminator to form a valid CStr.
        kani::assume(slice.len() > 0 && slice[slice.len() - 1] == 0);
        let result = CStr::from_bytes_until_nul(&slice);
        // Given the assumption, from_bytes_until_nul should never fail
        assert!(result.is_ok());
        let c_str = result.unwrap();
        assert!(c_str.is_safe());
        c_str
    }

    // Proof harness for pub const fn from_bytes_until_nul(bytes: &[u8]) -> Result<&CStr, FromBytesUntilNulError> 
    #[kani::proof]
    #[kani::unwind(32)] // 7.3 seconds when 16; 33.1 seconds when 32
    fn check_from_bytes_until_nul() {
        const MAX_SIZE: usize = 32;
        let string: [u8; MAX_SIZE] = kani::any();
        // Covers the case of a single null byte at the end, no null bytes, as
        // well as intermediate null bytes
        let slice = kani::slice::any_slice_of_array(&string);

        let result = CStr::from_bytes_until_nul(slice);
        if let Ok(c_str) = result {
            assert!(c_str.is_safe());
        }
    }

    //  pub const unsafe fn from_bytes_with_nul_unchecked(bytes: &[u8]) -> &CStr
    #[kani::proof_for_contract(CStr::from_bytes_with_nul_unchecked)]
    #[kani::unwind(33)]
    fn check_from_bytes_with_nul_unchecked() {
        const MAX_SIZE: usize = 32;
        let string: [u8; MAX_SIZE] = kani::any();
        let slice = kani::slice::any_slice_of_array(&string);

        // Kani assumes that the input slice is null-terminated and contains
        // no intermediate null bytes
        let c_str = unsafe { CStr::from_bytes_with_nul_unchecked(slice) };
        // Kani ensures that the output CStr holds the CStr safety invariant

        // Correctness check
        let bytes = c_str.to_bytes();
        let len = bytes.len();
        assert_eq!(bytes, &slice[..len]);
    }
  
    // pub const fn count_bytes(&self) -> usize
    #[kani::proof]
    #[kani::unwind(32)]
    fn check_count_bytes() {
        const MAX_SIZE: usize = 32;
        let mut bytes: [u8; MAX_SIZE] = kani::any();
        
        // Non-deterministically generate a length within the valid range [0, MAX_SIZE]
        let mut len: usize = kani::any_where(|&x| x < MAX_SIZE);
        
        // If a null byte exists before the generated length
        // adjust len to its position
        if let Some(pos) = bytes[..len].iter().position(|&x| x == 0) {
            len = pos;
        } else {
            // If no null byte, insert one at the chosen length
            bytes[len] = 0;
        }
    
        let c_str = CStr::from_bytes_until_nul(&bytes).unwrap();
        // Verify that count_bytes matches the adjusted length
        assert_eq!(c_str.count_bytes(), len);
        assert!(c_str.is_safe());
    }

    // pub const fn to_bytes(&self) -> &[u8]
    #[kani::proof]
    #[kani::unwind(32)]
    fn check_to_bytes() {
        const MAX_SIZE: usize = 32;
        let string: [u8; MAX_SIZE] = kani::any();
        let slice = kani::slice::any_slice_of_array(&string);
        let c_str = arbitrary_cstr(slice);

        let bytes = c_str.to_bytes();
        let end_idx = bytes.len();
        // Comparison does not include the null byte
        assert_eq!(bytes, &slice[..end_idx]);
        assert!(c_str.is_safe());
    }

    // pub const fn to_bytes_with_nul(&self) -> &[u8]
    #[kani::proof]
    #[kani::unwind(33)]
    fn check_to_bytes_with_nul() {
        const MAX_SIZE: usize = 32;
        let string: [u8; MAX_SIZE] = kani::any();
        let slice = kani::slice::any_slice_of_array(&string);
        let c_str = arbitrary_cstr(slice);

        let bytes = c_str.to_bytes_with_nul();
        let end_idx = bytes.len();
        // Comparison includes the null byte
        assert_eq!(bytes, &slice[..end_idx]);
        assert!(c_str.is_safe());
    }
<<<<<<< HEAD

    #[kani::proof_for_contract(super::strlen)]
    #[kani::unwind(32)]
    fn check_strlen_contract() {
        const MAX_SIZE: usize = 32;
        let mut string: [u8; MAX_SIZE] = kani::any();
        let nul_position: usize = kani::any_where(|x| *x < MAX_SIZE);
        string[nul_position] = 0;
        
        // Ensure no null bytes before nul_position
        for i in 0..nul_position {
            kani::assume(string[i] != 0);
        }
        
        let ptr = string.as_ptr() as *const c_char;
        
        unsafe {
            let len = super::strlen(ptr);
            
            // Length must be less than isize::MAX
            assert!(len < isize::MAX as usize);
            // Length must equal nul_position
            assert_eq!(len, nul_position);
            // no null in between
            for i in 0..len {
                assert!(*ptr.add(i) != 0);
            }
            // additional checks
            assert_eq!(*ptr.add(len), 0);
            assert!(len <= MAX_SIZE - 1);
        }
    }
}
=======
  
    #[kani::proof]
    #[kani::unwind(33)]
    fn check_is_empty() {
        const MAX_SIZE: usize = 32;
        let string: [u8; MAX_SIZE] = kani::any();
        let slice = kani::slice::any_slice_of_array(&string);
        let c_str = arbitrary_cstr(slice);

        let bytes = c_str.to_bytes(); // does not include null terminator
        let expected_is_empty = bytes.len() == 0;
        assert_eq!(expected_is_empty, c_str.is_empty());
        assert!(c_str.is_safe());
  }
}
>>>>>>> 7e8a03d3
<|MERGE_RESOLUTION|>--- conflicted
+++ resolved
@@ -993,7 +993,6 @@
         assert_eq!(bytes, &slice[..end_idx]);
         assert!(c_str.is_safe());
     }
-<<<<<<< HEAD
 
     #[kani::proof_for_contract(super::strlen)]
     #[kani::unwind(32)]
@@ -1026,8 +1025,6 @@
             assert!(len <= MAX_SIZE - 1);
         }
     }
-}
-=======
   
     #[kani::proof]
     #[kani::unwind(33)]
@@ -1042,5 +1039,4 @@
         assert_eq!(expected_is_empty, c_str.is_empty());
         assert!(c_str.is_safe());
   }
-}
->>>>>>> 7e8a03d3
+}