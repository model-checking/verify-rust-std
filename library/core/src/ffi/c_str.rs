//! [`CStr`] and its related types.

use crate::cmp::Ordering;
use crate::error::Error;
use crate::ffi::c_char;
use crate::intrinsics::const_eval_select;
use crate::iter::FusedIterator;
use crate::marker::PhantomData;
use crate::ptr::NonNull;
use crate::slice::memchr;
use crate::{fmt, ops, slice, str};
use safety::{requires, ensures};

use crate::ub_checks::Invariant;
#[allow(unused_imports)]
use crate::ub_checks::can_dereference;
<<<<<<< HEAD
use safety::{requires, ensures};
=======
>>>>>>> 0cc020c4

#[cfg(kani)]
use crate::kani;

// FIXME: because this is doc(inline)d, we *have* to use intra-doc links because the actual link
//   depends on where the item is being documented. however, since this is libcore, we can't
//   actually reference libstd or liballoc in intra-doc links. so, the best we can do is remove the
//   links to `CString` and `String` for now until a solution is developed

/// Representation of a borrowed C string.
///
/// This type represents a borrowed reference to a nul-terminated
/// array of bytes. It can be constructed safely from a <code>&[[u8]]</code>
/// slice, or unsafely from a raw `*const c_char`. It can be expressed as a
/// literal in the form `c"Hello world"`.
///
/// The `CStr` can then be converted to a Rust <code>&[str]</code> by performing
/// UTF-8 validation, or into an owned `CString`.
///
/// `&CStr` is to `CString` as <code>&[str]</code> is to `String`: the former
/// in each pair are borrowed references; the latter are owned
/// strings.
///
/// Note that this structure does **not** have a guaranteed layout (the `repr(transparent)`
/// notwithstanding) and should not be placed in the signatures of FFI functions.
/// Instead, safe wrappers of FFI functions may leverage [`CStr::as_ptr`] and the unsafe
/// [`CStr::from_ptr`] constructor to provide a safe interface to other consumers.
///
/// # Examples
///
/// Inspecting a foreign C string:
///
/// ```
/// use std::ffi::CStr;
/// use std::os::raw::c_char;
///
/// # /* Extern functions are awkward in doc comments - fake it instead
/// extern "C" { fn my_string() -> *const c_char; }
/// # */ unsafe extern "C" fn my_string() -> *const c_char { c"hello".as_ptr() }
///
/// unsafe {
///     let slice = CStr::from_ptr(my_string());
///     println!("string buffer size without nul terminator: {}", slice.to_bytes().len());
/// }
/// ```
///
/// Passing a Rust-originating C string:
///
/// ```
/// use std::ffi::{CString, CStr};
/// use std::os::raw::c_char;
///
/// fn work(data: &CStr) {
/// #   /* Extern functions are awkward in doc comments - fake it instead
///     extern "C" { fn work_with(data: *const c_char); }
/// #   */ unsafe extern "C" fn work_with(s: *const c_char) {}
///
///     unsafe { work_with(data.as_ptr()) }
/// }
///
/// let s = CString::new("data data data data").expect("CString::new failed");
/// work(&s);
/// ```
///
/// Converting a foreign C string into a Rust `String`:
///
/// ```
/// use std::ffi::CStr;
/// use std::os::raw::c_char;
///
/// # /* Extern functions are awkward in doc comments - fake it instead
/// extern "C" { fn my_string() -> *const c_char; }
/// # */ unsafe extern "C" fn my_string() -> *const c_char { c"hello".as_ptr() }
///
/// fn my_string_safe() -> String {
///     let cstr = unsafe { CStr::from_ptr(my_string()) };
///     // Get copy-on-write Cow<'_, str>, then guarantee a freshly-owned String allocation
///     String::from_utf8_lossy(cstr.to_bytes()).to_string()
/// }
///
/// println!("string: {}", my_string_safe());
/// ```
///
/// [str]: prim@str "str"
#[derive(PartialEq, Eq, Hash)]
#[stable(feature = "core_c_str", since = "1.64.0")]
#[rustc_diagnostic_item = "cstr_type"]
#[rustc_has_incoherent_inherent_impls]
#[lang = "CStr"]
// `fn from` in `impl From<&CStr> for Box<CStr>` current implementation relies
// on `CStr` being layout-compatible with `[u8]`.
// However, `CStr` layout is considered an implementation detail and must not be relied upon. We
// want `repr(transparent)` but we don't want it to show up in rustdoc, so we hide it under
// `cfg(doc)`. This is an ad-hoc implementation of attribute privacy.
#[repr(transparent)]
pub struct CStr {
    // FIXME: this should not be represented with a DST slice but rather with
    //        just a raw `c_char` along with some form of marker to make
    //        this an unsized type. Essentially `sizeof(&CStr)` should be the
    //        same as `sizeof(&c_char)` but `CStr` should be an unsized type.
    inner: [c_char],
}

/// An error indicating that a nul byte was not in the expected position.
///
/// The slice used to create a [`CStr`] must have one and only one nul byte,
/// positioned at the end.
///
/// This error is created by the [`CStr::from_bytes_with_nul`] method.
/// See its documentation for more.
///
/// # Examples
///
/// ```
/// use std::ffi::{CStr, FromBytesWithNulError};
///
/// let _: FromBytesWithNulError = CStr::from_bytes_with_nul(b"f\0oo").unwrap_err();
/// ```
#[derive(Clone, PartialEq, Eq, Debug)]
#[stable(feature = "core_c_str", since = "1.64.0")]
pub struct FromBytesWithNulError {
    kind: FromBytesWithNulErrorKind,
}

#[derive(Clone, PartialEq, Eq, Debug)]
enum FromBytesWithNulErrorKind {
    InteriorNul(usize),
    NotNulTerminated,
}

// FIXME: const stability attributes should not be required here, I think
impl FromBytesWithNulError {
    #[cfg_attr(bootstrap, rustc_const_stable(feature = "const_cstr_methods", since = "1.72.0"))]
    const fn interior_nul(pos: usize) -> FromBytesWithNulError {
        FromBytesWithNulError { kind: FromBytesWithNulErrorKind::InteriorNul(pos) }
    }
    #[cfg_attr(bootstrap, rustc_const_stable(feature = "const_cstr_methods", since = "1.72.0"))]
    const fn not_nul_terminated() -> FromBytesWithNulError {
        FromBytesWithNulError { kind: FromBytesWithNulErrorKind::NotNulTerminated }
    }
}

#[stable(feature = "frombyteswithnulerror_impls", since = "1.17.0")]
impl Error for FromBytesWithNulError {
    #[allow(deprecated)]
    fn description(&self) -> &str {
        match self.kind {
            FromBytesWithNulErrorKind::InteriorNul(..) => {
                "data provided contains an interior nul byte"
            }
            FromBytesWithNulErrorKind::NotNulTerminated => "data provided is not nul terminated",
        }
    }
}

/// An error indicating that no nul byte was present.
///
/// A slice used to create a [`CStr`] must contain a nul byte somewhere
/// within the slice.
///
/// This error is created by the [`CStr::from_bytes_until_nul`] method.
///
#[derive(Clone, PartialEq, Eq, Debug)]
#[stable(feature = "cstr_from_bytes_until_nul", since = "1.69.0")]
pub struct FromBytesUntilNulError(());

#[stable(feature = "cstr_from_bytes_until_nul", since = "1.69.0")]
impl fmt::Display for FromBytesUntilNulError {
    fn fmt(&self, f: &mut fmt::Formatter<'_>) -> fmt::Result {
        write!(f, "data provided does not contain a nul")
    }
}

#[stable(feature = "cstr_debug", since = "1.3.0")]
impl fmt::Debug for CStr {
    fn fmt(&self, f: &mut fmt::Formatter<'_>) -> fmt::Result {
        write!(f, "\"{}\"", self.to_bytes().escape_ascii())
    }
}

#[stable(feature = "cstr_default", since = "1.10.0")]
impl Default for &CStr {
    #[inline]
    fn default() -> Self {
        const SLICE: &[c_char] = &[0];
        // SAFETY: `SLICE` is indeed pointing to a valid nul-terminated string.
        unsafe { CStr::from_ptr(SLICE.as_ptr()) }
    }
}

#[stable(feature = "frombyteswithnulerror_impls", since = "1.17.0")]
impl fmt::Display for FromBytesWithNulError {
    #[allow(deprecated, deprecated_in_future)]
    fn fmt(&self, f: &mut fmt::Formatter<'_>) -> fmt::Result {
        f.write_str(self.description())?;
        if let FromBytesWithNulErrorKind::InteriorNul(pos) = self.kind {
            write!(f, " at byte pos {pos}")?;
        }
        Ok(())
    }
}

#[unstable(feature = "ub_checks", issue = "none")]
impl Invariant for &CStr {
    /**
     * Safety invariant of a valid CStr:
     * 1. An empty CStr should have a null byte.
     * 2. A valid CStr should end with a null-terminator and contains
     *    no intermediate null bytes.
     */
    fn is_safe(&self) -> bool {
        let bytes: &[c_char] = &self.inner;
        let len = bytes.len();

        !bytes.is_empty() && bytes[len - 1] == 0 && !bytes[..len-1].contains(&0)
    }
}

<<<<<<< HEAD
=======
// Helper function
>>>>>>> 0cc020c4
#[cfg(kani)]
#[requires(!ptr.is_null())]
fn is_null_terminated(ptr: *const c_char) -> bool {
    let mut next = ptr;
    let mut found_null = false;
    while can_dereference(next) {
        if unsafe { *next == 0 } {
            found_null = true;
            break;
        }
        next = next.wrapping_add(1);
    }
    if (next.addr() - ptr.addr()) >= isize::MAX as usize {
        return false;
    }
    found_null
}

impl CStr {
    /// Wraps a raw C string with a safe C string wrapper.
    ///
    /// This function will wrap the provided `ptr` with a `CStr` wrapper, which
    /// allows inspection and interoperation of non-owned C strings. The total
    /// size of the terminated buffer must be smaller than [`isize::MAX`] **bytes**
    /// in memory (a restriction from [`slice::from_raw_parts`]).
    ///
    /// # Safety
    ///
    /// * The memory pointed to by `ptr` must contain a valid nul terminator at the
    ///   end of the string.
    ///
    /// * `ptr` must be [valid] for reads of bytes up to and including the nul terminator.
    ///   This means in particular:
    ///
    ///     * The entire memory range of this `CStr` must be contained within a single allocated object!
    ///     * `ptr` must be non-null even for a zero-length cstr.
    ///
    /// * The memory referenced by the returned `CStr` must not be mutated for
    ///   the duration of lifetime `'a`.
    ///
    /// * The nul terminator must be within `isize::MAX` from `ptr`
    ///
    /// > **Note**: This operation is intended to be a 0-cost cast but it is
    /// > currently implemented with an up-front calculation of the length of
    /// > the string. This is not guaranteed to always be the case.
    ///
    /// # Caveat
    ///
    /// The lifetime for the returned slice is inferred from its usage. To prevent accidental misuse,
    /// it's suggested to tie the lifetime to whichever source lifetime is safe in the context,
    /// such as by providing a helper function taking the lifetime of a host value for the slice,
    /// or by explicit annotation.
    ///
    /// # Examples
    ///
    /// ```
    /// use std::ffi::{c_char, CStr};
    ///
    /// fn my_string() -> *const c_char {
    ///     c"hello".as_ptr()
    /// }
    ///
    /// unsafe {
    ///     let slice = CStr::from_ptr(my_string());
    ///     assert_eq!(slice.to_str().unwrap(), "hello");
    /// }
    /// ```
    ///
    /// ```
    /// use std::ffi::{c_char, CStr};
    ///
    /// const HELLO_PTR: *const c_char = {
    ///     const BYTES: &[u8] = b"Hello, world!\0";
    ///     BYTES.as_ptr().cast()
    /// };
    /// const HELLO: &CStr = unsafe { CStr::from_ptr(HELLO_PTR) };
    ///
    /// assert_eq!(c"Hello, world!", HELLO);
    /// ```
    ///
    /// [valid]: core::ptr#safety
    #[inline] // inline is necessary for codegen to see strlen.
    #[must_use]
    #[stable(feature = "rust1", since = "1.0.0")]
    #[rustc_const_stable(feature = "const_cstr_from_ptr", since = "1.81.0")]
    #[requires(!ptr.is_null() && is_null_terminated(ptr))]
    #[ensures(|result: &&CStr| result.is_safe())]
    pub const unsafe fn from_ptr<'a>(ptr: *const c_char) -> &'a CStr {
        // SAFETY: The caller has provided a pointer that points to a valid C
        // string with a NUL terminator less than `isize::MAX` from `ptr`.
        let len = unsafe { strlen(ptr) };

        // SAFETY: The caller has provided a valid pointer with length less than
        // `isize::MAX`, so `from_raw_parts` is safe. The content remains valid
        // and doesn't change for the lifetime of the returned `CStr`. This
        // means the call to `from_bytes_with_nul_unchecked` is correct.
        //
        // The cast from c_char to u8 is ok because a c_char is always one byte.
        unsafe { Self::from_bytes_with_nul_unchecked(slice::from_raw_parts(ptr.cast(), len + 1)) }
    }

    /// Creates a C string wrapper from a byte slice with any number of nuls.
    ///
    /// This method will create a `CStr` from any byte slice that contains at
    /// least one nul byte. Unlike with [`CStr::from_bytes_with_nul`], the caller
    /// does not need to know where the nul byte is located.
    ///
    /// If the first byte is a nul character, this method will return an
    /// empty `CStr`. If multiple nul characters are present, the `CStr` will
    /// end at the first one.
    ///
    /// If the slice only has a single nul byte at the end, this method is
    /// equivalent to [`CStr::from_bytes_with_nul`].
    ///
    /// # Examples
    /// ```
    /// use std::ffi::CStr;
    ///
    /// let mut buffer = [0u8; 16];
    /// unsafe {
    ///     // Here we might call an unsafe C function that writes a string
    ///     // into the buffer.
    ///     let buf_ptr = buffer.as_mut_ptr();
    ///     buf_ptr.write_bytes(b'A', 8);
    /// }
    /// // Attempt to extract a C nul-terminated string from the buffer.
    /// let c_str = CStr::from_bytes_until_nul(&buffer[..]).unwrap();
    /// assert_eq!(c_str.to_str().unwrap(), "AAAAAAAA");
    /// ```
    ///
    #[stable(feature = "cstr_from_bytes_until_nul", since = "1.69.0")]
    #[rustc_const_stable(feature = "cstr_from_bytes_until_nul", since = "1.69.0")]
    pub const fn from_bytes_until_nul(bytes: &[u8]) -> Result<&CStr, FromBytesUntilNulError> {
        let nul_pos = memchr::memchr(0, bytes);
        match nul_pos {
            Some(nul_pos) => {
                // FIXME(const-hack) replace with range index
                // SAFETY: nul_pos + 1 <= bytes.len()
                let subslice = unsafe { crate::slice::from_raw_parts(bytes.as_ptr(), nul_pos + 1) };
                // SAFETY: We know there is a nul byte at nul_pos, so this slice
                // (ending at the nul byte) is a well-formed C string.
                Ok(unsafe { CStr::from_bytes_with_nul_unchecked(subslice) })
            }
            None => Err(FromBytesUntilNulError(())),
        }
    }

    /// Creates a C string wrapper from a byte slice with exactly one nul
    /// terminator.
    ///
    /// This function will cast the provided `bytes` to a `CStr`
    /// wrapper after ensuring that the byte slice is nul-terminated
    /// and does not contain any interior nul bytes.
    ///
    /// If the nul byte may not be at the end,
    /// [`CStr::from_bytes_until_nul`] can be used instead.
    ///
    /// # Examples
    ///
    /// ```
    /// use std::ffi::CStr;
    ///
    /// let cstr = CStr::from_bytes_with_nul(b"hello\0");
    /// assert!(cstr.is_ok());
    /// ```
    ///
    /// Creating a `CStr` without a trailing nul terminator is an error:
    ///
    /// ```
    /// use std::ffi::CStr;
    ///
    /// let cstr = CStr::from_bytes_with_nul(b"hello");
    /// assert!(cstr.is_err());
    /// ```
    ///
    /// Creating a `CStr` with an interior nul byte is an error:
    ///
    /// ```
    /// use std::ffi::CStr;
    ///
    /// let cstr = CStr::from_bytes_with_nul(b"he\0llo\0");
    /// assert!(cstr.is_err());
    /// ```
    #[stable(feature = "cstr_from_bytes", since = "1.10.0")]
    #[rustc_const_stable(feature = "const_cstr_methods", since = "1.72.0")]
    pub const fn from_bytes_with_nul(bytes: &[u8]) -> Result<&Self, FromBytesWithNulError> {
        let nul_pos = memchr::memchr(0, bytes);
        match nul_pos {
            Some(nul_pos) if nul_pos + 1 == bytes.len() => {
                // SAFETY: We know there is only one nul byte, at the end
                // of the byte slice.
                Ok(unsafe { Self::from_bytes_with_nul_unchecked(bytes) })
            }
            Some(nul_pos) => Err(FromBytesWithNulError::interior_nul(nul_pos)),
            None => Err(FromBytesWithNulError::not_nul_terminated()),
        }
    }

    /// Unsafely creates a C string wrapper from a byte slice.
    ///
    /// This function will cast the provided `bytes` to a `CStr` wrapper without
    /// performing any sanity checks.
    ///
    /// # Safety
    /// The provided slice **must** be nul-terminated and not contain any interior
    /// nul bytes.
    ///
    /// # Examples
    ///
    /// ```
    /// use std::ffi::{CStr, CString};
    ///
    /// unsafe {
    ///     let cstring = CString::new("hello").expect("CString::new failed");
    ///     let cstr = CStr::from_bytes_with_nul_unchecked(cstring.to_bytes_with_nul());
    ///     assert_eq!(cstr, &*cstring);
    /// }
    /// ```
    #[inline]
    #[must_use]
    #[stable(feature = "cstr_from_bytes", since = "1.10.0")]
    #[rustc_const_stable(feature = "const_cstr_unchecked", since = "1.59.0")]
    #[rustc_allow_const_fn_unstable(const_eval_select)]
    // Preconditions: Null-terminated and no intermediate null bytes
    #[requires(!bytes.is_empty() && bytes[bytes.len() - 1] == 0 && !bytes[..bytes.len()-1].contains(&0))]
    // Postcondition: The resulting CStr satisfies the same conditions as preconditions
    #[ensures(|result| result.is_safe())]
    pub const unsafe fn from_bytes_with_nul_unchecked(bytes: &[u8]) -> &CStr {
        const_eval_select!(
            @capture { bytes: &[u8] } -> &CStr:
            if const {
                // Saturating so that an empty slice panics in the assert with a good
                // message, not here due to underflow.
                let mut i = bytes.len().saturating_sub(1);
                assert!(!bytes.is_empty() && bytes[i] == 0, "input was not nul-terminated");

                // Ending nul byte exists, skip to the rest.
                while i != 0 {
                    i -= 1;
                    let byte = bytes[i];
                    assert!(byte != 0, "input contained interior nul");
                }

                // SAFETY: See runtime cast comment below.
                unsafe { &*(bytes as *const [u8] as *const CStr) }
            } else {
                // Chance at catching some UB at runtime with debug builds.
                debug_assert!(!bytes.is_empty() && bytes[bytes.len() - 1] == 0);

                // SAFETY: Casting to CStr is safe because its internal representation
                // is a [u8] too (safe only inside std).
                // Dereferencing the obtained pointer is safe because it comes from a
                // reference. Making a reference is then safe because its lifetime
                // is bound by the lifetime of the given `bytes`.
                unsafe { &*(bytes as *const [u8] as *const CStr) }
            }
        )
    }

    /// Returns the inner pointer to this C string.
    ///
    /// The returned pointer will be valid for as long as `self` is, and points
    /// to a contiguous region of memory terminated with a 0 byte to represent
    /// the end of the string.
    ///
    /// The type of the returned pointer is
    /// [`*const c_char`][crate::ffi::c_char], and whether it's
    /// an alias for `*const i8` or `*const u8` is platform-specific.
    ///
    /// **WARNING**
    ///
    /// The returned pointer is read-only; writing to it (including passing it
    /// to C code that writes to it) causes undefined behavior.
    ///
    /// It is your responsibility to make sure that the underlying memory is not
    /// freed too early. For example, the following code will cause undefined
    /// behavior when `ptr` is used inside the `unsafe` block:
    ///
    /// ```no_run
    /// # #![allow(unused_must_use)]
    /// # #![cfg_attr(bootstrap, expect(temporary_cstring_as_ptr))]
    /// # #![cfg_attr(not(bootstrap), expect(dangling_pointers_from_temporaries))]
    /// use std::ffi::CString;
    ///
    /// // Do not do this:
    /// let ptr = CString::new("Hello").expect("CString::new failed").as_ptr();
    /// unsafe {
    ///     // `ptr` is dangling
    ///     *ptr;
    /// }
    /// ```
    ///
    /// This happens because the pointer returned by `as_ptr` does not carry any
    /// lifetime information and the `CString` is deallocated immediately after
    /// the `CString::new("Hello").expect("CString::new failed").as_ptr()`
    /// expression is evaluated.
    /// To fix the problem, bind the `CString` to a local variable:
    ///
    /// ```no_run
    /// # #![allow(unused_must_use)]
    /// use std::ffi::CString;
    ///
    /// let hello = CString::new("Hello").expect("CString::new failed");
    /// let ptr = hello.as_ptr();
    /// unsafe {
    ///     // `ptr` is valid because `hello` is in scope
    ///     *ptr;
    /// }
    /// ```
    ///
    /// This way, the lifetime of the `CString` in `hello` encompasses
    /// the lifetime of `ptr` and the `unsafe` block.
    #[inline]
    #[must_use]
    #[stable(feature = "rust1", since = "1.0.0")]
    #[rustc_const_stable(feature = "const_str_as_ptr", since = "1.32.0")]
    #[cfg_attr(not(bootstrap), rustc_as_ptr)]
    #[rustc_never_returns_null_ptr]
    pub const fn as_ptr(&self) -> *const c_char {
        self.inner.as_ptr()
    }

    /// We could eventually expose this publicly, if we wanted.
    #[inline]
    #[must_use]
    const fn as_non_null_ptr(&self) -> NonNull<c_char> {
        // FIXME(const_trait_impl) replace with `NonNull::from`
        // SAFETY: a reference is never null
        unsafe { NonNull::new_unchecked(&self.inner as *const [c_char] as *mut [c_char]) }
            .as_non_null_ptr()
    }

    /// Returns the length of `self`. Like C's `strlen`, this does not include the nul terminator.
    ///
    /// > **Note**: This method is currently implemented as a constant-time
    /// > cast, but it is planned to alter its definition in the future to
    /// > perform the length calculation whenever this method is called.
    ///
    /// # Examples
    ///
    /// ```
    /// use std::ffi::CStr;
    ///
    /// let cstr = CStr::from_bytes_with_nul(b"foo\0").unwrap();
    /// assert_eq!(cstr.count_bytes(), 3);
    ///
    /// let cstr = CStr::from_bytes_with_nul(b"\0").unwrap();
    /// assert_eq!(cstr.count_bytes(), 0);
    /// ```
    #[inline]
    #[must_use]
    #[doc(alias("len", "strlen"))]
    #[stable(feature = "cstr_count_bytes", since = "1.79.0")]
    #[rustc_const_stable(feature = "const_cstr_from_ptr", since = "1.81.0")]
    pub const fn count_bytes(&self) -> usize {
        self.inner.len() - 1
    }

    /// Returns `true` if `self.to_bytes()` has a length of 0.
    ///
    /// # Examples
    ///
    /// ```
    /// use std::ffi::CStr;
    /// # use std::ffi::FromBytesWithNulError;
    ///
    /// # fn main() { test().unwrap(); }
    /// # fn test() -> Result<(), FromBytesWithNulError> {
    /// let cstr = CStr::from_bytes_with_nul(b"foo\0")?;
    /// assert!(!cstr.is_empty());
    ///
    /// let empty_cstr = CStr::from_bytes_with_nul(b"\0")?;
    /// assert!(empty_cstr.is_empty());
    /// assert!(c"".is_empty());
    /// # Ok(())
    /// # }
    /// ```
    #[inline]
    #[stable(feature = "cstr_is_empty", since = "1.71.0")]
    #[rustc_const_stable(feature = "cstr_is_empty", since = "1.71.0")]
    pub const fn is_empty(&self) -> bool {
        // SAFETY: We know there is at least one byte; for empty strings it
        // is the NUL terminator.
        // FIXME(const-hack): use get_unchecked
        unsafe { *self.inner.as_ptr() == 0 }
    }

    /// Converts this C string to a byte slice.
    ///
    /// The returned slice will **not** contain the trailing nul terminator that this C
    /// string has.
    ///
    /// > **Note**: This method is currently implemented as a constant-time
    /// > cast, but it is planned to alter its definition in the future to
    /// > perform the length calculation whenever this method is called.
    ///
    /// # Examples
    ///
    /// ```
    /// use std::ffi::CStr;
    ///
    /// let cstr = CStr::from_bytes_with_nul(b"foo\0").expect("CStr::from_bytes_with_nul failed");
    /// assert_eq!(cstr.to_bytes(), b"foo");
    /// ```
    #[inline]
    #[must_use = "this returns the result of the operation, \
                  without modifying the original"]
    #[stable(feature = "rust1", since = "1.0.0")]
    #[rustc_const_stable(feature = "const_cstr_methods", since = "1.72.0")]
    pub const fn to_bytes(&self) -> &[u8] {
        let bytes = self.to_bytes_with_nul();
        // FIXME(const-hack) replace with range index
        // SAFETY: to_bytes_with_nul returns slice with length at least 1
        unsafe { slice::from_raw_parts(bytes.as_ptr(), bytes.len() - 1) }
    }

    /// Converts this C string to a byte slice containing the trailing 0 byte.
    ///
    /// This function is the equivalent of [`CStr::to_bytes`] except that it
    /// will retain the trailing nul terminator instead of chopping it off.
    ///
    /// > **Note**: This method is currently implemented as a 0-cost cast, but
    /// > it is planned to alter its definition in the future to perform the
    /// > length calculation whenever this method is called.
    ///
    /// # Examples
    ///
    /// ```
    /// use std::ffi::CStr;
    ///
    /// let cstr = CStr::from_bytes_with_nul(b"foo\0").expect("CStr::from_bytes_with_nul failed");
    /// assert_eq!(cstr.to_bytes_with_nul(), b"foo\0");
    /// ```
    #[inline]
    #[must_use = "this returns the result of the operation, \
                  without modifying the original"]
    #[stable(feature = "rust1", since = "1.0.0")]
    #[rustc_const_stable(feature = "const_cstr_methods", since = "1.72.0")]
    pub const fn to_bytes_with_nul(&self) -> &[u8] {
        // SAFETY: Transmuting a slice of `c_char`s to a slice of `u8`s
        // is safe on all supported targets.
        unsafe { &*((&raw const self.inner) as *const [u8]) }
    }

    /// Iterates over the bytes in this C string.
    ///
    /// The returned iterator will **not** contain the trailing nul terminator
    /// that this C string has.
    ///
    /// # Examples
    ///
    /// ```
    /// #![feature(cstr_bytes)]
    /// use std::ffi::CStr;
    ///
    /// let cstr = CStr::from_bytes_with_nul(b"foo\0").expect("CStr::from_bytes_with_nul failed");
    /// assert!(cstr.bytes().eq(*b"foo"));
    /// ```
    #[inline]
    #[unstable(feature = "cstr_bytes", issue = "112115")]
    pub fn bytes(&self) -> Bytes<'_> {
        Bytes::new(self)
    }

    /// Yields a <code>&[str]</code> slice if the `CStr` contains valid UTF-8.
    ///
    /// If the contents of the `CStr` are valid UTF-8 data, this
    /// function will return the corresponding <code>&[str]</code> slice. Otherwise,
    /// it will return an error with details of where UTF-8 validation failed.
    ///
    /// [str]: prim@str "str"
    ///
    /// # Examples
    ///
    /// ```
    /// use std::ffi::CStr;
    ///
    /// let cstr = CStr::from_bytes_with_nul(b"foo\0").expect("CStr::from_bytes_with_nul failed");
    /// assert_eq!(cstr.to_str(), Ok("foo"));
    /// ```
    #[stable(feature = "cstr_to_str", since = "1.4.0")]
    #[rustc_const_stable(feature = "const_cstr_methods", since = "1.72.0")]
    pub const fn to_str(&self) -> Result<&str, str::Utf8Error> {
        // N.B., when `CStr` is changed to perform the length check in `.to_bytes()`
        // instead of in `from_ptr()`, it may be worth considering if this should
        // be rewritten to do the UTF-8 check inline with the length calculation
        // instead of doing it afterwards.
        str::from_utf8(self.to_bytes())
    }
}

// `.to_bytes()` representations are compared instead of the inner `[c_char]`s,
// because `c_char` is `i8` (not `u8`) on some platforms.
// That is why this is implemented manually and not derived.
#[stable(feature = "rust1", since = "1.0.0")]
impl PartialOrd for CStr {
    #[inline]
    fn partial_cmp(&self, other: &CStr) -> Option<Ordering> {
        self.to_bytes().partial_cmp(&other.to_bytes())
    }
}
#[stable(feature = "rust1", since = "1.0.0")]
impl Ord for CStr {
    #[inline]
    fn cmp(&self, other: &CStr) -> Ordering {
        self.to_bytes().cmp(&other.to_bytes())
    }
}

#[stable(feature = "cstr_range_from", since = "1.47.0")]
impl ops::Index<ops::RangeFrom<usize>> for CStr {
    type Output = CStr;

    #[inline]
    fn index(&self, index: ops::RangeFrom<usize>) -> &CStr {
        let bytes = self.to_bytes_with_nul();
        // we need to manually check the starting index to account for the null
        // byte, since otherwise we could get an empty string that doesn't end
        // in a null.
        if index.start < bytes.len() {
            // SAFETY: Non-empty tail of a valid `CStr` is still a valid `CStr`.
            unsafe { CStr::from_bytes_with_nul_unchecked(&bytes[index.start..]) }
        } else {
            panic!(
                "index out of bounds: the len is {} but the index is {}",
                bytes.len(),
                index.start
            );
        }
    }
}

#[stable(feature = "cstring_asref", since = "1.7.0")]
impl AsRef<CStr> for CStr {
    #[inline]
    fn as_ref(&self) -> &CStr {
        self
    }
}

/// Calculate the length of a nul-terminated string. Defers to C's `strlen` when possible.
///
/// # Safety
///
/// The pointer must point to a valid buffer that contains a NUL terminator. The NUL must be
/// located within `isize::MAX` from `ptr`.
#[inline]
#[unstable(feature = "cstr_internals", issue = "none")]
#[cfg_attr(bootstrap, rustc_const_stable(feature = "const_cstr_from_ptr", since = "1.81.0"))]
#[rustc_allow_const_fn_unstable(const_eval_select)]
#[requires(is_null_terminated(ptr))]
#[ensures(|&result| result < isize::MAX as usize && unsafe { *ptr.add(result) } == 0)]
const unsafe fn strlen(ptr: *const c_char) -> usize {
    const_eval_select!(
        @capture { s: *const c_char = ptr } -> usize:
        if const {
            let mut len = 0;

            // SAFETY: Outer caller has provided a pointer to a valid C string.
            while unsafe { *s.add(len) } != 0 {
                len += 1;
            }

            len
        } else {
            extern "C" {
                /// Provided by libc or compiler_builtins.
                fn strlen(s: *const c_char) -> usize;
            }

            // SAFETY: Outer caller has provided a pointer to a valid C string.
            unsafe { strlen(s) }
        }
    )
}

/// An iterator over the bytes of a [`CStr`], without the nul terminator.
///
/// This struct is created by the [`bytes`] method on [`CStr`].
/// See its documentation for more.
///
/// [`bytes`]: CStr::bytes
#[must_use = "iterators are lazy and do nothing unless consumed"]
#[unstable(feature = "cstr_bytes", issue = "112115")]
#[derive(Clone, Debug)]
pub struct Bytes<'a> {
    // since we know the string is nul-terminated, we only need one pointer
    ptr: NonNull<u8>,
    phantom: PhantomData<&'a [c_char]>,
}

#[unstable(feature = "cstr_bytes", issue = "112115")]
unsafe impl Send for Bytes<'_> {}

#[unstable(feature = "cstr_bytes", issue = "112115")]
unsafe impl Sync for Bytes<'_> {}

impl<'a> Bytes<'a> {
    #[inline]
    fn new(s: &'a CStr) -> Self {
        Self { ptr: s.as_non_null_ptr().cast(), phantom: PhantomData }
    }

    #[inline]
    fn is_empty(&self) -> bool {
        // SAFETY: We uphold that the pointer is always valid to dereference
        // by starting with a valid C string and then never incrementing beyond
        // the nul terminator.
        unsafe { self.ptr.read() == 0 }
    }
}

#[unstable(feature = "cstr_bytes", issue = "112115")]
impl Iterator for Bytes<'_> {
    type Item = u8;

    #[inline]
    fn next(&mut self) -> Option<u8> {
        // SAFETY: We only choose a pointer from a valid C string, which must
        // be non-null and contain at least one value. Since we always stop at
        // the nul terminator, which is guaranteed to exist, we can assume that
        // the pointer is non-null and valid. This lets us safely dereference
        // it and assume that adding 1 will create a new, non-null, valid
        // pointer.
        unsafe {
            let ret = self.ptr.read();
            if ret == 0 {
                None
            } else {
                self.ptr = self.ptr.add(1);
                Some(ret)
            }
        }
    }

    #[inline]
    fn size_hint(&self) -> (usize, Option<usize>) {
        if self.is_empty() { (0, Some(0)) } else { (1, None) }
    }

    #[inline]
    fn count(self) -> usize {
        // SAFETY: We always hold a valid pointer to a C string
        unsafe { strlen(self.ptr.as_ptr().cast()) }
    }
}

#[unstable(feature = "cstr_bytes", issue = "112115")]
impl FusedIterator for Bytes<'_> {}

#[cfg(kani)]
#[unstable(feature = "kani", issue = "none")]
mod verify {
    use super::*;
    
    // Helper function
    fn arbitrary_cstr(slice: &[u8]) -> &CStr {
        // At a minimum, the slice has a null terminator to form a valid CStr.
        kani::assume(slice.len() > 0 && slice[slice.len() - 1] == 0);
        let result = CStr::from_bytes_until_nul(&slice);
        // Given the assumption, from_bytes_until_nul should never fail
        assert!(result.is_ok());
        let c_str = result.unwrap();
        assert!(c_str.is_safe());
        c_str
    }

    // Proof harness for pub const fn from_bytes_until_nul(bytes: &[u8]) -> Result<&CStr, FromBytesUntilNulError> 
    #[kani::proof]
    #[kani::unwind(32)] // 7.3 seconds when 16; 33.1 seconds when 32
    fn check_from_bytes_until_nul() {
        const MAX_SIZE: usize = 32;
        let string: [u8; MAX_SIZE] = kani::any();
        // Covers the case of a single null byte at the end, no null bytes, as
        // well as intermediate null bytes
        let slice = kani::slice::any_slice_of_array(&string);

        let result = CStr::from_bytes_until_nul(slice);
        if let Ok(c_str) = result {
            assert!(c_str.is_safe());
        }
    }

    //  pub const unsafe fn from_bytes_with_nul_unchecked(bytes: &[u8]) -> &CStr
    #[kani::proof_for_contract(CStr::from_bytes_with_nul_unchecked)]
    #[kani::unwind(33)]
    fn check_from_bytes_with_nul_unchecked() {
        const MAX_SIZE: usize = 32;
        let string: [u8; MAX_SIZE] = kani::any();
        let slice = kani::slice::any_slice_of_array(&string);

        // Kani assumes that the input slice is null-terminated and contains
        // no intermediate null bytes
        let c_str = unsafe { CStr::from_bytes_with_nul_unchecked(slice) };
        // Kani ensures that the output CStr holds the CStr safety invariant

        // Correctness check
        let bytes = c_str.to_bytes();
        let len = bytes.len();
        assert_eq!(bytes, &slice[..len]);
    }
      
    // pub fn bytes(&self) -> Bytes<'_>
    #[kani::proof]
    #[kani::unwind(32)]
    fn check_bytes() {
        const MAX_SIZE: usize = 32;
        let string: [u8; MAX_SIZE] = kani::any();
        let slice = kani::slice::any_slice_of_array(&string);
        let c_str = arbitrary_cstr(slice);

        let bytes_iterator = c_str.bytes();
        let bytes_expected = c_str.to_bytes();

        // Compare the bytes obtained from the iterator and the slice
        // bytes_expected.iter().copied() converts the slice into an iterator over u8
        assert!(bytes_iterator.eq(bytes_expected.iter().copied()));
        assert!(c_str.is_safe());
    }

    // pub const fn to_str(&self) -> Result<&str, str::Utf8Error>
    #[kani::proof]
    #[kani::unwind(32)]
    fn check_to_str() {
        const MAX_SIZE: usize = 32;
        let string: [u8; MAX_SIZE] = kani::any();
        let slice = kani::slice::any_slice_of_array(&string);
        let c_str = arbitrary_cstr(slice);

        // a double conversion here and assertion, if the bytes are still the same, function is valid
        let str_result = c_str.to_str();
        if let Ok(s) = str_result {
            assert_eq!(s.as_bytes(), c_str.to_bytes());
        }
        assert!(c_str.is_safe());
    }

    // pub const fn as_ptr(&self) -> *const c_char
    #[kani::proof]
    #[kani::unwind(33)] 
    fn check_as_ptr() {
        const MAX_SIZE: usize = 32;
        let string: [u8; MAX_SIZE] = kani::any();
        let slice = kani::slice::any_slice_of_array(&string);
        let c_str = arbitrary_cstr(slice);

        let ptr = c_str.as_ptr();
        let bytes_with_nul = c_str.to_bytes_with_nul();
        let len = bytes_with_nul.len();

        // We ensure that `ptr` is valid for reads of `len` bytes
        unsafe {
            for i in 0..len {
                // Iterate and get each byte in the C string from our raw ptr
                let byte_at_ptr = *ptr.add(i);
                // Get the byte at every pos
                let byte_in_cstr = bytes_with_nul[i];
                // Compare the two bytes to ensure they are equal
                assert_eq!(byte_at_ptr as u8, byte_in_cstr);
            }
        }
        assert!(c_str.is_safe());
    }
  
    #[kani::proof]
    #[kani::unwind(17)] 
    fn check_from_bytes_with_nul() {
        const MAX_SIZE: usize = 16;
        let string: [u8; MAX_SIZE] = kani::any();
        let slice = kani::slice::any_slice_of_array(&string);

        let result = CStr::from_bytes_with_nul(slice);
        if let Ok(c_str) = result {
            assert!(c_str.is_safe());
        }
    }

    // pub const fn count_bytes(&self) -> usize
    #[kani::proof]
    #[kani::unwind(32)]
    fn check_count_bytes() {
        const MAX_SIZE: usize = 32;
        let mut bytes: [u8; MAX_SIZE] = kani::any();
        
        // Non-deterministically generate a length within the valid range [0, MAX_SIZE]
        let mut len: usize = kani::any_where(|&x| x < MAX_SIZE);
        
        // If a null byte exists before the generated length
        // adjust len to its position
        if let Some(pos) = bytes[..len].iter().position(|&x| x == 0) {
            len = pos;
        } else {
            // If no null byte, insert one at the chosen length
            bytes[len] = 0;
        }
    
        let c_str = CStr::from_bytes_until_nul(&bytes).unwrap();
        // Verify that count_bytes matches the adjusted length
        assert_eq!(c_str.count_bytes(), len);
        assert!(c_str.is_safe());
    }

    // pub const fn to_bytes(&self) -> &[u8]
    #[kani::proof]
    #[kani::unwind(32)]
    fn check_to_bytes() {
        const MAX_SIZE: usize = 32;
        let string: [u8; MAX_SIZE] = kani::any();
        let slice = kani::slice::any_slice_of_array(&string);
        let c_str = arbitrary_cstr(slice);

        let bytes = c_str.to_bytes();
        let end_idx = bytes.len();
        // Comparison does not include the null byte
        assert_eq!(bytes, &slice[..end_idx]);
        assert!(c_str.is_safe());
    }

    // pub const fn to_bytes_with_nul(&self) -> &[u8]
    #[kani::proof]
    #[kani::unwind(33)]
    fn check_to_bytes_with_nul() {
        const MAX_SIZE: usize = 32;
        let string: [u8; MAX_SIZE] = kani::any();
        let slice = kani::slice::any_slice_of_array(&string);
        let c_str = arbitrary_cstr(slice);

        let bytes = c_str.to_bytes_with_nul();
        let end_idx = bytes.len();
        // Comparison includes the null byte
        assert_eq!(bytes, &slice[..end_idx]);
        assert!(c_str.is_safe());
    }

<<<<<<< HEAD
    // const unsafe fn strlen(ptr: *const c_char) -> usize
    #[kani::proof_for_contract(super::strlen)]
    #[kani::unwind(33)]
    fn check_strlen_contract() {
        const MAX_SIZE: usize = 32;
        let mut string: [u8; MAX_SIZE] = kani::any();
        let ptr = string.as_ptr() as *const c_char;

        unsafe { super::strlen(ptr); }
=======
    #[kani::proof_for_contract(CStr::from_ptr)]
    #[kani::unwind(33)]
    fn check_from_ptr_contract() {
        const MAX_SIZE: usize = 32;
        let string: [u8; MAX_SIZE] = kani::any();
        let ptr = string.as_ptr() as *const c_char;

        unsafe { CStr::from_ptr(ptr); }
>>>>>>> 0cc020c4
    }
  
    #[kani::proof]
    #[kani::unwind(33)]
    fn check_is_empty() {
        const MAX_SIZE: usize = 32;
        let string: [u8; MAX_SIZE] = kani::any();
        let slice = kani::slice::any_slice_of_array(&string);
        let c_str = arbitrary_cstr(slice);

        let bytes = c_str.to_bytes(); // does not include null terminator
        let expected_is_empty = bytes.len() == 0;
        assert_eq!(expected_is_empty, c_str.is_empty());
        assert!(c_str.is_safe());
    }
}<|MERGE_RESOLUTION|>--- conflicted
+++ resolved
@@ -14,10 +14,6 @@
 use crate::ub_checks::Invariant;
 #[allow(unused_imports)]
 use crate::ub_checks::can_dereference;
-<<<<<<< HEAD
-use safety::{requires, ensures};
-=======
->>>>>>> 0cc020c4
 
 #[cfg(kani)]
 use crate::kani;
@@ -236,10 +232,8 @@
     }
 }
 
-<<<<<<< HEAD
-=======
+
 // Helper function
->>>>>>> 0cc020c4
 #[cfg(kani)]
 #[requires(!ptr.is_null())]
 fn is_null_terminated(ptr: *const c_char) -> bool {
@@ -1074,7 +1068,6 @@
         assert!(c_str.is_safe());
     }
 
-<<<<<<< HEAD
     // const unsafe fn strlen(ptr: *const c_char) -> usize
     #[kani::proof_for_contract(super::strlen)]
     #[kani::unwind(33)]
@@ -1084,7 +1077,8 @@
         let ptr = string.as_ptr() as *const c_char;
 
         unsafe { super::strlen(ptr); }
-=======
+    }
+
     #[kani::proof_for_contract(CStr::from_ptr)]
     #[kani::unwind(33)]
     fn check_from_ptr_contract() {
@@ -1093,7 +1087,6 @@
         let ptr = string.as_ptr() as *const c_char;
 
         unsafe { CStr::from_ptr(ptr); }
->>>>>>> 0cc020c4
     }
   
     #[kani::proof]
