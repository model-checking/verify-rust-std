--- conflicted
+++ resolved
@@ -882,7 +882,6 @@
             assert!(c_str.is_safe());
         }
     }
-<<<<<<< HEAD
 
     // pub fn bytes(&self) -> Bytes<'_>
     #[kani::proof]
@@ -951,7 +950,7 @@
             }
             assert!(c_str.is_safe());
         }
-=======
+    }
   
     // pub const fn count_bytes(&self) -> usize
     #[kani::proof]
@@ -1008,6 +1007,5 @@
         // Comparison includes the null byte
         assert_eq!(bytes, &slice[..end_idx]);
         assert!(c_str.is_safe());
->>>>>>> 810d584c
-    }
-}+    }
+}
