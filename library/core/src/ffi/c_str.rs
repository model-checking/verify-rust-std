//! [`CStr`] and its related types.

use crate::cmp::Ordering;
use crate::error::Error;
use crate::ffi::c_char;
use crate::iter::FusedIterator;
use crate::marker::PhantomData;
use crate::ptr::NonNull;
use crate::slice::memchr;
use crate::{fmt, intrinsics, ops, slice, str};

use crate::ub_checks::Invariant;

#[cfg(kani)]
use crate::kani;

// FIXME: because this is doc(inline)d, we *have* to use intra-doc links because the actual link
//   depends on where the item is being documented. however, since this is libcore, we can't
//   actually reference libstd or liballoc in intra-doc links. so, the best we can do is remove the
//   links to `CString` and `String` for now until a solution is developed

/// Representation of a borrowed C string.
///
/// This type represents a borrowed reference to a nul-terminated
/// array of bytes. It can be constructed safely from a <code>&[[u8]]</code>
/// slice, or unsafely from a raw `*const c_char`. It can be expressed as a
/// literal in the form `c"Hello world"`.
///
/// The `CStr` can then be converted to a Rust <code>&[str]</code> by performing
/// UTF-8 validation, or into an owned `CString`.
///
/// `&CStr` is to `CString` as <code>&[str]</code> is to `String`: the former
/// in each pair are borrowed references; the latter are owned
/// strings.
///
/// Note that this structure does **not** have a guaranteed layout (the `repr(transparent)`
/// notwithstanding) and should not be placed in the signatures of FFI functions.
/// Instead, safe wrappers of FFI functions may leverage [`CStr::as_ptr`] and the unsafe
/// [`CStr::from_ptr`] constructor to provide a safe interface to other consumers.
///
/// # Examples
///
/// Inspecting a foreign C string:
///
/// ```
/// use std::ffi::CStr;
/// use std::os::raw::c_char;
///
/// # /* Extern functions are awkward in doc comments - fake it instead
/// extern "C" { fn my_string() -> *const c_char; }
/// # */ unsafe extern "C" fn my_string() -> *const c_char { c"hello".as_ptr() }
///
/// unsafe {
///     let slice = CStr::from_ptr(my_string());
///     println!("string buffer size without nul terminator: {}", slice.to_bytes().len());
/// }
/// ```
///
/// Passing a Rust-originating C string:
///
/// ```
/// use std::ffi::{CString, CStr};
/// use std::os::raw::c_char;
///
/// fn work(data: &CStr) {
/// #   /* Extern functions are awkward in doc comments - fake it instead
///     extern "C" { fn work_with(data: *const c_char); }
/// #   */ unsafe extern "C" fn work_with(s: *const c_char) {}
///
///     unsafe { work_with(data.as_ptr()) }
/// }
///
/// let s = CString::new("data data data data").expect("CString::new failed");
/// work(&s);
/// ```
///
/// Converting a foreign C string into a Rust `String`:
///
/// ```
/// use std::ffi::CStr;
/// use std::os::raw::c_char;
///
/// # /* Extern functions are awkward in doc comments - fake it instead
/// extern "C" { fn my_string() -> *const c_char; }
/// # */ unsafe extern "C" fn my_string() -> *const c_char { c"hello".as_ptr() }
///
/// fn my_string_safe() -> String {
///     let cstr = unsafe { CStr::from_ptr(my_string()) };
///     // Get copy-on-write Cow<'_, str>, then guarantee a freshly-owned String allocation
///     String::from_utf8_lossy(cstr.to_bytes()).to_string()
/// }
///
/// println!("string: {}", my_string_safe());
/// ```
///
/// [str]: prim@str "str"
#[derive(PartialEq, Eq, Hash)]
#[stable(feature = "core_c_str", since = "1.64.0")]
#[rustc_diagnostic_item = "cstr_type"]
#[rustc_has_incoherent_inherent_impls]
#[lang = "CStr"]
// `fn from` in `impl From<&CStr> for Box<CStr>` current implementation relies
// on `CStr` being layout-compatible with `[u8]`.
// However, `CStr` layout is considered an implementation detail and must not be relied upon. We
// want `repr(transparent)` but we don't want it to show up in rustdoc, so we hide it under
// `cfg(doc)`. This is an ad-hoc implementation of attribute privacy.
#[repr(transparent)]
pub struct CStr {
    // FIXME: this should not be represented with a DST slice but rather with
    //        just a raw `c_char` along with some form of marker to make
    //        this an unsized type. Essentially `sizeof(&CStr)` should be the
    //        same as `sizeof(&c_char)` but `CStr` should be an unsized type.
    inner: [c_char],
}

/// An error indicating that a nul byte was not in the expected position.
///
/// The slice used to create a [`CStr`] must have one and only one nul byte,
/// positioned at the end.
///
/// This error is created by the [`CStr::from_bytes_with_nul`] method.
/// See its documentation for more.
///
/// # Examples
///
/// ```
/// use std::ffi::{CStr, FromBytesWithNulError};
///
/// let _: FromBytesWithNulError = CStr::from_bytes_with_nul(b"f\0oo").unwrap_err();
/// ```
#[derive(Clone, PartialEq, Eq, Debug)]
#[stable(feature = "core_c_str", since = "1.64.0")]
pub struct FromBytesWithNulError {
    kind: FromBytesWithNulErrorKind,
}

#[derive(Clone, PartialEq, Eq, Debug)]
enum FromBytesWithNulErrorKind {
    InteriorNul(usize),
    NotNulTerminated,
}

// FIXME: const stability attributes should not be required here, I think
impl FromBytesWithNulError {
    #[cfg_attr(bootstrap, rustc_const_stable(feature = "const_cstr_methods", since = "1.72.0"))]
    const fn interior_nul(pos: usize) -> FromBytesWithNulError {
        FromBytesWithNulError { kind: FromBytesWithNulErrorKind::InteriorNul(pos) }
    }
    #[cfg_attr(bootstrap, rustc_const_stable(feature = "const_cstr_methods", since = "1.72.0"))]
    const fn not_nul_terminated() -> FromBytesWithNulError {
        FromBytesWithNulError { kind: FromBytesWithNulErrorKind::NotNulTerminated }
    }
}

#[stable(feature = "frombyteswithnulerror_impls", since = "1.17.0")]
impl Error for FromBytesWithNulError {
    #[allow(deprecated)]
    fn description(&self) -> &str {
        match self.kind {
            FromBytesWithNulErrorKind::InteriorNul(..) => {
                "data provided contains an interior nul byte"
            }
            FromBytesWithNulErrorKind::NotNulTerminated => "data provided is not nul terminated",
        }
    }
}

/// An error indicating that no nul byte was present.
///
/// A slice used to create a [`CStr`] must contain a nul byte somewhere
/// within the slice.
///
/// This error is created by the [`CStr::from_bytes_until_nul`] method.
///
#[derive(Clone, PartialEq, Eq, Debug)]
#[stable(feature = "cstr_from_bytes_until_nul", since = "1.69.0")]
pub struct FromBytesUntilNulError(());

#[stable(feature = "cstr_from_bytes_until_nul", since = "1.69.0")]
impl fmt::Display for FromBytesUntilNulError {
    fn fmt(&self, f: &mut fmt::Formatter<'_>) -> fmt::Result {
        write!(f, "data provided does not contain a nul")
    }
}

#[stable(feature = "cstr_debug", since = "1.3.0")]
impl fmt::Debug for CStr {
    fn fmt(&self, f: &mut fmt::Formatter<'_>) -> fmt::Result {
        write!(f, "\"{}\"", self.to_bytes().escape_ascii())
    }
}

#[stable(feature = "cstr_default", since = "1.10.0")]
impl Default for &CStr {
    #[inline]
    fn default() -> Self {
        const SLICE: &[c_char] = &[0];
        // SAFETY: `SLICE` is indeed pointing to a valid nul-terminated string.
        unsafe { CStr::from_ptr(SLICE.as_ptr()) }
    }
}

#[stable(feature = "frombyteswithnulerror_impls", since = "1.17.0")]
impl fmt::Display for FromBytesWithNulError {
    #[allow(deprecated, deprecated_in_future)]
    fn fmt(&self, f: &mut fmt::Formatter<'_>) -> fmt::Result {
        f.write_str(self.description())?;
        if let FromBytesWithNulErrorKind::InteriorNul(pos) = self.kind {
            write!(f, " at byte pos {pos}")?;
        }
        Ok(())
    }
}

#[unstable(feature = "ub_checks", issue = "none")]
impl Invariant for &CStr {
    /**
     * Safety invariant of a valid CStr:
     * 1. An empty CStr should have a null byte.
     * 2. A valid CStr should end with a null-terminator and contains
     *    no intermediate null bytes.
     */
    fn is_safe(&self) -> bool {
        let bytes: &[c_char] = &self.inner;
        let len = bytes.len();

        !bytes.is_empty() && bytes[len - 1] == 0 && !bytes[..len-1].contains(&0)
    }
}

impl CStr {
    /// Wraps a raw C string with a safe C string wrapper.
    ///
    /// This function will wrap the provided `ptr` with a `CStr` wrapper, which
    /// allows inspection and interoperation of non-owned C strings. The total
    /// size of the terminated buffer must be smaller than [`isize::MAX`] **bytes**
    /// in memory (a restriction from [`slice::from_raw_parts`]).
    ///
    /// # Safety
    ///
    /// * The memory pointed to by `ptr` must contain a valid nul terminator at the
    ///   end of the string.
    ///
    /// * `ptr` must be [valid] for reads of bytes up to and including the nul terminator.
    ///   This means in particular:
    ///
    ///     * The entire memory range of this `CStr` must be contained within a single allocated object!
    ///     * `ptr` must be non-null even for a zero-length cstr.
    ///
    /// * The memory referenced by the returned `CStr` must not be mutated for
    ///   the duration of lifetime `'a`.
    ///
    /// * The nul terminator must be within `isize::MAX` from `ptr`
    ///
    /// > **Note**: This operation is intended to be a 0-cost cast but it is
    /// > currently implemented with an up-front calculation of the length of
    /// > the string. This is not guaranteed to always be the case.
    ///
    /// # Caveat
    ///
    /// The lifetime for the returned slice is inferred from its usage. To prevent accidental misuse,
    /// it's suggested to tie the lifetime to whichever source lifetime is safe in the context,
    /// such as by providing a helper function taking the lifetime of a host value for the slice,
    /// or by explicit annotation.
    ///
    /// # Examples
    ///
    /// ```
    /// use std::ffi::{c_char, CStr};
    ///
    /// fn my_string() -> *const c_char {
    ///     c"hello".as_ptr()
    /// }
    ///
    /// unsafe {
    ///     let slice = CStr::from_ptr(my_string());
    ///     assert_eq!(slice.to_str().unwrap(), "hello");
    /// }
    /// ```
    ///
    /// ```
    /// use std::ffi::{c_char, CStr};
    ///
    /// const HELLO_PTR: *const c_char = {
    ///     const BYTES: &[u8] = b"Hello, world!\0";
    ///     BYTES.as_ptr().cast()
    /// };
    /// const HELLO: &CStr = unsafe { CStr::from_ptr(HELLO_PTR) };
    ///
    /// assert_eq!(c"Hello, world!", HELLO);
    /// ```
    ///
    /// [valid]: core::ptr#safety
    #[inline] // inline is necessary for codegen to see strlen.
    #[must_use]
    #[stable(feature = "rust1", since = "1.0.0")]
    #[rustc_const_stable(feature = "const_cstr_from_ptr", since = "1.81.0")]
    pub const unsafe fn from_ptr<'a>(ptr: *const c_char) -> &'a CStr {
        // SAFETY: The caller has provided a pointer that points to a valid C
        // string with a NUL terminator less than `isize::MAX` from `ptr`.
        let len = unsafe { strlen(ptr) };

        // SAFETY: The caller has provided a valid pointer with length less than
        // `isize::MAX`, so `from_raw_parts` is safe. The content remains valid
        // and doesn't change for the lifetime of the returned `CStr`. This
        // means the call to `from_bytes_with_nul_unchecked` is correct.
        //
        // The cast from c_char to u8 is ok because a c_char is always one byte.
        unsafe { Self::from_bytes_with_nul_unchecked(slice::from_raw_parts(ptr.cast(), len + 1)) }
    }

    /// Creates a C string wrapper from a byte slice with any number of nuls.
    ///
    /// This method will create a `CStr` from any byte slice that contains at
    /// least one nul byte. Unlike with [`CStr::from_bytes_with_nul`], the caller
    /// does not need to know where the nul byte is located.
    ///
    /// If the first byte is a nul character, this method will return an
    /// empty `CStr`. If multiple nul characters are present, the `CStr` will
    /// end at the first one.
    ///
    /// If the slice only has a single nul byte at the end, this method is
    /// equivalent to [`CStr::from_bytes_with_nul`].
    ///
    /// # Examples
    /// ```
    /// use std::ffi::CStr;
    ///
    /// let mut buffer = [0u8; 16];
    /// unsafe {
    ///     // Here we might call an unsafe C function that writes a string
    ///     // into the buffer.
    ///     let buf_ptr = buffer.as_mut_ptr();
    ///     buf_ptr.write_bytes(b'A', 8);
    /// }
    /// // Attempt to extract a C nul-terminated string from the buffer.
    /// let c_str = CStr::from_bytes_until_nul(&buffer[..]).unwrap();
    /// assert_eq!(c_str.to_str().unwrap(), "AAAAAAAA");
    /// ```
    ///
    #[stable(feature = "cstr_from_bytes_until_nul", since = "1.69.0")]
    #[rustc_const_stable(feature = "cstr_from_bytes_until_nul", since = "1.69.0")]
    pub const fn from_bytes_until_nul(bytes: &[u8]) -> Result<&CStr, FromBytesUntilNulError> {
        let nul_pos = memchr::memchr(0, bytes);
        match nul_pos {
            Some(nul_pos) => {
                // FIXME(const-hack) replace with range index
                // SAFETY: nul_pos + 1 <= bytes.len()
                let subslice = unsafe { crate::slice::from_raw_parts(bytes.as_ptr(), nul_pos + 1) };
                // SAFETY: We know there is a nul byte at nul_pos, so this slice
                // (ending at the nul byte) is a well-formed C string.
                Ok(unsafe { CStr::from_bytes_with_nul_unchecked(subslice) })
            }
            None => Err(FromBytesUntilNulError(())),
        }
    }

    /// Creates a C string wrapper from a byte slice with exactly one nul
    /// terminator.
    ///
    /// This function will cast the provided `bytes` to a `CStr`
    /// wrapper after ensuring that the byte slice is nul-terminated
    /// and does not contain any interior nul bytes.
    ///
    /// If the nul byte may not be at the end,
    /// [`CStr::from_bytes_until_nul`] can be used instead.
    ///
    /// # Examples
    ///
    /// ```
    /// use std::ffi::CStr;
    ///
    /// let cstr = CStr::from_bytes_with_nul(b"hello\0");
    /// assert!(cstr.is_ok());
    /// ```
    ///
    /// Creating a `CStr` without a trailing nul terminator is an error:
    ///
    /// ```
    /// use std::ffi::CStr;
    ///
    /// let cstr = CStr::from_bytes_with_nul(b"hello");
    /// assert!(cstr.is_err());
    /// ```
    ///
    /// Creating a `CStr` with an interior nul byte is an error:
    ///
    /// ```
    /// use std::ffi::CStr;
    ///
    /// let cstr = CStr::from_bytes_with_nul(b"he\0llo\0");
    /// assert!(cstr.is_err());
    /// ```
    #[stable(feature = "cstr_from_bytes", since = "1.10.0")]
    #[rustc_const_stable(feature = "const_cstr_methods", since = "1.72.0")]
    pub const fn from_bytes_with_nul(bytes: &[u8]) -> Result<&Self, FromBytesWithNulError> {
        let nul_pos = memchr::memchr(0, bytes);
        match nul_pos {
            Some(nul_pos) if nul_pos + 1 == bytes.len() => {
                // SAFETY: We know there is only one nul byte, at the end
                // of the byte slice.
                Ok(unsafe { Self::from_bytes_with_nul_unchecked(bytes) })
            }
            Some(nul_pos) => Err(FromBytesWithNulError::interior_nul(nul_pos)),
            None => Err(FromBytesWithNulError::not_nul_terminated()),
        }
    }

    /// Unsafely creates a C string wrapper from a byte slice.
    ///
    /// This function will cast the provided `bytes` to a `CStr` wrapper without
    /// performing any sanity checks.
    ///
    /// # Safety
    /// The provided slice **must** be nul-terminated and not contain any interior
    /// nul bytes.
    ///
    /// # Examples
    ///
    /// ```
    /// use std::ffi::{CStr, CString};
    ///
    /// unsafe {
    ///     let cstring = CString::new("hello").expect("CString::new failed");
    ///     let cstr = CStr::from_bytes_with_nul_unchecked(cstring.to_bytes_with_nul());
    ///     assert_eq!(cstr, &*cstring);
    /// }
    /// ```
    #[inline]
    #[must_use]
    #[stable(feature = "cstr_from_bytes", since = "1.10.0")]
    #[rustc_const_stable(feature = "const_cstr_unchecked", since = "1.59.0")]
    #[rustc_allow_const_fn_unstable(const_eval_select)]
    pub const unsafe fn from_bytes_with_nul_unchecked(bytes: &[u8]) -> &CStr {
        #[inline]
        fn rt_impl(bytes: &[u8]) -> &CStr {
            // Chance at catching some UB at runtime with debug builds.
            debug_assert!(!bytes.is_empty() && bytes[bytes.len() - 1] == 0);

            // SAFETY: Casting to CStr is safe because its internal representation
            // is a [u8] too (safe only inside std).
            // Dereferencing the obtained pointer is safe because it comes from a
            // reference. Making a reference is then safe because its lifetime
            // is bound by the lifetime of the given `bytes`.
            unsafe { &*(bytes as *const [u8] as *const CStr) }
        }

        const fn const_impl(bytes: &[u8]) -> &CStr {
            // Saturating so that an empty slice panics in the assert with a good
            // message, not here due to underflow.
            let mut i = bytes.len().saturating_sub(1);
            assert!(!bytes.is_empty() && bytes[i] == 0, "input was not nul-terminated");

            // Ending nul byte exists, skip to the rest.
            while i != 0 {
                i -= 1;
                let byte = bytes[i];
                assert!(byte != 0, "input contained interior nul");
            }

            // SAFETY: See `rt_impl` cast.
            unsafe { &*(bytes as *const [u8] as *const CStr) }
        }

        intrinsics::const_eval_select((bytes,), const_impl, rt_impl)
    }

    /// Returns the inner pointer to this C string.
    ///
    /// The returned pointer will be valid for as long as `self` is, and points
    /// to a contiguous region of memory terminated with a 0 byte to represent
    /// the end of the string.
    ///
    /// The type of the returned pointer is
    /// [`*const c_char`][crate::ffi::c_char], and whether it's
    /// an alias for `*const i8` or `*const u8` is platform-specific.
    ///
    /// **WARNING**
    ///
    /// The returned pointer is read-only; writing to it (including passing it
    /// to C code that writes to it) causes undefined behavior.
    ///
    /// It is your responsibility to make sure that the underlying memory is not
    /// freed too early. For example, the following code will cause undefined
    /// behavior when `ptr` is used inside the `unsafe` block:
    ///
    /// ```no_run
    /// # #![allow(unused_must_use)]
    /// # #![cfg_attr(bootstrap, expect(temporary_cstring_as_ptr))]
    /// # #![cfg_attr(not(bootstrap), expect(dangling_pointers_from_temporaries))]
    /// use std::ffi::CString;
    ///
    /// // Do not do this:
    /// let ptr = CString::new("Hello").expect("CString::new failed").as_ptr();
    /// unsafe {
    ///     // `ptr` is dangling
    ///     *ptr;
    /// }
    /// ```
    ///
    /// This happens because the pointer returned by `as_ptr` does not carry any
    /// lifetime information and the `CString` is deallocated immediately after
    /// the `CString::new("Hello").expect("CString::new failed").as_ptr()`
    /// expression is evaluated.
    /// To fix the problem, bind the `CString` to a local variable:
    ///
    /// ```no_run
    /// # #![allow(unused_must_use)]
    /// use std::ffi::CString;
    ///
    /// let hello = CString::new("Hello").expect("CString::new failed");
    /// let ptr = hello.as_ptr();
    /// unsafe {
    ///     // `ptr` is valid because `hello` is in scope
    ///     *ptr;
    /// }
    /// ```
    ///
    /// This way, the lifetime of the `CString` in `hello` encompasses
    /// the lifetime of `ptr` and the `unsafe` block.
    #[inline]
    #[must_use]
    #[stable(feature = "rust1", since = "1.0.0")]
    #[rustc_const_stable(feature = "const_str_as_ptr", since = "1.32.0")]
    #[rustc_never_returns_null_ptr]
    pub const fn as_ptr(&self) -> *const c_char {
        self.inner.as_ptr()
    }

    /// We could eventually expose this publicly, if we wanted.
    #[inline]
    #[must_use]
    const fn as_non_null_ptr(&self) -> NonNull<c_char> {
        // FIXME(effects) replace with `NonNull::from`
        // SAFETY: a reference is never null
        unsafe { NonNull::new_unchecked(&self.inner as *const [c_char] as *mut [c_char]) }
            .as_non_null_ptr()
    }

    /// Returns the length of `self`. Like C's `strlen`, this does not include the nul terminator.
    ///
    /// > **Note**: This method is currently implemented as a constant-time
    /// > cast, but it is planned to alter its definition in the future to
    /// > perform the length calculation whenever this method is called.
    ///
    /// # Examples
    ///
    /// ```
    /// use std::ffi::CStr;
    ///
    /// let cstr = CStr::from_bytes_with_nul(b"foo\0").unwrap();
    /// assert_eq!(cstr.count_bytes(), 3);
    ///
    /// let cstr = CStr::from_bytes_with_nul(b"\0").unwrap();
    /// assert_eq!(cstr.count_bytes(), 0);
    /// ```
    #[inline]
    #[must_use]
    #[doc(alias("len", "strlen"))]
    #[stable(feature = "cstr_count_bytes", since = "1.79.0")]
    #[rustc_const_stable(feature = "const_cstr_from_ptr", since = "1.81.0")]
    pub const fn count_bytes(&self) -> usize {
        self.inner.len() - 1
    }

    /// Returns `true` if `self.to_bytes()` has a length of 0.
    ///
    /// # Examples
    ///
    /// ```
    /// use std::ffi::CStr;
    /// # use std::ffi::FromBytesWithNulError;
    ///
    /// # fn main() { test().unwrap(); }
    /// # fn test() -> Result<(), FromBytesWithNulError> {
    /// let cstr = CStr::from_bytes_with_nul(b"foo\0")?;
    /// assert!(!cstr.is_empty());
    ///
    /// let empty_cstr = CStr::from_bytes_with_nul(b"\0")?;
    /// assert!(empty_cstr.is_empty());
    /// assert!(c"".is_empty());
    /// # Ok(())
    /// # }
    /// ```
    #[inline]
    #[stable(feature = "cstr_is_empty", since = "1.71.0")]
    #[rustc_const_stable(feature = "cstr_is_empty", since = "1.71.0")]
    pub const fn is_empty(&self) -> bool {
        // SAFETY: We know there is at least one byte; for empty strings it
        // is the NUL terminator.
        // FIXME(const-hack): use get_unchecked
        unsafe { *self.inner.as_ptr() == 0 }
    }

    /// Converts this C string to a byte slice.
    ///
    /// The returned slice will **not** contain the trailing nul terminator that this C
    /// string has.
    ///
    /// > **Note**: This method is currently implemented as a constant-time
    /// > cast, but it is planned to alter its definition in the future to
    /// > perform the length calculation whenever this method is called.
    ///
    /// # Examples
    ///
    /// ```
    /// use std::ffi::CStr;
    ///
    /// let cstr = CStr::from_bytes_with_nul(b"foo\0").expect("CStr::from_bytes_with_nul failed");
    /// assert_eq!(cstr.to_bytes(), b"foo");
    /// ```
    #[inline]
    #[must_use = "this returns the result of the operation, \
                  without modifying the original"]
    #[stable(feature = "rust1", since = "1.0.0")]
    #[rustc_const_stable(feature = "const_cstr_methods", since = "1.72.0")]
    pub const fn to_bytes(&self) -> &[u8] {
        let bytes = self.to_bytes_with_nul();
        // FIXME(const-hack) replace with range index
        // SAFETY: to_bytes_with_nul returns slice with length at least 1
        unsafe { slice::from_raw_parts(bytes.as_ptr(), bytes.len() - 1) }
    }

    /// Converts this C string to a byte slice containing the trailing 0 byte.
    ///
    /// This function is the equivalent of [`CStr::to_bytes`] except that it
    /// will retain the trailing nul terminator instead of chopping it off.
    ///
    /// > **Note**: This method is currently implemented as a 0-cost cast, but
    /// > it is planned to alter its definition in the future to perform the
    /// > length calculation whenever this method is called.
    ///
    /// # Examples
    ///
    /// ```
    /// use std::ffi::CStr;
    ///
    /// let cstr = CStr::from_bytes_with_nul(b"foo\0").expect("CStr::from_bytes_with_nul failed");
    /// assert_eq!(cstr.to_bytes_with_nul(), b"foo\0");
    /// ```
    #[inline]
    #[must_use = "this returns the result of the operation, \
                  without modifying the original"]
    #[stable(feature = "rust1", since = "1.0.0")]
    #[rustc_const_stable(feature = "const_cstr_methods", since = "1.72.0")]
    pub const fn to_bytes_with_nul(&self) -> &[u8] {
        // SAFETY: Transmuting a slice of `c_char`s to a slice of `u8`s
        // is safe on all supported targets.
        unsafe { &*((&raw const self.inner) as *const [u8]) }
    }

    /// Iterates over the bytes in this C string.
    ///
    /// The returned iterator will **not** contain the trailing nul terminator
    /// that this C string has.
    ///
    /// # Examples
    ///
    /// ```
    /// #![feature(cstr_bytes)]
    /// use std::ffi::CStr;
    ///
    /// let cstr = CStr::from_bytes_with_nul(b"foo\0").expect("CStr::from_bytes_with_nul failed");
    /// assert!(cstr.bytes().eq(*b"foo"));
    /// ```
    #[inline]
    #[unstable(feature = "cstr_bytes", issue = "112115")]
    pub fn bytes(&self) -> Bytes<'_> {
        Bytes::new(self)
    }

    /// Yields a <code>&[str]</code> slice if the `CStr` contains valid UTF-8.
    ///
    /// If the contents of the `CStr` are valid UTF-8 data, this
    /// function will return the corresponding <code>&[str]</code> slice. Otherwise,
    /// it will return an error with details of where UTF-8 validation failed.
    ///
    /// [str]: prim@str "str"
    ///
    /// # Examples
    ///
    /// ```
    /// use std::ffi::CStr;
    ///
    /// let cstr = CStr::from_bytes_with_nul(b"foo\0").expect("CStr::from_bytes_with_nul failed");
    /// assert_eq!(cstr.to_str(), Ok("foo"));
    /// ```
    #[stable(feature = "cstr_to_str", since = "1.4.0")]
    #[rustc_const_stable(feature = "const_cstr_methods", since = "1.72.0")]
    pub const fn to_str(&self) -> Result<&str, str::Utf8Error> {
        // N.B., when `CStr` is changed to perform the length check in `.to_bytes()`
        // instead of in `from_ptr()`, it may be worth considering if this should
        // be rewritten to do the UTF-8 check inline with the length calculation
        // instead of doing it afterwards.
        str::from_utf8(self.to_bytes())
    }
}

// `.to_bytes()` representations are compared instead of the inner `[c_char]`s,
// because `c_char` is `i8` (not `u8`) on some platforms.
// That is why this is implemented manually and not derived.
#[stable(feature = "rust1", since = "1.0.0")]
impl PartialOrd for CStr {
    #[inline]
    fn partial_cmp(&self, other: &CStr) -> Option<Ordering> {
        self.to_bytes().partial_cmp(&other.to_bytes())
    }
}
#[stable(feature = "rust1", since = "1.0.0")]
impl Ord for CStr {
    #[inline]
    fn cmp(&self, other: &CStr) -> Ordering {
        self.to_bytes().cmp(&other.to_bytes())
    }
}

#[stable(feature = "cstr_range_from", since = "1.47.0")]
impl ops::Index<ops::RangeFrom<usize>> for CStr {
    type Output = CStr;

    #[inline]
    fn index(&self, index: ops::RangeFrom<usize>) -> &CStr {
        let bytes = self.to_bytes_with_nul();
        // we need to manually check the starting index to account for the null
        // byte, since otherwise we could get an empty string that doesn't end
        // in a null.
        if index.start < bytes.len() {
            // SAFETY: Non-empty tail of a valid `CStr` is still a valid `CStr`.
            unsafe { CStr::from_bytes_with_nul_unchecked(&bytes[index.start..]) }
        } else {
            panic!(
                "index out of bounds: the len is {} but the index is {}",
                bytes.len(),
                index.start
            );
        }
    }
}

#[stable(feature = "cstring_asref", since = "1.7.0")]
impl AsRef<CStr> for CStr {
    #[inline]
    fn as_ref(&self) -> &CStr {
        self
    }
}

/// Calculate the length of a nul-terminated string. Defers to C's `strlen` when possible.
///
/// # Safety
///
/// The pointer must point to a valid buffer that contains a NUL terminator. The NUL must be
/// located within `isize::MAX` from `ptr`.
#[inline]
#[unstable(feature = "cstr_internals", issue = "none")]
#[cfg_attr(bootstrap, rustc_const_stable(feature = "const_cstr_from_ptr", since = "1.81.0"))]
#[rustc_allow_const_fn_unstable(const_eval_select)]
const unsafe fn strlen(ptr: *const c_char) -> usize {
    const fn strlen_ct(s: *const c_char) -> usize {
        let mut len = 0;

        // SAFETY: Outer caller has provided a pointer to a valid C string.
        while unsafe { *s.add(len) } != 0 {
            len += 1;
        }

        len
    }

    #[inline]
    fn strlen_rt(s: *const c_char) -> usize {
        extern "C" {
            /// Provided by libc or compiler_builtins.
            fn strlen(s: *const c_char) -> usize;
        }

        // SAFETY: Outer caller has provided a pointer to a valid C string.
        unsafe { strlen(s) }
    }

    intrinsics::const_eval_select((ptr,), strlen_ct, strlen_rt)
}

/// An iterator over the bytes of a [`CStr`], without the nul terminator.
///
/// This struct is created by the [`bytes`] method on [`CStr`].
/// See its documentation for more.
///
/// [`bytes`]: CStr::bytes
#[must_use = "iterators are lazy and do nothing unless consumed"]
#[unstable(feature = "cstr_bytes", issue = "112115")]
#[derive(Clone, Debug)]
pub struct Bytes<'a> {
    // since we know the string is nul-terminated, we only need one pointer
    ptr: NonNull<u8>,
    phantom: PhantomData<&'a [c_char]>,
}

#[unstable(feature = "cstr_bytes", issue = "112115")]
unsafe impl Send for Bytes<'_> {}

#[unstable(feature = "cstr_bytes", issue = "112115")]
unsafe impl Sync for Bytes<'_> {}

impl<'a> Bytes<'a> {
    #[inline]
    fn new(s: &'a CStr) -> Self {
        Self { ptr: s.as_non_null_ptr().cast(), phantom: PhantomData }
    }

    #[inline]
    fn is_empty(&self) -> bool {
        // SAFETY: We uphold that the pointer is always valid to dereference
        // by starting with a valid C string and then never incrementing beyond
        // the nul terminator.
        unsafe { self.ptr.read() == 0 }
    }
}

#[unstable(feature = "cstr_bytes", issue = "112115")]
impl Iterator for Bytes<'_> {
    type Item = u8;

    #[inline]
    fn next(&mut self) -> Option<u8> {
        // SAFETY: We only choose a pointer from a valid C string, which must
        // be non-null and contain at least one value. Since we always stop at
        // the nul terminator, which is guaranteed to exist, we can assume that
        // the pointer is non-null and valid. This lets us safely dereference
        // it and assume that adding 1 will create a new, non-null, valid
        // pointer.
        unsafe {
            let ret = self.ptr.read();
            if ret == 0 {
                None
            } else {
                self.ptr = self.ptr.add(1);
                Some(ret)
            }
        }
    }

    #[inline]
    fn size_hint(&self) -> (usize, Option<usize>) {
        if self.is_empty() { (0, Some(0)) } else { (1, None) }
    }

    #[inline]
    fn count(self) -> usize {
        // SAFETY: We always hold a valid pointer to a C string
        unsafe { strlen(self.ptr.as_ptr().cast()) }
    }
}

#[unstable(feature = "cstr_bytes", issue = "112115")]
impl FusedIterator for Bytes<'_> {}

#[cfg(kani)]
#[unstable(feature = "kani", issue = "none")]
mod verify {
    use super::*;
    
    // Helper function
    fn arbitrary_cstr(slice: &[u8]) -> &CStr {
        let result = CStr::from_bytes_until_nul(&slice);
        kani::assume(result.is_ok());
        let c_str = result.unwrap();
        assert!(c_str.is_safe());
        c_str
    }

    // pub const fn from_bytes_until_nul(bytes: &[u8]) -> Result<&CStr, FromBytesUntilNulError>
    #[kani::proof]
    #[kani::unwind(32)] // 7.3 seconds when 16; 33.1 seconds when 32
    fn check_from_bytes_until_nul() {
        const MAX_SIZE: usize = 32;
        let string: [u8; MAX_SIZE] = kani::any();
        // Covers the case of a single null byte at the end, no null bytes, as
        // well as intermediate null bytes
        let slice = kani::slice::any_slice_of_array(&string);

        let result = CStr::from_bytes_until_nul(slice);
        if let Ok(c_str) = result {
            assert!(c_str.is_safe());
        }
    }

<<<<<<< HEAD
    // pub const fn to_bytes(&self) -> &[u8]
    #[kani::proof]
    #[kani::unwind(32)]
    fn check_to_bytes() {
        const MAX_SIZE: usize = 32;
        let string: [u8; MAX_SIZE] = kani::any();
        let slice = kani::slice::any_slice_of_array(&string);
        let c_str = arbitrary_cstr(slice);

        let bytes = c_str.to_bytes();
        let end_idx = bytes.len();
        // Comparison does not include the null byte
        assert_eq!(bytes, &slice[..end_idx]);
        assert!(c_str.is_safe());
    }

    // pub const fn to_bytes_with_nul(&self) -> &[u8]
    #[kani::proof]
    #[kani::unwind(33)]
    fn check_to_bytes_with_nul() {
        const MAX_SIZE: usize = 32;
        let string: [u8; MAX_SIZE] = kani::any();
        let slice = kani::slice::any_slice_of_array(&string);
        let c_str = arbitrary_cstr(slice);

        let bytes = c_str.to_bytes_with_nul();
        let end_idx = bytes.len();
        // Comparison includes the null byte
        assert_eq!(bytes, &slice[..end_idx]);
        assert!(c_str.is_safe());
=======
    #[kani::proof]
    #[kani::unwind(32)]
    fn check_count_bytes() {
        const MAX_SIZE: usize = 32;
        let mut bytes: [u8; MAX_SIZE] = kani::any();
        
        // Non-deterministically generate a length within the valid range [0, MAX_SIZE]
        let mut len: usize = kani::any_where(|&x| x < MAX_SIZE);
        
        // If a null byte exists before the generated length
        // adjust len to its position
        if let Some(pos) = bytes[..len].iter().position(|&x| x == 0) {
            len = pos;
        } else {
            // If no null byte, insert one at the chosen length
            bytes[len] = 0;
        }
    
        let c_str = CStr::from_bytes_until_nul(&bytes).unwrap();
        // Verify that count_bytes matches the adjusted length
        assert_eq!(c_str.count_bytes(), len);
>>>>>>> f87b1aec
    }
}<|MERGE_RESOLUTION|>--- conflicted
+++ resolved
@@ -884,39 +884,8 @@
             assert!(c_str.is_safe());
         }
     }
-
-<<<<<<< HEAD
-    // pub const fn to_bytes(&self) -> &[u8]
-    #[kani::proof]
-    #[kani::unwind(32)]
-    fn check_to_bytes() {
-        const MAX_SIZE: usize = 32;
-        let string: [u8; MAX_SIZE] = kani::any();
-        let slice = kani::slice::any_slice_of_array(&string);
-        let c_str = arbitrary_cstr(slice);
-
-        let bytes = c_str.to_bytes();
-        let end_idx = bytes.len();
-        // Comparison does not include the null byte
-        assert_eq!(bytes, &slice[..end_idx]);
-        assert!(c_str.is_safe());
-    }
-
-    // pub const fn to_bytes_with_nul(&self) -> &[u8]
-    #[kani::proof]
-    #[kani::unwind(33)]
-    fn check_to_bytes_with_nul() {
-        const MAX_SIZE: usize = 32;
-        let string: [u8; MAX_SIZE] = kani::any();
-        let slice = kani::slice::any_slice_of_array(&string);
-        let c_str = arbitrary_cstr(slice);
-
-        let bytes = c_str.to_bytes_with_nul();
-        let end_idx = bytes.len();
-        // Comparison includes the null byte
-        assert_eq!(bytes, &slice[..end_idx]);
-        assert!(c_str.is_safe());
-=======
+  
+    // pub const fn count_bytes(&self) -> usize
     #[kani::proof]
     #[kani::unwind(32)]
     fn check_count_bytes() {
@@ -938,6 +907,38 @@
         let c_str = CStr::from_bytes_until_nul(&bytes).unwrap();
         // Verify that count_bytes matches the adjusted length
         assert_eq!(c_str.count_bytes(), len);
->>>>>>> f87b1aec
+        assert!(c_str.is_safe());
+    }
+
+    // pub const fn to_bytes(&self) -> &[u8]
+    #[kani::proof]
+    #[kani::unwind(32)]
+    fn check_to_bytes() {
+        const MAX_SIZE: usize = 32;
+        let string: [u8; MAX_SIZE] = kani::any();
+        let slice = kani::slice::any_slice_of_array(&string);
+        let c_str = arbitrary_cstr(slice);
+
+        let bytes = c_str.to_bytes();
+        let end_idx = bytes.len();
+        // Comparison does not include the null byte
+        assert_eq!(bytes, &slice[..end_idx]);
+        assert!(c_str.is_safe());
+    }
+
+    // pub const fn to_bytes_with_nul(&self) -> &[u8]
+    #[kani::proof]
+    #[kani::unwind(33)]
+    fn check_to_bytes_with_nul() {
+        const MAX_SIZE: usize = 32;
+        let string: [u8; MAX_SIZE] = kani::any();
+        let slice = kani::slice::any_slice_of_array(&string);
+        let c_str = arbitrary_cstr(slice);
+
+        let bytes = c_str.to_bytes_with_nul();
+        let end_idx = bytes.len();
+        // Comparison includes the null byte
+        assert_eq!(bytes, &slice[..end_idx]);
+        assert!(c_str.is_safe());
     }
 }