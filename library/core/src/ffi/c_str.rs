--- conflicted
+++ resolved
@@ -877,19 +877,6 @@
     }
 
     #[kani::proof]
-<<<<<<< HEAD
-    #[kani::unwind(33)]
-    fn check_is_empty() {
-        const MAX_SIZE: usize = 32;
-        let string: [u8; MAX_SIZE] = kani::any();
-        let slice = kani::slice::any_slice_of_array(&string);
-        let c_str = arbitrary_cstr(slice); // introduced in PR#189
-
-        let bytes = c_str.to_bytes(); // does not include null terminator
-        let expected_is_empty = bytes.len() == 0;
-        assert_eq!(expected_is_empty, c_str.is_empty());
-        assert!(c_str.is_safe());
-=======
     #[kani::unwind(32)]
     fn check_count_bytes() {
         const MAX_SIZE: usize = 32;
@@ -910,6 +897,19 @@
         let c_str = CStr::from_bytes_until_nul(&bytes).unwrap();
         // Verify that count_bytes matches the adjusted length
         assert_eq!(c_str.count_bytes(), len);
->>>>>>> f87b1aec
-    }
+    }
+  
+    #[kani::proof]
+    #[kani::unwind(33)]
+    fn check_is_empty() {
+        const MAX_SIZE: usize = 32;
+        let string: [u8; MAX_SIZE] = kani::any();
+        let slice = kani::slice::any_slice_of_array(&string);
+        let c_str = arbitrary_cstr(slice); // introduced in PR#189
+
+        let bytes = c_str.to_bytes(); // does not include null terminator
+        let expected_is_empty = bytes.len() == 0;
+        assert_eq!(expected_is_empty, c_str.is_empty());
+        assert!(c_str.is_safe());
+  }
 }