//! [`CStr`] and its related types.

use crate::cmp::Ordering;
use crate::error::Error;
use crate::ffi::c_char;
use crate::iter::FusedIterator;
use crate::marker::PhantomData;
use crate::ptr::NonNull;
use crate::slice::memchr;
use crate::{fmt, intrinsics, ops, slice, str};

<<<<<<< HEAD
// use safety::{requires, ensures};
=======
>>>>>>> 64ddbfff
use crate::ub_checks::Invariant;

#[cfg(kani)]
use crate::kani;

// FIXME: because this is doc(inline)d, we *have* to use intra-doc links because the actual link
//   depends on where the item is being documented. however, since this is libcore, we can't
//   actually reference libstd or liballoc in intra-doc links. so, the best we can do is remove the
//   links to `CString` and `String` for now until a solution is developed

/// Representation of a borrowed C string.
///
/// This type represents a borrowed reference to a nul-terminated
/// array of bytes. It can be constructed safely from a <code>&[[u8]]</code>
/// slice, or unsafely from a raw `*const c_char`. It can be expressed as a
/// literal in the form `c"Hello world"`.
///
/// The `CStr` can then be converted to a Rust <code>&[str]</code> by performing
/// UTF-8 validation, or into an owned `CString`.
///
/// `&CStr` is to `CString` as <code>&[str]</code> is to `String`: the former
/// in each pair are borrowed references; the latter are owned
/// strings.
///
/// Note that this structure does **not** have a guaranteed layout (the `repr(transparent)`
/// notwithstanding) and should not be placed in the signatures of FFI functions.
/// Instead, safe wrappers of FFI functions may leverage [`CStr::as_ptr`] and the unsafe
/// [`CStr::from_ptr`] constructor to provide a safe interface to other consumers.
///
/// # Examples
///
/// Inspecting a foreign C string:
///
/// ```
/// use std::ffi::CStr;
/// use std::os::raw::c_char;
///
/// # /* Extern functions are awkward in doc comments - fake it instead
/// extern "C" { fn my_string() -> *const c_char; }
/// # */ unsafe extern "C" fn my_string() -> *const c_char { c"hello".as_ptr() }
///
/// unsafe {
///     let slice = CStr::from_ptr(my_string());
///     println!("string buffer size without nul terminator: {}", slice.to_bytes().len());
/// }
/// ```
///
/// Passing a Rust-originating C string:
///
/// ```
/// use std::ffi::{CString, CStr};
/// use std::os::raw::c_char;
///
/// fn work(data: &CStr) {
/// #   /* Extern functions are awkward in doc comments - fake it instead
///     extern "C" { fn work_with(data: *const c_char); }
/// #   */ unsafe extern "C" fn work_with(s: *const c_char) {}
///
///     unsafe { work_with(data.as_ptr()) }
/// }
///
/// let s = CString::new("data data data data").expect("CString::new failed");
/// work(&s);
/// ```
///
/// Converting a foreign C string into a Rust `String`:
///
/// ```
/// use std::ffi::CStr;
/// use std::os::raw::c_char;
///
/// # /* Extern functions are awkward in doc comments - fake it instead
/// extern "C" { fn my_string() -> *const c_char; }
/// # */ unsafe extern "C" fn my_string() -> *const c_char { c"hello".as_ptr() }
///
/// fn my_string_safe() -> String {
///     let cstr = unsafe { CStr::from_ptr(my_string()) };
///     // Get copy-on-write Cow<'_, str>, then guarantee a freshly-owned String allocation
///     String::from_utf8_lossy(cstr.to_bytes()).to_string()
/// }
///
/// println!("string: {}", my_string_safe());
/// ```
///
/// [str]: prim@str "str"
#[derive(PartialEq, Eq, Hash)]
#[stable(feature = "core_c_str", since = "1.64.0")]
#[rustc_diagnostic_item = "cstr_type"]
#[rustc_has_incoherent_inherent_impls]
#[lang = "CStr"]
// `fn from` in `impl From<&CStr> for Box<CStr>` current implementation relies
// on `CStr` being layout-compatible with `[u8]`.
// However, `CStr` layout is considered an implementation detail and must not be relied upon. We
// want `repr(transparent)` but we don't want it to show up in rustdoc, so we hide it under
// `cfg(doc)`. This is an ad-hoc implementation of attribute privacy.
#[repr(transparent)]
pub struct CStr {
    // FIXME: this should not be represented with a DST slice but rather with
    //        just a raw `c_char` along with some form of marker to make
    //        this an unsized type. Essentially `sizeof(&CStr)` should be the
    //        same as `sizeof(&c_char)` but `CStr` should be an unsized type.
    inner: [c_char],
}

/// An error indicating that a nul byte was not in the expected position.
///
/// The slice used to create a [`CStr`] must have one and only one nul byte,
/// positioned at the end.
///
/// This error is created by the [`CStr::from_bytes_with_nul`] method.
/// See its documentation for more.
///
/// # Examples
///
/// ```
/// use std::ffi::{CStr, FromBytesWithNulError};
///
/// let _: FromBytesWithNulError = CStr::from_bytes_with_nul(b"f\0oo").unwrap_err();
/// ```
#[derive(Clone, PartialEq, Eq, Debug)]
#[stable(feature = "core_c_str", since = "1.64.0")]
pub struct FromBytesWithNulError {
    kind: FromBytesWithNulErrorKind,
}

#[derive(Clone, PartialEq, Eq, Debug)]
enum FromBytesWithNulErrorKind {
    InteriorNul(usize),
    NotNulTerminated,
}

// FIXME: const stability attributes should not be required here, I think
impl FromBytesWithNulError {
    #[cfg_attr(bootstrap, rustc_const_stable(feature = "const_cstr_methods", since = "1.72.0"))]
    const fn interior_nul(pos: usize) -> FromBytesWithNulError {
        FromBytesWithNulError { kind: FromBytesWithNulErrorKind::InteriorNul(pos) }
    }
    #[cfg_attr(bootstrap, rustc_const_stable(feature = "const_cstr_methods", since = "1.72.0"))]
    const fn not_nul_terminated() -> FromBytesWithNulError {
        FromBytesWithNulError { kind: FromBytesWithNulErrorKind::NotNulTerminated }
    }
}

#[stable(feature = "frombyteswithnulerror_impls", since = "1.17.0")]
impl Error for FromBytesWithNulError {
    #[allow(deprecated)]
    fn description(&self) -> &str {
        match self.kind {
            FromBytesWithNulErrorKind::InteriorNul(..) => {
                "data provided contains an interior nul byte"
            }
            FromBytesWithNulErrorKind::NotNulTerminated => "data provided is not nul terminated",
        }
    }
}

/// An error indicating that no nul byte was present.
///
/// A slice used to create a [`CStr`] must contain a nul byte somewhere
/// within the slice.
///
/// This error is created by the [`CStr::from_bytes_until_nul`] method.
///
#[derive(Clone, PartialEq, Eq, Debug)]
#[stable(feature = "cstr_from_bytes_until_nul", since = "1.69.0")]
pub struct FromBytesUntilNulError(());

#[stable(feature = "cstr_from_bytes_until_nul", since = "1.69.0")]
impl fmt::Display for FromBytesUntilNulError {
    fn fmt(&self, f: &mut fmt::Formatter<'_>) -> fmt::Result {
        write!(f, "data provided does not contain a nul")
    }
}

#[stable(feature = "cstr_debug", since = "1.3.0")]
impl fmt::Debug for CStr {
    fn fmt(&self, f: &mut fmt::Formatter<'_>) -> fmt::Result {
        write!(f, "\"{}\"", self.to_bytes().escape_ascii())
    }
}

#[stable(feature = "cstr_default", since = "1.10.0")]
impl Default for &CStr {
    #[inline]
    fn default() -> Self {
        const SLICE: &[c_char] = &[0];
        // SAFETY: `SLICE` is indeed pointing to a valid nul-terminated string.
        unsafe { CStr::from_ptr(SLICE.as_ptr()) }
    }
}

#[stable(feature = "frombyteswithnulerror_impls", since = "1.17.0")]
impl fmt::Display for FromBytesWithNulError {
    #[allow(deprecated, deprecated_in_future)]
    fn fmt(&self, f: &mut fmt::Formatter<'_>) -> fmt::Result {
        f.write_str(self.description())?;
        if let FromBytesWithNulErrorKind::InteriorNul(pos) = self.kind {
            write!(f, " at byte pos {pos}")?;
        }
        Ok(())
    }
}

#[unstable(feature = "ub_checks", issue = "none")]
impl Invariant for &CStr {
<<<<<<< HEAD
=======
    /**
     * Safety invariant of a valid CStr:
     * 1. An empty CStr should have a null byte.
     * 2. A valid CStr should end with a null-terminator and contains
     *    no intermediate null bytes.
     */
>>>>>>> 64ddbfff
    fn is_safe(&self) -> bool {
        let bytes: &[c_char] = &self.inner;
        let len = bytes.len();

<<<<<<< HEAD
        // An empty CStr should has a null byte.
        // A valid CStr should end with a null-terminator and contains
        // no intermediate null bytes.
        if bytes.is_empty() || bytes[len - 1] != 0 || bytes[..len-1].contains(&0) {
            return false;
        }

        true
=======
        !bytes.is_empty() && bytes[len - 1] == 0 && !bytes[..len-1].contains(&0)
>>>>>>> 64ddbfff
    }
}

impl CStr {
    /// Wraps a raw C string with a safe C string wrapper.
    ///
    /// This function will wrap the provided `ptr` with a `CStr` wrapper, which
    /// allows inspection and interoperation of non-owned C strings. The total
    /// size of the terminated buffer must be smaller than [`isize::MAX`] **bytes**
    /// in memory (a restriction from [`slice::from_raw_parts`]).
    ///
    /// # Safety
    ///
    /// * The memory pointed to by `ptr` must contain a valid nul terminator at the
    ///   end of the string.
    ///
    /// * `ptr` must be [valid] for reads of bytes up to and including the nul terminator.
    ///   This means in particular:
    ///
    ///     * The entire memory range of this `CStr` must be contained within a single allocated object!
    ///     * `ptr` must be non-null even for a zero-length cstr.
    ///
    /// * The memory referenced by the returned `CStr` must not be mutated for
    ///   the duration of lifetime `'a`.
    ///
    /// * The nul terminator must be within `isize::MAX` from `ptr`
    ///
    /// > **Note**: This operation is intended to be a 0-cost cast but it is
    /// > currently implemented with an up-front calculation of the length of
    /// > the string. This is not guaranteed to always be the case.
    ///
    /// # Caveat
    ///
    /// The lifetime for the returned slice is inferred from its usage. To prevent accidental misuse,
    /// it's suggested to tie the lifetime to whichever source lifetime is safe in the context,
    /// such as by providing a helper function taking the lifetime of a host value for the slice,
    /// or by explicit annotation.
    ///
    /// # Examples
    ///
    /// ```
    /// use std::ffi::{c_char, CStr};
    ///
    /// fn my_string() -> *const c_char {
    ///     c"hello".as_ptr()
    /// }
    ///
    /// unsafe {
    ///     let slice = CStr::from_ptr(my_string());
    ///     assert_eq!(slice.to_str().unwrap(), "hello");
    /// }
    /// ```
    ///
    /// ```
    /// use std::ffi::{c_char, CStr};
    ///
    /// const HELLO_PTR: *const c_char = {
    ///     const BYTES: &[u8] = b"Hello, world!\0";
    ///     BYTES.as_ptr().cast()
    /// };
    /// const HELLO: &CStr = unsafe { CStr::from_ptr(HELLO_PTR) };
    ///
    /// assert_eq!(c"Hello, world!", HELLO);
    /// ```
    ///
    /// [valid]: core::ptr#safety
    #[inline] // inline is necessary for codegen to see strlen.
    #[must_use]
    #[stable(feature = "rust1", since = "1.0.0")]
    #[rustc_const_stable(feature = "const_cstr_from_ptr", since = "1.81.0")]
    pub const unsafe fn from_ptr<'a>(ptr: *const c_char) -> &'a CStr {
        // SAFETY: The caller has provided a pointer that points to a valid C
        // string with a NUL terminator less than `isize::MAX` from `ptr`.
        let len = unsafe { strlen(ptr) };

        // SAFETY: The caller has provided a valid pointer with length less than
        // `isize::MAX`, so `from_raw_parts` is safe. The content remains valid
        // and doesn't change for the lifetime of the returned `CStr`. This
        // means the call to `from_bytes_with_nul_unchecked` is correct.
        //
        // The cast from c_char to u8 is ok because a c_char is always one byte.
        unsafe { Self::from_bytes_with_nul_unchecked(slice::from_raw_parts(ptr.cast(), len + 1)) }
    }

    /// Creates a C string wrapper from a byte slice with any number of nuls.
    ///
    /// This method will create a `CStr` from any byte slice that contains at
    /// least one nul byte. Unlike with [`CStr::from_bytes_with_nul`], the caller
    /// does not need to know where the nul byte is located.
    ///
    /// If the first byte is a nul character, this method will return an
    /// empty `CStr`. If multiple nul characters are present, the `CStr` will
    /// end at the first one.
    ///
    /// If the slice only has a single nul byte at the end, this method is
    /// equivalent to [`CStr::from_bytes_with_nul`].
    ///
    /// # Examples
    /// ```
    /// use std::ffi::CStr;
    ///
    /// let mut buffer = [0u8; 16];
    /// unsafe {
    ///     // Here we might call an unsafe C function that writes a string
    ///     // into the buffer.
    ///     let buf_ptr = buffer.as_mut_ptr();
    ///     buf_ptr.write_bytes(b'A', 8);
    /// }
    /// // Attempt to extract a C nul-terminated string from the buffer.
    /// let c_str = CStr::from_bytes_until_nul(&buffer[..]).unwrap();
    /// assert_eq!(c_str.to_str().unwrap(), "AAAAAAAA");
    /// ```
    ///
    #[stable(feature = "cstr_from_bytes_until_nul", since = "1.69.0")]
    #[rustc_const_stable(feature = "cstr_from_bytes_until_nul", since = "1.69.0")]
    pub const fn from_bytes_until_nul(bytes: &[u8]) -> Result<&CStr, FromBytesUntilNulError> {
        let nul_pos = memchr::memchr(0, bytes);
        match nul_pos {
            Some(nul_pos) => {
                // FIXME(const-hack) replace with range index
                // SAFETY: nul_pos + 1 <= bytes.len()
                let subslice = unsafe { crate::slice::from_raw_parts(bytes.as_ptr(), nul_pos + 1) };
                // SAFETY: We know there is a nul byte at nul_pos, so this slice
                // (ending at the nul byte) is a well-formed C string.
                Ok(unsafe { CStr::from_bytes_with_nul_unchecked(subslice) })
            }
            None => Err(FromBytesUntilNulError(())),
        }
    }

    /// Creates a C string wrapper from a byte slice with exactly one nul
    /// terminator.
    ///
    /// This function will cast the provided `bytes` to a `CStr`
    /// wrapper after ensuring that the byte slice is nul-terminated
    /// and does not contain any interior nul bytes.
    ///
    /// If the nul byte may not be at the end,
    /// [`CStr::from_bytes_until_nul`] can be used instead.
    ///
    /// # Examples
    ///
    /// ```
    /// use std::ffi::CStr;
    ///
    /// let cstr = CStr::from_bytes_with_nul(b"hello\0");
    /// assert!(cstr.is_ok());
    /// ```
    ///
    /// Creating a `CStr` without a trailing nul terminator is an error:
    ///
    /// ```
    /// use std::ffi::CStr;
    ///
    /// let cstr = CStr::from_bytes_with_nul(b"hello");
    /// assert!(cstr.is_err());
    /// ```
    ///
    /// Creating a `CStr` with an interior nul byte is an error:
    ///
    /// ```
    /// use std::ffi::CStr;
    ///
    /// let cstr = CStr::from_bytes_with_nul(b"he\0llo\0");
    /// assert!(cstr.is_err());
    /// ```
    #[stable(feature = "cstr_from_bytes", since = "1.10.0")]
    #[rustc_const_stable(feature = "const_cstr_methods", since = "1.72.0")]
    pub const fn from_bytes_with_nul(bytes: &[u8]) -> Result<&Self, FromBytesWithNulError> {
        let nul_pos = memchr::memchr(0, bytes);
        match nul_pos {
            Some(nul_pos) if nul_pos + 1 == bytes.len() => {
                // SAFETY: We know there is only one nul byte, at the end
                // of the byte slice.
                Ok(unsafe { Self::from_bytes_with_nul_unchecked(bytes) })
            }
            Some(nul_pos) => Err(FromBytesWithNulError::interior_nul(nul_pos)),
            None => Err(FromBytesWithNulError::not_nul_terminated()),
        }
    }

    /// Unsafely creates a C string wrapper from a byte slice.
    ///
    /// This function will cast the provided `bytes` to a `CStr` wrapper without
    /// performing any sanity checks.
    ///
    /// # Safety
    /// The provided slice **must** be nul-terminated and not contain any interior
    /// nul bytes.
    ///
    /// # Examples
    ///
    /// ```
    /// use std::ffi::{CStr, CString};
    ///
    /// unsafe {
    ///     let cstring = CString::new("hello").expect("CString::new failed");
    ///     let cstr = CStr::from_bytes_with_nul_unchecked(cstring.to_bytes_with_nul());
    ///     assert_eq!(cstr, &*cstring);
    /// }
    /// ```
    #[inline]
    #[must_use]
    #[stable(feature = "cstr_from_bytes", since = "1.10.0")]
    #[rustc_const_stable(feature = "const_cstr_unchecked", since = "1.59.0")]
    #[rustc_allow_const_fn_unstable(const_eval_select)]
    pub const unsafe fn from_bytes_with_nul_unchecked(bytes: &[u8]) -> &CStr {
        #[inline]
        fn rt_impl(bytes: &[u8]) -> &CStr {
            // Chance at catching some UB at runtime with debug builds.
            debug_assert!(!bytes.is_empty() && bytes[bytes.len() - 1] == 0);

            // SAFETY: Casting to CStr is safe because its internal representation
            // is a [u8] too (safe only inside std).
            // Dereferencing the obtained pointer is safe because it comes from a
            // reference. Making a reference is then safe because its lifetime
            // is bound by the lifetime of the given `bytes`.
            unsafe { &*(bytes as *const [u8] as *const CStr) }
        }

        const fn const_impl(bytes: &[u8]) -> &CStr {
            // Saturating so that an empty slice panics in the assert with a good
            // message, not here due to underflow.
            let mut i = bytes.len().saturating_sub(1);
            assert!(!bytes.is_empty() && bytes[i] == 0, "input was not nul-terminated");

            // Ending nul byte exists, skip to the rest.
            while i != 0 {
                i -= 1;
                let byte = bytes[i];
                assert!(byte != 0, "input contained interior nul");
            }

            // SAFETY: See `rt_impl` cast.
            unsafe { &*(bytes as *const [u8] as *const CStr) }
        }

        intrinsics::const_eval_select((bytes,), const_impl, rt_impl)
    }

    /// Returns the inner pointer to this C string.
    ///
    /// The returned pointer will be valid for as long as `self` is, and points
    /// to a contiguous region of memory terminated with a 0 byte to represent
    /// the end of the string.
    ///
    /// The type of the returned pointer is
    /// [`*const c_char`][crate::ffi::c_char], and whether it's
    /// an alias for `*const i8` or `*const u8` is platform-specific.
    ///
    /// **WARNING**
    ///
    /// The returned pointer is read-only; writing to it (including passing it
    /// to C code that writes to it) causes undefined behavior.
    ///
    /// It is your responsibility to make sure that the underlying memory is not
    /// freed too early. For example, the following code will cause undefined
    /// behavior when `ptr` is used inside the `unsafe` block:
    ///
    /// ```no_run
    /// # #![allow(unused_must_use)]
    /// # #![cfg_attr(bootstrap, expect(temporary_cstring_as_ptr))]
    /// # #![cfg_attr(not(bootstrap), expect(dangling_pointers_from_temporaries))]
    /// use std::ffi::CString;
    ///
    /// // Do not do this:
    /// let ptr = CString::new("Hello").expect("CString::new failed").as_ptr();
    /// unsafe {
    ///     // `ptr` is dangling
    ///     *ptr;
    /// }
    /// ```
    ///
    /// This happens because the pointer returned by `as_ptr` does not carry any
    /// lifetime information and the `CString` is deallocated immediately after
    /// the `CString::new("Hello").expect("CString::new failed").as_ptr()`
    /// expression is evaluated.
    /// To fix the problem, bind the `CString` to a local variable:
    ///
    /// ```no_run
    /// # #![allow(unused_must_use)]
    /// use std::ffi::CString;
    ///
    /// let hello = CString::new("Hello").expect("CString::new failed");
    /// let ptr = hello.as_ptr();
    /// unsafe {
    ///     // `ptr` is valid because `hello` is in scope
    ///     *ptr;
    /// }
    /// ```
    ///
    /// This way, the lifetime of the `CString` in `hello` encompasses
    /// the lifetime of `ptr` and the `unsafe` block.
    #[inline]
    #[must_use]
    #[stable(feature = "rust1", since = "1.0.0")]
    #[rustc_const_stable(feature = "const_str_as_ptr", since = "1.32.0")]
    #[rustc_never_returns_null_ptr]
    pub const fn as_ptr(&self) -> *const c_char {
        self.inner.as_ptr()
    }

    /// We could eventually expose this publicly, if we wanted.
    #[inline]
    #[must_use]
    const fn as_non_null_ptr(&self) -> NonNull<c_char> {
        // FIXME(effects) replace with `NonNull::from`
        // SAFETY: a reference is never null
        unsafe { NonNull::new_unchecked(&self.inner as *const [c_char] as *mut [c_char]) }
            .as_non_null_ptr()
    }

    /// Returns the length of `self`. Like C's `strlen`, this does not include the nul terminator.
    ///
    /// > **Note**: This method is currently implemented as a constant-time
    /// > cast, but it is planned to alter its definition in the future to
    /// > perform the length calculation whenever this method is called.
    ///
    /// # Examples
    ///
    /// ```
    /// use std::ffi::CStr;
    ///
    /// let cstr = CStr::from_bytes_with_nul(b"foo\0").unwrap();
    /// assert_eq!(cstr.count_bytes(), 3);
    ///
    /// let cstr = CStr::from_bytes_with_nul(b"\0").unwrap();
    /// assert_eq!(cstr.count_bytes(), 0);
    /// ```
    #[inline]
    #[must_use]
    #[doc(alias("len", "strlen"))]
    #[stable(feature = "cstr_count_bytes", since = "1.79.0")]
    #[rustc_const_stable(feature = "const_cstr_from_ptr", since = "1.81.0")]
    pub const fn count_bytes(&self) -> usize {
        self.inner.len() - 1
    }

    /// Returns `true` if `self.to_bytes()` has a length of 0.
    ///
    /// # Examples
    ///
    /// ```
    /// use std::ffi::CStr;
    /// # use std::ffi::FromBytesWithNulError;
    ///
    /// # fn main() { test().unwrap(); }
    /// # fn test() -> Result<(), FromBytesWithNulError> {
    /// let cstr = CStr::from_bytes_with_nul(b"foo\0")?;
    /// assert!(!cstr.is_empty());
    ///
    /// let empty_cstr = CStr::from_bytes_with_nul(b"\0")?;
    /// assert!(empty_cstr.is_empty());
    /// assert!(c"".is_empty());
    /// # Ok(())
    /// # }
    /// ```
    #[inline]
    #[stable(feature = "cstr_is_empty", since = "1.71.0")]
    #[rustc_const_stable(feature = "cstr_is_empty", since = "1.71.0")]
    pub const fn is_empty(&self) -> bool {
        // SAFETY: We know there is at least one byte; for empty strings it
        // is the NUL terminator.
        // FIXME(const-hack): use get_unchecked
        unsafe { *self.inner.as_ptr() == 0 }
    }

    /// Converts this C string to a byte slice.
    ///
    /// The returned slice will **not** contain the trailing nul terminator that this C
    /// string has.
    ///
    /// > **Note**: This method is currently implemented as a constant-time
    /// > cast, but it is planned to alter its definition in the future to
    /// > perform the length calculation whenever this method is called.
    ///
    /// # Examples
    ///
    /// ```
    /// use std::ffi::CStr;
    ///
    /// let cstr = CStr::from_bytes_with_nul(b"foo\0").expect("CStr::from_bytes_with_nul failed");
    /// assert_eq!(cstr.to_bytes(), b"foo");
    /// ```
    #[inline]
    #[must_use = "this returns the result of the operation, \
                  without modifying the original"]
    #[stable(feature = "rust1", since = "1.0.0")]
    #[rustc_const_stable(feature = "const_cstr_methods", since = "1.72.0")]
    pub const fn to_bytes(&self) -> &[u8] {
        let bytes = self.to_bytes_with_nul();
        // FIXME(const-hack) replace with range index
        // SAFETY: to_bytes_with_nul returns slice with length at least 1
        unsafe { slice::from_raw_parts(bytes.as_ptr(), bytes.len() - 1) }
    }

    /// Converts this C string to a byte slice containing the trailing 0 byte.
    ///
    /// This function is the equivalent of [`CStr::to_bytes`] except that it
    /// will retain the trailing nul terminator instead of chopping it off.
    ///
    /// > **Note**: This method is currently implemented as a 0-cost cast, but
    /// > it is planned to alter its definition in the future to perform the
    /// > length calculation whenever this method is called.
    ///
    /// # Examples
    ///
    /// ```
    /// use std::ffi::CStr;
    ///
    /// let cstr = CStr::from_bytes_with_nul(b"foo\0").expect("CStr::from_bytes_with_nul failed");
    /// assert_eq!(cstr.to_bytes_with_nul(), b"foo\0");
    /// ```
    #[inline]
    #[must_use = "this returns the result of the operation, \
                  without modifying the original"]
    #[stable(feature = "rust1", since = "1.0.0")]
    #[rustc_const_stable(feature = "const_cstr_methods", since = "1.72.0")]
    pub const fn to_bytes_with_nul(&self) -> &[u8] {
        // SAFETY: Transmuting a slice of `c_char`s to a slice of `u8`s
        // is safe on all supported targets.
        unsafe { &*((&raw const self.inner) as *const [u8]) }
    }

    /// Iterates over the bytes in this C string.
    ///
    /// The returned iterator will **not** contain the trailing nul terminator
    /// that this C string has.
    ///
    /// # Examples
    ///
    /// ```
    /// #![feature(cstr_bytes)]
    /// use std::ffi::CStr;
    ///
    /// let cstr = CStr::from_bytes_with_nul(b"foo\0").expect("CStr::from_bytes_with_nul failed");
    /// assert!(cstr.bytes().eq(*b"foo"));
    /// ```
    #[inline]
    #[unstable(feature = "cstr_bytes", issue = "112115")]
    pub fn bytes(&self) -> Bytes<'_> {
        Bytes::new(self)
    }

    /// Yields a <code>&[str]</code> slice if the `CStr` contains valid UTF-8.
    ///
    /// If the contents of the `CStr` are valid UTF-8 data, this
    /// function will return the corresponding <code>&[str]</code> slice. Otherwise,
    /// it will return an error with details of where UTF-8 validation failed.
    ///
    /// [str]: prim@str "str"
    ///
    /// # Examples
    ///
    /// ```
    /// use std::ffi::CStr;
    ///
    /// let cstr = CStr::from_bytes_with_nul(b"foo\0").expect("CStr::from_bytes_with_nul failed");
    /// assert_eq!(cstr.to_str(), Ok("foo"));
    /// ```
    #[stable(feature = "cstr_to_str", since = "1.4.0")]
    #[rustc_const_stable(feature = "const_cstr_methods", since = "1.72.0")]
    pub const fn to_str(&self) -> Result<&str, str::Utf8Error> {
        // N.B., when `CStr` is changed to perform the length check in `.to_bytes()`
        // instead of in `from_ptr()`, it may be worth considering if this should
        // be rewritten to do the UTF-8 check inline with the length calculation
        // instead of doing it afterwards.
        str::from_utf8(self.to_bytes())
    }
}

// `.to_bytes()` representations are compared instead of the inner `[c_char]`s,
// because `c_char` is `i8` (not `u8`) on some platforms.
// That is why this is implemented manually and not derived.
#[stable(feature = "rust1", since = "1.0.0")]
impl PartialOrd for CStr {
    #[inline]
    fn partial_cmp(&self, other: &CStr) -> Option<Ordering> {
        self.to_bytes().partial_cmp(&other.to_bytes())
    }
}
#[stable(feature = "rust1", since = "1.0.0")]
impl Ord for CStr {
    #[inline]
    fn cmp(&self, other: &CStr) -> Ordering {
        self.to_bytes().cmp(&other.to_bytes())
    }
}

#[stable(feature = "cstr_range_from", since = "1.47.0")]
impl ops::Index<ops::RangeFrom<usize>> for CStr {
    type Output = CStr;

    #[inline]
    fn index(&self, index: ops::RangeFrom<usize>) -> &CStr {
        let bytes = self.to_bytes_with_nul();
        // we need to manually check the starting index to account for the null
        // byte, since otherwise we could get an empty string that doesn't end
        // in a null.
        if index.start < bytes.len() {
            // SAFETY: Non-empty tail of a valid `CStr` is still a valid `CStr`.
            unsafe { CStr::from_bytes_with_nul_unchecked(&bytes[index.start..]) }
        } else {
            panic!(
                "index out of bounds: the len is {} but the index is {}",
                bytes.len(),
                index.start
            );
        }
    }
}

#[stable(feature = "cstring_asref", since = "1.7.0")]
impl AsRef<CStr> for CStr {
    #[inline]
    fn as_ref(&self) -> &CStr {
        self
    }
}

/// Calculate the length of a nul-terminated string. Defers to C's `strlen` when possible.
///
/// # Safety
///
/// The pointer must point to a valid buffer that contains a NUL terminator. The NUL must be
/// located within `isize::MAX` from `ptr`.
#[inline]
#[unstable(feature = "cstr_internals", issue = "none")]
#[cfg_attr(bootstrap, rustc_const_stable(feature = "const_cstr_from_ptr", since = "1.81.0"))]
#[rustc_allow_const_fn_unstable(const_eval_select)]
const unsafe fn strlen(ptr: *const c_char) -> usize {
    const fn strlen_ct(s: *const c_char) -> usize {
        let mut len = 0;

        // SAFETY: Outer caller has provided a pointer to a valid C string.
        while unsafe { *s.add(len) } != 0 {
            len += 1;
        }

        len
    }

    #[inline]
    fn strlen_rt(s: *const c_char) -> usize {
        extern "C" {
            /// Provided by libc or compiler_builtins.
            fn strlen(s: *const c_char) -> usize;
        }

        // SAFETY: Outer caller has provided a pointer to a valid C string.
        unsafe { strlen(s) }
    }

    intrinsics::const_eval_select((ptr,), strlen_ct, strlen_rt)
}

/// An iterator over the bytes of a [`CStr`], without the nul terminator.
///
/// This struct is created by the [`bytes`] method on [`CStr`].
/// See its documentation for more.
///
/// [`bytes`]: CStr::bytes
#[must_use = "iterators are lazy and do nothing unless consumed"]
#[unstable(feature = "cstr_bytes", issue = "112115")]
#[derive(Clone, Debug)]
pub struct Bytes<'a> {
    // since we know the string is nul-terminated, we only need one pointer
    ptr: NonNull<u8>,
    phantom: PhantomData<&'a [c_char]>,
}

#[unstable(feature = "cstr_bytes", issue = "112115")]
unsafe impl Send for Bytes<'_> {}

#[unstable(feature = "cstr_bytes", issue = "112115")]
unsafe impl Sync for Bytes<'_> {}

impl<'a> Bytes<'a> {
    #[inline]
    fn new(s: &'a CStr) -> Self {
        Self { ptr: s.as_non_null_ptr().cast(), phantom: PhantomData }
    }

    #[inline]
    fn is_empty(&self) -> bool {
        // SAFETY: We uphold that the pointer is always valid to dereference
        // by starting with a valid C string and then never incrementing beyond
        // the nul terminator.
        unsafe { self.ptr.read() == 0 }
    }
}

#[unstable(feature = "cstr_bytes", issue = "112115")]
impl Iterator for Bytes<'_> {
    type Item = u8;

    #[inline]
    fn next(&mut self) -> Option<u8> {
        // SAFETY: We only choose a pointer from a valid C string, which must
        // be non-null and contain at least one value. Since we always stop at
        // the nul terminator, which is guaranteed to exist, we can assume that
        // the pointer is non-null and valid. This lets us safely dereference
        // it and assume that adding 1 will create a new, non-null, valid
        // pointer.
        unsafe {
            let ret = self.ptr.read();
            if ret == 0 {
                None
            } else {
                self.ptr = self.ptr.add(1);
                Some(ret)
            }
        }
    }

    #[inline]
    fn size_hint(&self) -> (usize, Option<usize>) {
        if self.is_empty() { (0, Some(0)) } else { (1, None) }
    }

    #[inline]
    fn count(self) -> usize {
        // SAFETY: We always hold a valid pointer to a C string
        unsafe { strlen(self.ptr.as_ptr().cast()) }
    }
}

#[unstable(feature = "cstr_bytes", issue = "112115")]
impl FusedIterator for Bytes<'_> {}

#[cfg(kani)]
#[unstable(feature = "kani", issue = "none")]
mod verify {
    use super::*;

    // pub const fn from_bytes_until_nul(bytes: &[u8]) -> Result<&CStr, FromBytesUntilNulError>
<<<<<<< HEAD
    // Check 1: A random index in a u8 array is guaranteed to be a null byte
    // Check 2: Only the last byte of a u8 array is a null byte
    // Check 3: The first byte of a u8 array is a null byte
    //
    // Proofs are bounded (kani::unwind) by the length of the input array.
    // Check 1: 2.08 sec when 32; 7.49 sec when 40
    // Check 2: 6.72 sec when 32; 9.2 sec when 40
    // Check 3: 0.33 sec when 8; 2.06 sec when 16
    #[kani::proof]
    #[kani::unwind(32)]
    fn check_from_bytes_until_nul_random_nul_byte() {
        const ARR_LEN: usize = 32;
        let mut string: [u8; ARR_LEN] = kani::any();

        // ensure that there is at least one null byte
        let idx: usize = kani::any_where(|x: &usize| *x >= 0 && *x < ARR_LEN);
        string[idx] = 0;

        let c_str = CStr::from_bytes_until_nul(&string).unwrap();
        assert!(c_str.is_safe());
    }

    #[kani::proof]
    #[kani::unwind(32)]
    fn check_from_bytes_until_nul_single_nul_byte_end() {
        const ARR_LEN: usize = 32;
        // ensure that the string does not have intermediate null bytes
        // TODO: there might be a better way
        let mut string: [u8; ARR_LEN] = kani::any_where(|x: &[u8; ARR_LEN]| !x[..ARR_LEN-1].contains(&0));
        // ensure that the string is properly null-terminated
        string[ARR_LEN - 1] = 0;

        let c_str = CStr::from_bytes_until_nul(&string).unwrap();
        assert!(c_str.is_safe());
    }

    #[kani::proof]
    #[kani::unwind(16)]
    fn check_from_bytes_until_nul_single_nul_byte_head() {
        const ARR_LEN: usize = 16;
        let mut string: [u8; ARR_LEN] = kani::any();
        // The first byte is a null byte should result in an empty CStr.
        string[0] = 0;

        let c_str = CStr::from_bytes_until_nul(&string).unwrap();
        assert!(c_str.is_safe());
    }





    
    /// Verifies the behavior of the `CStr::is_empty` method.
    ///
    /// # Purpose
    /// This harness ensures that the `is_empty` method behaves correctly under various scenarios:
    /// - Identifying valid empty `CStr` instances (only null terminator).
    /// - Identifying valid non-empty `CStr` instances (characters followed by a null terminator).
    /// - Rejecting invalid `CStr` instances, such as those missing a null terminator or containing interior null bytes.
    ///
    /// # Test Cases
    /// 1. **Valid Empty CStr:** Ensure `is_empty` returns `true` for a `CStr` with only a null terminator.
    /// 2. **Valid Non-Empty CStr:** Ensure `is_empty` returns `false` for a `CStr` with characters followed by a null terminator.
    /// 3. **Invalid CStr (No Null Terminator):** Verify that constructing a `CStr` without a null terminator fails.
    /// 4. **Invalid CStr (Interior Null Byte):** Verify that constructing a `CStr` with interior null bytes fails.
    ///
    /// # Assumptions
    /// - The test harness assumes that the `CStr::from_bytes_with_nul` function rejects invalid `CStr` inputs.
    ///
    /// # Safety
    /// - This harness operates entirely on safe methods (`CStr::from_bytes_with_nul`) for constructing valid `CStr` instances.
    /// - Invalid cases are explicitly tested to ensure they do not violate Rust’s safety guarantees.
    ///
    /// # Kani Integration
    /// - The harness uses the Kani verification tool to exhaustively check all possible inputs within defined bounds.
    ///
    #[kani::proof]
    fn check_is_empty() {
        // Case 1: Valid Empty CStr
        // This test ensures that `is_empty` correctly identifies an empty `CStr` (only null terminator).
        // A valid `CStr` with no characters other than the null terminator should return `true`.
        let empty_cstr = CStr::from_bytes_with_nul(b"\0").unwrap();
        assert!(empty_cstr.is_empty(), "Expected `is_empty` to return true for an empty CStr.");

        // Case 2: Valid Non-Empty CStr
        // This test ensures that `is_empty` correctly identifies a non-empty `CStr`.
        // A valid `CStr` with characters followed by a null terminator should return `false`.
        let non_empty_cstr = CStr::from_bytes_with_nul(b"hello\0").unwrap();
        assert!(!non_empty_cstr.is_empty(), "Expected `is_empty` to return false for a non-empty CStr.");

        // Case 3: Invalid CStr (No Null Terminator)
        // Attempt to create a `CStr` from a byte slice without a null terminator.
        // This should fail because the invariant of a null-terminated string is violated.
        let invalid_bytes = b"hello"; // No null terminator at the end.
        let invalid_result = CStr::from_bytes_with_nul(invalid_bytes);
        assert!(
            invalid_result.is_err(),
            "Expected CStr::from_bytes_with_nul to return an error for a missing null terminator."
        );

        // Case 4: Invalid CStr (Interior Null Byte)
        // Attempt to create a `CStr` from a byte slice with an interior null byte.
        // This should fail because the invariant of no intermediate null bytes is violated.
        let interior_null = b"he\0llo\0"; // Null byte in the middle of the string.
        let invalid_result = CStr::from_bytes_with_nul(interior_null);
        assert!(
            invalid_result.is_err(),
            "Expected CStr::from_bytes_with_nul to return an error for interior null bytes."
        );
    }


}




=======
    #[kani::proof]
    #[kani::unwind(32)] // 7.3 seconds when 16; 33.1 seconds when 32
    fn check_from_bytes_until_nul() {
        const MAX_SIZE: usize = 32;
        let string: [u8; MAX_SIZE] = kani::any();
        // Covers the case of a single null byte at the end, no null bytes, as
        // well as intermediate null bytes
        let slice = kani::slice::any_slice_of_array(&string);

        let result = CStr::from_bytes_until_nul(slice);
        if let Ok(c_str) = result {
            assert!(c_str.is_safe());
        }
    }

    // pub const fn to_bytes(&self) -> &[u8]
    #[kani::proof]
    #[kani::unwind(32)]
    fn check_to_bytes() {
        const MAX_SIZE: usize = 32;
        let string: [u8; MAX_SIZE] = kani::any();
        let slice = kani::slice::any_slice_of_array(&string);

        let result = CStr::from_bytes_until_nul(slice);
        if let Ok(c_str) = result {
            // Find the index of the first null byte in the slice since
            // from_bytes_until_nul stops by there
            let end_idx = slice.iter().position(|x| *x == 0).unwrap();
            // Comparison does not include the null byte
            assert_eq!(c_str.to_bytes(), &slice[..end_idx]);
            assert!(c_str.is_safe());
        }
    }

    // pub const fn to_bytes_with_nul(&self) -> &[u8]
    #[kani::proof]
    #[kani::unwind(33)] // 101.7 seconds when 33; 17.9 seconds for 17
    fn check_to_bytes_with_nul() {
        const MAX_SIZE: usize = 32;
        let string: [u8; MAX_SIZE] = kani::any();
        let slice = kani::slice::any_slice_of_array(&string);

        let result = CStr::from_bytes_until_nul(slice);
        if let Ok(c_str) = result {
            // Find the index of the first null byte in the slice since
            // from_bytes_until_nul stops by there
            let end_idx = slice.iter().position(|x| *x == 0).unwrap();
            // Comparison includes the null byte
            assert_eq!(c_str.to_bytes_with_nul(), &slice[..end_idx + 1]);
            assert!(c_str.is_safe());
        }
    }
}
>>>>>>> 64ddbfff
<|MERGE_RESOLUTION|>--- conflicted
+++ resolved
@@ -9,10 +9,12 @@
 use crate::slice::memchr;
 use crate::{fmt, intrinsics, ops, slice, str};
 
-<<<<<<< HEAD
+use crate::ub_checks::Invariant;
+
+#[cfg(kani)]
+use crate::kani;
+
 // use safety::{requires, ensures};
-=======
->>>>>>> 64ddbfff
 use crate::ub_checks::Invariant;
 
 #[cfg(kani)]
@@ -218,31 +220,17 @@
 
 #[unstable(feature = "ub_checks", issue = "none")]
 impl Invariant for &CStr {
-<<<<<<< HEAD
-=======
     /**
      * Safety invariant of a valid CStr:
      * 1. An empty CStr should have a null byte.
      * 2. A valid CStr should end with a null-terminator and contains
      *    no intermediate null bytes.
      */
->>>>>>> 64ddbfff
     fn is_safe(&self) -> bool {
         let bytes: &[c_char] = &self.inner;
         let len = bytes.len();
 
-<<<<<<< HEAD
-        // An empty CStr should has a null byte.
-        // A valid CStr should end with a null-terminator and contains
-        // no intermediate null bytes.
-        if bytes.is_empty() || bytes[len - 1] != 0 || bytes[..len-1].contains(&0) {
-            return false;
-        }
-
-        true
-=======
         !bytes.is_empty() && bytes[len - 1] == 0 && !bytes[..len-1].contains(&0)
->>>>>>> 64ddbfff
     }
 }
 
@@ -879,7 +867,6 @@
     use super::*;
 
     // pub const fn from_bytes_until_nul(bytes: &[u8]) -> Result<&CStr, FromBytesUntilNulError>
-<<<<<<< HEAD
     // Check 1: A random index in a u8 array is guaranteed to be a null byte
     // Check 2: Only the last byte of a u8 array is a null byte
     // Check 3: The first byte of a u8 array is a null byte
@@ -998,7 +985,140 @@
 
 
 
-=======
+
+
+#[cfg(kani)]
+#[unstable(feature = "kani", issue = "none")]
+mod verify {
+    use super::*;
+
+    // pub const fn from_bytes_until_nul(bytes: &[u8]) -> Result<&CStr, FromBytesUntilNulError>
+    // Check 1: A random index in a u8 array is guaranteed to be a null byte
+    // Check 2: Only the last byte of a u8 array is a null byte
+    // Check 3: The first byte of a u8 array is a null byte
+    //
+    // Proofs are bounded (kani::unwind) by the length of the input array.
+    // Check 1: 2.08 sec when 32; 7.49 sec when 40
+    // Check 2: 6.72 sec when 32; 9.2 sec when 40
+    // Check 3: 0.33 sec when 8; 2.06 sec when 16
+    #[kani::proof]
+    #[kani::unwind(32)]
+    fn check_from_bytes_until_nul_random_nul_byte() {
+        const ARR_LEN: usize = 32;
+        let mut string: [u8; ARR_LEN] = kani::any();
+
+        // ensure that there is at least one null byte
+        let idx: usize = kani::any_where(|x: &usize| *x >= 0 && *x < ARR_LEN);
+        string[idx] = 0;
+
+        let c_str = CStr::from_bytes_until_nul(&string).unwrap();
+        assert!(c_str.is_safe());
+    }
+
+    #[kani::proof]
+    #[kani::unwind(32)]
+    fn check_from_bytes_until_nul_single_nul_byte_end() {
+        const ARR_LEN: usize = 32;
+        // ensure that the string does not have intermediate null bytes
+        // TODO: there might be a better way
+        let mut string: [u8; ARR_LEN] = kani::any_where(|x: &[u8; ARR_LEN]| !x[..ARR_LEN-1].contains(&0));
+        // ensure that the string is properly null-terminated
+        string[ARR_LEN - 1] = 0;
+
+        let c_str = CStr::from_bytes_until_nul(&string).unwrap();
+        assert!(c_str.is_safe());
+    }
+
+    #[kani::proof]
+    #[kani::unwind(16)]
+    fn check_from_bytes_until_nul_single_nul_byte_head() {
+        const ARR_LEN: usize = 16;
+        let mut string: [u8; ARR_LEN] = kani::any();
+        // The first byte is a null byte should result in an empty CStr.
+        string[0] = 0;
+
+        let c_str = CStr::from_bytes_until_nul(&string).unwrap();
+        assert!(c_str.is_safe());
+    }
+
+
+
+
+
+    
+    /// Verifies the behavior of the `CStr::is_empty` method.
+    ///
+    /// # Purpose
+    /// This harness ensures that the `is_empty` method behaves correctly under various scenarios:
+    /// - Identifying valid empty `CStr` instances (only null terminator).
+    /// - Identifying valid non-empty `CStr` instances (characters followed by a null terminator).
+    /// - Rejecting invalid `CStr` instances, such as those missing a null terminator or containing interior null bytes.
+    ///
+    /// # Test Cases
+    /// 1. **Valid Empty CStr:** Ensure `is_empty` returns `true` for a `CStr` with only a null terminator.
+    /// 2. **Valid Non-Empty CStr:** Ensure `is_empty` returns `false` for a `CStr` with characters followed by a null terminator.
+    /// 3. **Invalid CStr (No Null Terminator):** Verify that constructing a `CStr` without a null terminator fails.
+    /// 4. **Invalid CStr (Interior Null Byte):** Verify that constructing a `CStr` with interior null bytes fails.
+    ///
+    /// # Assumptions
+    /// - The test harness assumes that the `CStr::from_bytes_with_nul` function rejects invalid `CStr` inputs.
+    ///
+    /// # Safety
+    /// - This harness operates entirely on safe methods (`CStr::from_bytes_with_nul`) for constructing valid `CStr` instances.
+    /// - Invalid cases are explicitly tested to ensure they do not violate Rust’s safety guarantees.
+    ///
+    /// # Kani Integration
+    /// - The harness uses the Kani verification tool to exhaustively check all possible inputs within defined bounds.
+    ///
+    #[kani::proof]
+    fn check_is_empty() {
+        // Case 1: Valid Empty CStr
+        // This test ensures that `is_empty` correctly identifies an empty `CStr` (only null terminator).
+        // A valid `CStr` with no characters other than the null terminator should return `true`.
+        let empty_cstr = CStr::from_bytes_with_nul(b"\0").unwrap();
+        assert!(empty_cstr.is_empty(), "Expected `is_empty` to return true for an empty CStr.");
+
+        // Case 2: Valid Non-Empty CStr
+        // This test ensures that `is_empty` correctly identifies a non-empty `CStr`.
+        // A valid `CStr` with characters followed by a null terminator should return `false`.
+        let non_empty_cstr = CStr::from_bytes_with_nul(b"hello\0").unwrap();
+        assert!(!non_empty_cstr.is_empty(), "Expected `is_empty` to return false for a non-empty CStr.");
+
+        // Case 3: Invalid CStr (No Null Terminator)
+        // Attempt to create a `CStr` from a byte slice without a null terminator.
+        // This should fail because the invariant of a null-terminated string is violated.
+        let invalid_bytes = b"hello"; // No null terminator at the end.
+        let invalid_result = CStr::from_bytes_with_nul(invalid_bytes);
+        assert!(
+            invalid_result.is_err(),
+            "Expected CStr::from_bytes_with_nul to return an error for a missing null terminator."
+        );
+
+        // Case 4: Invalid CStr (Interior Null Byte)
+        // Attempt to create a `CStr` from a byte slice with an interior null byte.
+        // This should fail because the invariant of no intermediate null bytes is violated.
+        let interior_null = b"he\0llo\0"; // Null byte in the middle of the string.
+        let invalid_result = CStr::from_bytes_with_nul(interior_null);
+        assert!(
+            invalid_result.is_err(),
+            "Expected CStr::from_bytes_with_nul to return an error for interior null bytes."
+        );
+    }
+
+
+}
+
+
+
+
+
+
+#[cfg(kani)]
+#[unstable(feature = "kani", issue = "none")]
+mod verify {
+    use super::*;
+
+    // pub const fn from_bytes_until_nul(bytes: &[u8]) -> Result<&CStr, FromBytesUntilNulError>
     #[kani::proof]
     #[kani::unwind(32)] // 7.3 seconds when 16; 33.1 seconds when 32
     fn check_from_bytes_until_nul() {
@@ -1051,5 +1171,4 @@
             assert!(c_str.is_safe());
         }
     }
-}
->>>>>>> 64ddbfff
+}