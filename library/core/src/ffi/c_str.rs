//! [`CStr`] and its related types.

use crate::cmp::Ordering;
use crate::error::Error;
use crate::ffi::c_char;
use crate::intrinsics::const_eval_select;
use crate::iter::FusedIterator;
use crate::marker::PhantomData;
use crate::ptr::NonNull;
use crate::slice::memchr;
use crate::{fmt, ops, slice, str};

use crate::ub_checks::Invariant;
use safety::{requires, ensures};

#[cfg(kani)]
use crate::kani;
#[cfg(kani)]
use crate::ub_checks::can_dereference;

// FIXME: because this is doc(inline)d, we *have* to use intra-doc links because the actual link
//   depends on where the item is being documented. however, since this is libcore, we can't
//   actually reference libstd or liballoc in intra-doc links. so, the best we can do is remove the
//   links to `CString` and `String` for now until a solution is developed

/// Representation of a borrowed C string.
///
/// This type represents a borrowed reference to a nul-terminated
/// array of bytes. It can be constructed safely from a <code>&[[u8]]</code>
/// slice, or unsafely from a raw `*const c_char`. It can be expressed as a
/// literal in the form `c"Hello world"`.
///
/// The `CStr` can then be converted to a Rust <code>&[str]</code> by performing
/// UTF-8 validation, or into an owned `CString`.
///
/// `&CStr` is to `CString` as <code>&[str]</code> is to `String`: the former
/// in each pair are borrowed references; the latter are owned
/// strings.
///
/// Note that this structure does **not** have a guaranteed layout (the `repr(transparent)`
/// notwithstanding) and should not be placed in the signatures of FFI functions.
/// Instead, safe wrappers of FFI functions may leverage [`CStr::as_ptr`] and the unsafe
/// [`CStr::from_ptr`] constructor to provide a safe interface to other consumers.
///
/// # Examples
///
/// Inspecting a foreign C string:
///
/// ```
/// use std::ffi::CStr;
/// use std::os::raw::c_char;
///
/// # /* Extern functions are awkward in doc comments - fake it instead
/// extern "C" { fn my_string() -> *const c_char; }
/// # */ unsafe extern "C" fn my_string() -> *const c_char { c"hello".as_ptr() }
///
/// unsafe {
///     let slice = CStr::from_ptr(my_string());
///     println!("string buffer size without nul terminator: {}", slice.to_bytes().len());
/// }
/// ```
///
/// Passing a Rust-originating C string:
///
/// ```
/// use std::ffi::{CString, CStr};
/// use std::os::raw::c_char;
///
/// fn work(data: &CStr) {
/// #   /* Extern functions are awkward in doc comments - fake it instead
///     extern "C" { fn work_with(data: *const c_char); }
/// #   */ unsafe extern "C" fn work_with(s: *const c_char) {}
///
///     unsafe { work_with(data.as_ptr()) }
/// }
///
/// let s = CString::new("data data data data").expect("CString::new failed");
/// work(&s);
/// ```
///
/// Converting a foreign C string into a Rust `String`:
///
/// ```
/// use std::ffi::CStr;
/// use std::os::raw::c_char;
///
/// # /* Extern functions are awkward in doc comments - fake it instead
/// extern "C" { fn my_string() -> *const c_char; }
/// # */ unsafe extern "C" fn my_string() -> *const c_char { c"hello".as_ptr() }
///
/// fn my_string_safe() -> String {
///     let cstr = unsafe { CStr::from_ptr(my_string()) };
///     // Get copy-on-write Cow<'_, str>, then guarantee a freshly-owned String allocation
///     String::from_utf8_lossy(cstr.to_bytes()).to_string()
/// }
///
/// println!("string: {}", my_string_safe());
/// ```
///
/// [str]: prim@str "str"
#[derive(PartialEq, Eq, Hash)]
#[stable(feature = "core_c_str", since = "1.64.0")]
#[rustc_diagnostic_item = "cstr_type"]
#[rustc_has_incoherent_inherent_impls]
#[lang = "CStr"]
// `fn from` in `impl From<&CStr> for Box<CStr>` current implementation relies
// on `CStr` being layout-compatible with `[u8]`.
// However, `CStr` layout is considered an implementation detail and must not be relied upon. We
// want `repr(transparent)` but we don't want it to show up in rustdoc, so we hide it under
// `cfg(doc)`. This is an ad-hoc implementation of attribute privacy.
#[repr(transparent)]
pub struct CStr {
    // FIXME: this should not be represented with a DST slice but rather with
    //        just a raw `c_char` along with some form of marker to make
    //        this an unsized type. Essentially `sizeof(&CStr)` should be the
    //        same as `sizeof(&c_char)` but `CStr` should be an unsized type.
    inner: [c_char],
}

/// An error indicating that a nul byte was not in the expected position.
///
/// The slice used to create a [`CStr`] must have one and only one nul byte,
/// positioned at the end.
///
/// This error is created by the [`CStr::from_bytes_with_nul`] method.
/// See its documentation for more.
///
/// # Examples
///
/// ```
/// use std::ffi::{CStr, FromBytesWithNulError};
///
/// let _: FromBytesWithNulError = CStr::from_bytes_with_nul(b"f\0oo").unwrap_err();
/// ```
#[derive(Clone, PartialEq, Eq, Debug)]
#[stable(feature = "core_c_str", since = "1.64.0")]
pub struct FromBytesWithNulError {
    kind: FromBytesWithNulErrorKind,
}

#[derive(Clone, PartialEq, Eq, Debug)]
enum FromBytesWithNulErrorKind {
    InteriorNul(usize),
    NotNulTerminated,
}

// FIXME: const stability attributes should not be required here, I think
impl FromBytesWithNulError {
    #[cfg_attr(bootstrap, rustc_const_stable(feature = "const_cstr_methods", since = "1.72.0"))]
    const fn interior_nul(pos: usize) -> FromBytesWithNulError {
        FromBytesWithNulError { kind: FromBytesWithNulErrorKind::InteriorNul(pos) }
    }
    #[cfg_attr(bootstrap, rustc_const_stable(feature = "const_cstr_methods", since = "1.72.0"))]
    const fn not_nul_terminated() -> FromBytesWithNulError {
        FromBytesWithNulError { kind: FromBytesWithNulErrorKind::NotNulTerminated }
    }
}

#[stable(feature = "frombyteswithnulerror_impls", since = "1.17.0")]
impl Error for FromBytesWithNulError {
    #[allow(deprecated)]
    fn description(&self) -> &str {
        match self.kind {
            FromBytesWithNulErrorKind::InteriorNul(..) => {
                "data provided contains an interior nul byte"
            }
            FromBytesWithNulErrorKind::NotNulTerminated => "data provided is not nul terminated",
        }
    }
}

/// An error indicating that no nul byte was present.
///
/// A slice used to create a [`CStr`] must contain a nul byte somewhere
/// within the slice.
///
/// This error is created by the [`CStr::from_bytes_until_nul`] method.
///
#[derive(Clone, PartialEq, Eq, Debug)]
#[stable(feature = "cstr_from_bytes_until_nul", since = "1.69.0")]
pub struct FromBytesUntilNulError(());

#[stable(feature = "cstr_from_bytes_until_nul", since = "1.69.0")]
impl fmt::Display for FromBytesUntilNulError {
    fn fmt(&self, f: &mut fmt::Formatter<'_>) -> fmt::Result {
        write!(f, "data provided does not contain a nul")
    }
}

#[stable(feature = "cstr_debug", since = "1.3.0")]
impl fmt::Debug for CStr {
    fn fmt(&self, f: &mut fmt::Formatter<'_>) -> fmt::Result {
        write!(f, "\"{}\"", self.to_bytes().escape_ascii())
    }
}

#[stable(feature = "cstr_default", since = "1.10.0")]
impl Default for &CStr {
    #[inline]
    fn default() -> Self {
        const SLICE: &[c_char] = &[0];
        // SAFETY: `SLICE` is indeed pointing to a valid nul-terminated string.
        unsafe { CStr::from_ptr(SLICE.as_ptr()) }
    }
}

#[stable(feature = "frombyteswithnulerror_impls", since = "1.17.0")]
impl fmt::Display for FromBytesWithNulError {
    #[allow(deprecated, deprecated_in_future)]
    fn fmt(&self, f: &mut fmt::Formatter<'_>) -> fmt::Result {
        f.write_str(self.description())?;
        if let FromBytesWithNulErrorKind::InteriorNul(pos) = self.kind {
            write!(f, " at byte pos {pos}")?;
        }
        Ok(())
    }
}

#[unstable(feature = "ub_checks", issue = "none")]
impl Invariant for &CStr {
    /**
     * Safety invariant of a valid CStr:
     * 1. An empty CStr should have a null byte.
     * 2. A valid CStr should end with a null-terminator and contains
     *    no intermediate null bytes.
     */
    fn is_safe(&self) -> bool {
        let bytes: &[c_char] = &self.inner;
        let len = bytes.len();

        !bytes.is_empty() && bytes[len - 1] == 0 && !bytes[..len-1].contains(&0)
    }
}

impl CStr {
    /// Wraps a raw C string with a safe C string wrapper.
    ///
    /// This function will wrap the provided `ptr` with a `CStr` wrapper, which
    /// allows inspection and interoperation of non-owned C strings. The total
    /// size of the terminated buffer must be smaller than [`isize::MAX`] **bytes**
    /// in memory (a restriction from [`slice::from_raw_parts`]).
    ///
    /// # Safety
    ///
    /// * The memory pointed to by `ptr` must contain a valid nul terminator at the
    ///   end of the string.
    ///
    /// * `ptr` must be [valid] for reads of bytes up to and including the nul terminator.
    ///   This means in particular:
    ///
    ///     * The entire memory range of this `CStr` must be contained within a single allocated object!
    ///     * `ptr` must be non-null even for a zero-length cstr.
    ///
    /// * The memory referenced by the returned `CStr` must not be mutated for
    ///   the duration of lifetime `'a`.
    ///
    /// * The nul terminator must be within `isize::MAX` from `ptr`
    ///
    /// > **Note**: This operation is intended to be a 0-cost cast but it is
    /// > currently implemented with an up-front calculation of the length of
    /// > the string. This is not guaranteed to always be the case.
    ///
    /// # Caveat
    ///
    /// The lifetime for the returned slice is inferred from its usage. To prevent accidental misuse,
    /// it's suggested to tie the lifetime to whichever source lifetime is safe in the context,
    /// such as by providing a helper function taking the lifetime of a host value for the slice,
    /// or by explicit annotation.
    ///
    /// # Examples
    ///
    /// ```
    /// use std::ffi::{c_char, CStr};
    ///
    /// fn my_string() -> *const c_char {
    ///     c"hello".as_ptr()
    /// }
    ///
    /// unsafe {
    ///     let slice = CStr::from_ptr(my_string());
    ///     assert_eq!(slice.to_str().unwrap(), "hello");
    /// }
    /// ```
    ///
    /// ```
    /// use std::ffi::{c_char, CStr};
    ///
    /// const HELLO_PTR: *const c_char = {
    ///     const BYTES: &[u8] = b"Hello, world!\0";
    ///     BYTES.as_ptr().cast()
    /// };
    /// const HELLO: &CStr = unsafe { CStr::from_ptr(HELLO_PTR) };
    ///
    /// assert_eq!(c"Hello, world!", HELLO);
    /// ```
    ///
    /// [valid]: core::ptr#safety
    #[inline] // inline is necessary for codegen to see strlen.
    #[must_use]
    #[stable(feature = "rust1", since = "1.0.0")]
    #[rustc_const_stable(feature = "const_cstr_from_ptr", since = "1.81.0")]
    pub const unsafe fn from_ptr<'a>(ptr: *const c_char) -> &'a CStr {
        // SAFETY: The caller has provided a pointer that points to a valid C
        // string with a NUL terminator less than `isize::MAX` from `ptr`.
        let len = unsafe { strlen(ptr) };

        // SAFETY: The caller has provided a valid pointer with length less than
        // `isize::MAX`, so `from_raw_parts` is safe. The content remains valid
        // and doesn't change for the lifetime of the returned `CStr`. This
        // means the call to `from_bytes_with_nul_unchecked` is correct.
        //
        // The cast from c_char to u8 is ok because a c_char is always one byte.
        unsafe { Self::from_bytes_with_nul_unchecked(slice::from_raw_parts(ptr.cast(), len + 1)) }
    }

    /// Creates a C string wrapper from a byte slice with any number of nuls.
    ///
    /// This method will create a `CStr` from any byte slice that contains at
    /// least one nul byte. Unlike with [`CStr::from_bytes_with_nul`], the caller
    /// does not need to know where the nul byte is located.
    ///
    /// If the first byte is a nul character, this method will return an
    /// empty `CStr`. If multiple nul characters are present, the `CStr` will
    /// end at the first one.
    ///
    /// If the slice only has a single nul byte at the end, this method is
    /// equivalent to [`CStr::from_bytes_with_nul`].
    ///
    /// # Examples
    /// ```
    /// use std::ffi::CStr;
    ///
    /// let mut buffer = [0u8; 16];
    /// unsafe {
    ///     // Here we might call an unsafe C function that writes a string
    ///     // into the buffer.
    ///     let buf_ptr = buffer.as_mut_ptr();
    ///     buf_ptr.write_bytes(b'A', 8);
    /// }
    /// // Attempt to extract a C nul-terminated string from the buffer.
    /// let c_str = CStr::from_bytes_until_nul(&buffer[..]).unwrap();
    /// assert_eq!(c_str.to_str().unwrap(), "AAAAAAAA");
    /// ```
    ///
    #[stable(feature = "cstr_from_bytes_until_nul", since = "1.69.0")]
    #[rustc_const_stable(feature = "cstr_from_bytes_until_nul", since = "1.69.0")]
    pub const fn from_bytes_until_nul(bytes: &[u8]) -> Result<&CStr, FromBytesUntilNulError> {
        let nul_pos = memchr::memchr(0, bytes);
        match nul_pos {
            Some(nul_pos) => {
                // FIXME(const-hack) replace with range index
                // SAFETY: nul_pos + 1 <= bytes.len()
                let subslice = unsafe { crate::slice::from_raw_parts(bytes.as_ptr(), nul_pos + 1) };
                // SAFETY: We know there is a nul byte at nul_pos, so this slice
                // (ending at the nul byte) is a well-formed C string.
                Ok(unsafe { CStr::from_bytes_with_nul_unchecked(subslice) })
            }
            None => Err(FromBytesUntilNulError(())),
        }
    }

    /// Creates a C string wrapper from a byte slice with exactly one nul
    /// terminator.
    ///
    /// This function will cast the provided `bytes` to a `CStr`
    /// wrapper after ensuring that the byte slice is nul-terminated
    /// and does not contain any interior nul bytes.
    ///
    /// If the nul byte may not be at the end,
    /// [`CStr::from_bytes_until_nul`] can be used instead.
    ///
    /// # Examples
    ///
    /// ```
    /// use std::ffi::CStr;
    ///
    /// let cstr = CStr::from_bytes_with_nul(b"hello\0");
    /// assert!(cstr.is_ok());
    /// ```
    ///
    /// Creating a `CStr` without a trailing nul terminator is an error:
    ///
    /// ```
    /// use std::ffi::CStr;
    ///
    /// let cstr = CStr::from_bytes_with_nul(b"hello");
    /// assert!(cstr.is_err());
    /// ```
    ///
    /// Creating a `CStr` with an interior nul byte is an error:
    ///
    /// ```
    /// use std::ffi::CStr;
    ///
    /// let cstr = CStr::from_bytes_with_nul(b"he\0llo\0");
    /// assert!(cstr.is_err());
    /// ```
    #[stable(feature = "cstr_from_bytes", since = "1.10.0")]
    #[rustc_const_stable(feature = "const_cstr_methods", since = "1.72.0")]
    pub const fn from_bytes_with_nul(bytes: &[u8]) -> Result<&Self, FromBytesWithNulError> {
        let nul_pos = memchr::memchr(0, bytes);
        match nul_pos {
            Some(nul_pos) if nul_pos + 1 == bytes.len() => {
                // SAFETY: We know there is only one nul byte, at the end
                // of the byte slice.
                Ok(unsafe { Self::from_bytes_with_nul_unchecked(bytes) })
            }
            Some(nul_pos) => Err(FromBytesWithNulError::interior_nul(nul_pos)),
            None => Err(FromBytesWithNulError::not_nul_terminated()),
        }
    }

    /// Unsafely creates a C string wrapper from a byte slice.
    ///
    /// This function will cast the provided `bytes` to a `CStr` wrapper without
    /// performing any sanity checks.
    ///
    /// # Safety
    /// The provided slice **must** be nul-terminated and not contain any interior
    /// nul bytes.
    ///
    /// # Examples
    ///
    /// ```
    /// use std::ffi::{CStr, CString};
    ///
    /// unsafe {
    ///     let cstring = CString::new("hello").expect("CString::new failed");
    ///     let cstr = CStr::from_bytes_with_nul_unchecked(cstring.to_bytes_with_nul());
    ///     assert_eq!(cstr, &*cstring);
    /// }
    /// ```
    #[inline]
    #[must_use]
    #[stable(feature = "cstr_from_bytes", since = "1.10.0")]
    #[rustc_const_stable(feature = "const_cstr_unchecked", since = "1.59.0")]
    #[rustc_allow_const_fn_unstable(const_eval_select)]
    // Preconditions: Null-terminated and no intermediate null bytes
    #[requires(!bytes.is_empty() && bytes[bytes.len() - 1] == 0 && !bytes[..bytes.len()-1].contains(&0))]
    // Postcondition: The resulting CStr satisfies the same conditions as preconditions
    #[ensures(|result| result.is_safe())]
    pub const unsafe fn from_bytes_with_nul_unchecked(bytes: &[u8]) -> &CStr {
        const_eval_select!(
            @capture { bytes: &[u8] } -> &CStr:
            if const {
                // Saturating so that an empty slice panics in the assert with a good
                // message, not here due to underflow.
                let mut i = bytes.len().saturating_sub(1);
                assert!(!bytes.is_empty() && bytes[i] == 0, "input was not nul-terminated");

                // Ending nul byte exists, skip to the rest.
                while i != 0 {
                    i -= 1;
                    let byte = bytes[i];
                    assert!(byte != 0, "input contained interior nul");
                }

                // SAFETY: See runtime cast comment below.
                unsafe { &*(bytes as *const [u8] as *const CStr) }
            } else {
                // Chance at catching some UB at runtime with debug builds.
                debug_assert!(!bytes.is_empty() && bytes[bytes.len() - 1] == 0);

                // SAFETY: Casting to CStr is safe because its internal representation
                // is a [u8] too (safe only inside std).
                // Dereferencing the obtained pointer is safe because it comes from a
                // reference. Making a reference is then safe because its lifetime
                // is bound by the lifetime of the given `bytes`.
                unsafe { &*(bytes as *const [u8] as *const CStr) }
            }
        )
    }

    /// Returns the inner pointer to this C string.
    ///
    /// The returned pointer will be valid for as long as `self` is, and points
    /// to a contiguous region of memory terminated with a 0 byte to represent
    /// the end of the string.
    ///
    /// The type of the returned pointer is
    /// [`*const c_char`][crate::ffi::c_char], and whether it's
    /// an alias for `*const i8` or `*const u8` is platform-specific.
    ///
    /// **WARNING**
    ///
    /// The returned pointer is read-only; writing to it (including passing it
    /// to C code that writes to it) causes undefined behavior.
    ///
    /// It is your responsibility to make sure that the underlying memory is not
    /// freed too early. For example, the following code will cause undefined
    /// behavior when `ptr` is used inside the `unsafe` block:
    ///
    /// ```no_run
    /// # #![allow(unused_must_use)]
    /// # #![cfg_attr(bootstrap, expect(temporary_cstring_as_ptr))]
    /// # #![cfg_attr(not(bootstrap), expect(dangling_pointers_from_temporaries))]
    /// use std::ffi::CString;
    ///
    /// // Do not do this:
    /// let ptr = CString::new("Hello").expect("CString::new failed").as_ptr();
    /// unsafe {
    ///     // `ptr` is dangling
    ///     *ptr;
    /// }
    /// ```
    ///
    /// This happens because the pointer returned by `as_ptr` does not carry any
    /// lifetime information and the `CString` is deallocated immediately after
    /// the `CString::new("Hello").expect("CString::new failed").as_ptr()`
    /// expression is evaluated.
    /// To fix the problem, bind the `CString` to a local variable:
    ///
    /// ```no_run
    /// # #![allow(unused_must_use)]
    /// use std::ffi::CString;
    ///
    /// let hello = CString::new("Hello").expect("CString::new failed");
    /// let ptr = hello.as_ptr();
    /// unsafe {
    ///     // `ptr` is valid because `hello` is in scope
    ///     *ptr;
    /// }
    /// ```
    ///
    /// This way, the lifetime of the `CString` in `hello` encompasses
    /// the lifetime of `ptr` and the `unsafe` block.
    #[inline]
    #[must_use]
    #[stable(feature = "rust1", since = "1.0.0")]
    #[rustc_const_stable(feature = "const_str_as_ptr", since = "1.32.0")]
    #[cfg_attr(not(bootstrap), rustc_as_ptr)]
    #[rustc_never_returns_null_ptr]
    pub const fn as_ptr(&self) -> *const c_char {
        self.inner.as_ptr()
    }

    /// We could eventually expose this publicly, if we wanted.
    #[inline]
    #[must_use]
    const fn as_non_null_ptr(&self) -> NonNull<c_char> {
        // FIXME(const_trait_impl) replace with `NonNull::from`
        // SAFETY: a reference is never null
        unsafe { NonNull::new_unchecked(&self.inner as *const [c_char] as *mut [c_char]) }
            .as_non_null_ptr()
    }

    /// Returns the length of `self`. Like C's `strlen`, this does not include the nul terminator.
    ///
    /// > **Note**: This method is currently implemented as a constant-time
    /// > cast, but it is planned to alter its definition in the future to
    /// > perform the length calculation whenever this method is called.
    ///
    /// # Examples
    ///
    /// ```
    /// use std::ffi::CStr;
    ///
    /// let cstr = CStr::from_bytes_with_nul(b"foo\0").unwrap();
    /// assert_eq!(cstr.count_bytes(), 3);
    ///
    /// let cstr = CStr::from_bytes_with_nul(b"\0").unwrap();
    /// assert_eq!(cstr.count_bytes(), 0);
    /// ```
    #[inline]
    #[must_use]
    #[doc(alias("len", "strlen"))]
    #[stable(feature = "cstr_count_bytes", since = "1.79.0")]
    #[rustc_const_stable(feature = "const_cstr_from_ptr", since = "1.81.0")]
    pub const fn count_bytes(&self) -> usize {
        self.inner.len() - 1
    }

    /// Returns `true` if `self.to_bytes()` has a length of 0.
    ///
    /// # Examples
    ///
    /// ```
    /// use std::ffi::CStr;
    /// # use std::ffi::FromBytesWithNulError;
    ///
    /// # fn main() { test().unwrap(); }
    /// # fn test() -> Result<(), FromBytesWithNulError> {
    /// let cstr = CStr::from_bytes_with_nul(b"foo\0")?;
    /// assert!(!cstr.is_empty());
    ///
    /// let empty_cstr = CStr::from_bytes_with_nul(b"\0")?;
    /// assert!(empty_cstr.is_empty());
    /// assert!(c"".is_empty());
    /// # Ok(())
    /// # }
    /// ```
    #[inline]
    #[stable(feature = "cstr_is_empty", since = "1.71.0")]
    #[rustc_const_stable(feature = "cstr_is_empty", since = "1.71.0")]
    pub const fn is_empty(&self) -> bool {
        // SAFETY: We know there is at least one byte; for empty strings it
        // is the NUL terminator.
        // FIXME(const-hack): use get_unchecked
        unsafe { *self.inner.as_ptr() == 0 }
    }

    /// Converts this C string to a byte slice.
    ///
    /// The returned slice will **not** contain the trailing nul terminator that this C
    /// string has.
    ///
    /// > **Note**: This method is currently implemented as a constant-time
    /// > cast, but it is planned to alter its definition in the future to
    /// > perform the length calculation whenever this method is called.
    ///
    /// # Examples
    ///
    /// ```
    /// use std::ffi::CStr;
    ///
    /// let cstr = CStr::from_bytes_with_nul(b"foo\0").expect("CStr::from_bytes_with_nul failed");
    /// assert_eq!(cstr.to_bytes(), b"foo");
    /// ```
    #[inline]
    #[must_use = "this returns the result of the operation, \
                  without modifying the original"]
    #[stable(feature = "rust1", since = "1.0.0")]
    #[rustc_const_stable(feature = "const_cstr_methods", since = "1.72.0")]
    pub const fn to_bytes(&self) -> &[u8] {
        let bytes = self.to_bytes_with_nul();
        // FIXME(const-hack) replace with range index
        // SAFETY: to_bytes_with_nul returns slice with length at least 1
        unsafe { slice::from_raw_parts(bytes.as_ptr(), bytes.len() - 1) }
    }

    /// Converts this C string to a byte slice containing the trailing 0 byte.
    ///
    /// This function is the equivalent of [`CStr::to_bytes`] except that it
    /// will retain the trailing nul terminator instead of chopping it off.
    ///
    /// > **Note**: This method is currently implemented as a 0-cost cast, but
    /// > it is planned to alter its definition in the future to perform the
    /// > length calculation whenever this method is called.
    ///
    /// # Examples
    ///
    /// ```
    /// use std::ffi::CStr;
    ///
    /// let cstr = CStr::from_bytes_with_nul(b"foo\0").expect("CStr::from_bytes_with_nul failed");
    /// assert_eq!(cstr.to_bytes_with_nul(), b"foo\0");
    /// ```
    #[inline]
    #[must_use = "this returns the result of the operation, \
                  without modifying the original"]
    #[stable(feature = "rust1", since = "1.0.0")]
    #[rustc_const_stable(feature = "const_cstr_methods", since = "1.72.0")]
    pub const fn to_bytes_with_nul(&self) -> &[u8] {
        // SAFETY: Transmuting a slice of `c_char`s to a slice of `u8`s
        // is safe on all supported targets.
        unsafe { &*((&raw const self.inner) as *const [u8]) }
    }

    /// Iterates over the bytes in this C string.
    ///
    /// The returned iterator will **not** contain the trailing nul terminator
    /// that this C string has.
    ///
    /// # Examples
    ///
    /// ```
    /// #![feature(cstr_bytes)]
    /// use std::ffi::CStr;
    ///
    /// let cstr = CStr::from_bytes_with_nul(b"foo\0").expect("CStr::from_bytes_with_nul failed");
    /// assert!(cstr.bytes().eq(*b"foo"));
    /// ```
    #[inline]
    #[unstable(feature = "cstr_bytes", issue = "112115")]
    pub fn bytes(&self) -> Bytes<'_> {
        Bytes::new(self)
    }

    /// Yields a <code>&[str]</code> slice if the `CStr` contains valid UTF-8.
    ///
    /// If the contents of the `CStr` are valid UTF-8 data, this
    /// function will return the corresponding <code>&[str]</code> slice. Otherwise,
    /// it will return an error with details of where UTF-8 validation failed.
    ///
    /// [str]: prim@str "str"
    ///
    /// # Examples
    ///
    /// ```
    /// use std::ffi::CStr;
    ///
    /// let cstr = CStr::from_bytes_with_nul(b"foo\0").expect("CStr::from_bytes_with_nul failed");
    /// assert_eq!(cstr.to_str(), Ok("foo"));
    /// ```
    #[stable(feature = "cstr_to_str", since = "1.4.0")]
    #[rustc_const_stable(feature = "const_cstr_methods", since = "1.72.0")]
    pub const fn to_str(&self) -> Result<&str, str::Utf8Error> {
        // N.B., when `CStr` is changed to perform the length check in `.to_bytes()`
        // instead of in `from_ptr()`, it may be worth considering if this should
        // be rewritten to do the UTF-8 check inline with the length calculation
        // instead of doing it afterwards.
        str::from_utf8(self.to_bytes())
    }
}

// `.to_bytes()` representations are compared instead of the inner `[c_char]`s,
// because `c_char` is `i8` (not `u8`) on some platforms.
// That is why this is implemented manually and not derived.
#[stable(feature = "rust1", since = "1.0.0")]
impl PartialOrd for CStr {
    #[inline]
    fn partial_cmp(&self, other: &CStr) -> Option<Ordering> {
        self.to_bytes().partial_cmp(&other.to_bytes())
    }
}
#[stable(feature = "rust1", since = "1.0.0")]
impl Ord for CStr {
    #[inline]
    fn cmp(&self, other: &CStr) -> Ordering {
        self.to_bytes().cmp(&other.to_bytes())
    }
}

#[stable(feature = "cstr_range_from", since = "1.47.0")]
impl ops::Index<ops::RangeFrom<usize>> for CStr {
    type Output = CStr;

    #[inline]
    fn index(&self, index: ops::RangeFrom<usize>) -> &CStr {
        let bytes = self.to_bytes_with_nul();
        // we need to manually check the starting index to account for the null
        // byte, since otherwise we could get an empty string that doesn't end
        // in a null.
        if index.start < bytes.len() {
            // SAFETY: Non-empty tail of a valid `CStr` is still a valid `CStr`.
            unsafe { CStr::from_bytes_with_nul_unchecked(&bytes[index.start..]) }
        } else {
            panic!(
                "index out of bounds: the len is {} but the index is {}",
                bytes.len(),
                index.start
            );
        }
    }
}

#[stable(feature = "cstring_asref", since = "1.7.0")]
impl AsRef<CStr> for CStr {
    #[inline]
    fn as_ref(&self) -> &CStr {
        self
    }
}

/// Calculate the length of a nul-terminated string. Defers to C's `strlen` when possible.
///
/// # Safety
///
/// The pointer must point to a valid buffer that contains a NUL terminator. The NUL must be
/// located within `isize::MAX` from `ptr`.
#[inline]
#[unstable(feature = "cstr_internals", issue = "none")]
#[cfg_attr(bootstrap, rustc_const_stable(feature = "const_cstr_from_ptr", since = "1.81.0"))]
#[rustc_allow_const_fn_unstable(const_eval_select)]
// Preconditions:
// - ptr must be non-null and properly aligned
// - ptr must point to a valid null-terminated string within isize::MAX bytes
#[requires(!ptr.is_null() && {
    let mut next = ptr;
    let mut found_null = false;
    while can_dereference(next) {
        if unsafe { *next == 0 } {
            found_null = true;
            break;
        }
        next = next.wrapping_add(1);
    }
    found_null
})]
// Postconditions:
// - Returns length before null terminator
// - Length must be less than isize::MAX
// - No null bytes before returned length
#[ensures(|&result| result < isize::MAX as usize && unsafe {
    let slice = core::slice::from_raw_parts(ptr, result + 1);
    // Check no nulls before result and null at result
    !slice[..result].contains(&0) && slice[result] == 0
})]
const unsafe fn strlen(ptr: *const c_char) -> usize {
    const_eval_select!(
        @capture { s: *const c_char = ptr } -> usize:
        if const {
            let mut len = 0;

            // SAFETY: Outer caller has provided a pointer to a valid C string.
            while unsafe { *s.add(len) } != 0 {
                len += 1;
            }

            len
        } else {
            extern "C" {
                /// Provided by libc or compiler_builtins.
                fn strlen(s: *const c_char) -> usize;
            }

            // SAFETY: Outer caller has provided a pointer to a valid C string.
            unsafe { strlen(s) }
        }
    )
}

/// An iterator over the bytes of a [`CStr`], without the nul terminator.
///
/// This struct is created by the [`bytes`] method on [`CStr`].
/// See its documentation for more.
///
/// [`bytes`]: CStr::bytes
#[must_use = "iterators are lazy and do nothing unless consumed"]
#[unstable(feature = "cstr_bytes", issue = "112115")]
#[derive(Clone, Debug)]
pub struct Bytes<'a> {
    // since we know the string is nul-terminated, we only need one pointer
    ptr: NonNull<u8>,
    phantom: PhantomData<&'a [c_char]>,
}

#[unstable(feature = "cstr_bytes", issue = "112115")]
unsafe impl Send for Bytes<'_> {}

#[unstable(feature = "cstr_bytes", issue = "112115")]
unsafe impl Sync for Bytes<'_> {}

impl<'a> Bytes<'a> {
    #[inline]
    fn new(s: &'a CStr) -> Self {
        Self { ptr: s.as_non_null_ptr().cast(), phantom: PhantomData }
    }

    #[inline]
    fn is_empty(&self) -> bool {
        // SAFETY: We uphold that the pointer is always valid to dereference
        // by starting with a valid C string and then never incrementing beyond
        // the nul terminator.
        unsafe { self.ptr.read() == 0 }
    }
}

#[unstable(feature = "cstr_bytes", issue = "112115")]
impl Iterator for Bytes<'_> {
    type Item = u8;

    #[inline]
    fn next(&mut self) -> Option<u8> {
        // SAFETY: We only choose a pointer from a valid C string, which must
        // be non-null and contain at least one value. Since we always stop at
        // the nul terminator, which is guaranteed to exist, we can assume that
        // the pointer is non-null and valid. This lets us safely dereference
        // it and assume that adding 1 will create a new, non-null, valid
        // pointer.
        unsafe {
            let ret = self.ptr.read();
            if ret == 0 {
                None
            } else {
                self.ptr = self.ptr.add(1);
                Some(ret)
            }
        }
    }

    #[inline]
    fn size_hint(&self) -> (usize, Option<usize>) {
        if self.is_empty() { (0, Some(0)) } else { (1, None) }
    }

    #[inline]
    fn count(self) -> usize {
        // SAFETY: We always hold a valid pointer to a C string
        unsafe { strlen(self.ptr.as_ptr().cast()) }
    }
}

#[unstable(feature = "cstr_bytes", issue = "112115")]
impl FusedIterator for Bytes<'_> {}

#[cfg(kani)]
#[unstable(feature = "kani", issue = "none")]
mod verify {
    use super::*;
    
    // Helper function
    fn arbitrary_cstr(slice: &[u8]) -> &CStr {
        // At a minimum, the slice has a null terminator to form a valid CStr.
        kani::assume(slice.len() > 0 && slice[slice.len() - 1] == 0);
        let result = CStr::from_bytes_until_nul(&slice);
        // Given the assumption, from_bytes_until_nul should never fail
        assert!(result.is_ok());
        let c_str = result.unwrap();
        assert!(c_str.is_safe());
        c_str
    }

    // Proof harness for pub const fn from_bytes_until_nul(bytes: &[u8]) -> Result<&CStr, FromBytesUntilNulError> 
    #[kani::proof]
    #[kani::unwind(32)] // 7.3 seconds when 16; 33.1 seconds when 32
    fn check_from_bytes_until_nul() {
        const MAX_SIZE: usize = 32;
        let string: [u8; MAX_SIZE] = kani::any();
        // Covers the case of a single null byte at the end, no null bytes, as
        // well as intermediate null bytes
        let slice = kani::slice::any_slice_of_array(&string);

        let result = CStr::from_bytes_until_nul(slice);
        if let Ok(c_str) = result {
            assert!(c_str.is_safe());
        }
    }

<<<<<<< HEAD
    //  pub const unsafe fn from_bytes_with_nul_unchecked(bytes: &[u8]) -> &CStr
    #[kani::proof_for_contract(CStr::from_bytes_with_nul_unchecked)]
    #[kani::unwind(33)]
    fn check_from_bytes_with_nul_unchecked() {
        const MAX_SIZE: usize = 32;
        let string: [u8; MAX_SIZE] = kani::any();
        let slice = kani::slice::any_slice_of_array(&string);

        // Kani assumes that the input slice is null-terminated and contains
        // no intermediate null bytes
        let c_str = unsafe { CStr::from_bytes_with_nul_unchecked(slice) };
        // Kani ensures that the output CStr holds the CStr safety invariant

        // Correctness check
        let bytes = c_str.to_bytes();
        let len = bytes.len();
        assert_eq!(bytes, &slice[..len]);
=======
    // pub fn bytes(&self) -> Bytes<'_>
    #[kani::proof]
    #[kani::unwind(32)]
    fn check_bytes() {
        const MAX_SIZE: usize = 32;
        let string: [u8; MAX_SIZE] = kani::any();
        let slice = kani::slice::any_slice_of_array(&string);
        let c_str = arbitrary_cstr(slice);

        let bytes_iterator = c_str.bytes();
        let bytes_expected = c_str.to_bytes();

        // Compare the bytes obtained from the iterator and the slice
        // bytes_expected.iter().copied() converts the slice into an iterator over u8
        assert!(bytes_iterator.eq(bytes_expected.iter().copied()));
        assert!(c_str.is_safe());
    }

    // pub const fn to_str(&self) -> Result<&str, str::Utf8Error>
    #[kani::proof]
    #[kani::unwind(32)]
    fn check_to_str() {
        const MAX_SIZE: usize = 32;
        let string: [u8; MAX_SIZE] = kani::any();
        let slice = kani::slice::any_slice_of_array(&string);
        let c_str = arbitrary_cstr(slice);

        // a double conversion here and assertion, if the bytes are still the same, function is valid
        let str_result = c_str.to_str();
        if let Ok(s) = str_result {
            assert_eq!(s.as_bytes(), c_str.to_bytes());
        }
        assert!(c_str.is_safe());
    }

    // pub const fn as_ptr(&self) -> *const c_char
    #[kani::proof]
    #[kani::unwind(33)] 
    fn check_as_ptr() {
        const MAX_SIZE: usize = 32;
        let string: [u8; MAX_SIZE] = kani::any();
        let slice = kani::slice::any_slice_of_array(&string);
        let c_str = arbitrary_cstr(slice);

        let ptr = c_str.as_ptr();
        let bytes_with_nul = c_str.to_bytes_with_nul();
        let len = bytes_with_nul.len();

        // We ensure that `ptr` is valid for reads of `len` bytes
        unsafe {
            for i in 0..len {
                // Iterate and get each byte in the C string from our raw ptr
                let byte_at_ptr = *ptr.add(i);
                // Get the byte at every pos
                let byte_in_cstr = bytes_with_nul[i];
                // Compare the two bytes to ensure they are equal
                assert_eq!(byte_at_ptr as u8, byte_in_cstr);
            }
        }
        assert!(c_str.is_safe());
>>>>>>> 30c756d9
    }
  
    #[kani::proof]
    #[kani::unwind(17)] 
    fn check_from_bytes_with_nul() {
        const MAX_SIZE: usize = 16;
        let string: [u8; MAX_SIZE] = kani::any();
        let slice = kani::slice::any_slice_of_array(&string);

        let result = CStr::from_bytes_with_nul(slice);
        if let Ok(c_str) = result {
            assert!(c_str.is_safe());
        }
    }

    // pub const fn count_bytes(&self) -> usize
    #[kani::proof]
    #[kani::unwind(32)]
    fn check_count_bytes() {
        const MAX_SIZE: usize = 32;
        let mut bytes: [u8; MAX_SIZE] = kani::any();
        
        // Non-deterministically generate a length within the valid range [0, MAX_SIZE]
        let mut len: usize = kani::any_where(|&x| x < MAX_SIZE);
        
        // If a null byte exists before the generated length
        // adjust len to its position
        if let Some(pos) = bytes[..len].iter().position(|&x| x == 0) {
            len = pos;
        } else {
            // If no null byte, insert one at the chosen length
            bytes[len] = 0;
        }
    
        let c_str = CStr::from_bytes_until_nul(&bytes).unwrap();
        // Verify that count_bytes matches the adjusted length
        assert_eq!(c_str.count_bytes(), len);
        assert!(c_str.is_safe());
    }

    // pub const fn to_bytes(&self) -> &[u8]
    #[kani::proof]
    #[kani::unwind(32)]
    fn check_to_bytes() {
        const MAX_SIZE: usize = 32;
        let string: [u8; MAX_SIZE] = kani::any();
        let slice = kani::slice::any_slice_of_array(&string);
        let c_str = arbitrary_cstr(slice);

        let bytes = c_str.to_bytes();
        let end_idx = bytes.len();
        // Comparison does not include the null byte
        assert_eq!(bytes, &slice[..end_idx]);
        assert!(c_str.is_safe());
    }

    // pub const fn to_bytes_with_nul(&self) -> &[u8]
    #[kani::proof]
    #[kani::unwind(33)]
    fn check_to_bytes_with_nul() {
        const MAX_SIZE: usize = 32;
        let string: [u8; MAX_SIZE] = kani::any();
        let slice = kani::slice::any_slice_of_array(&string);
        let c_str = arbitrary_cstr(slice);

        let bytes = c_str.to_bytes_with_nul();
        let end_idx = bytes.len();
        // Comparison includes the null byte
        assert_eq!(bytes, &slice[..end_idx]);
        assert!(c_str.is_safe());
    }

    // const unsafe fn strlen(ptr: *const c_char) -> usize
    #[kani::proof_for_contract(super::strlen)]
    #[kani::unwind(32)]
    fn check_strlen_contract() {
        const MAX_SIZE: usize = 32;
        let mut string: [u8; MAX_SIZE] = kani::any();
        let nul_position: usize = kani::any_where(|x| *x < MAX_SIZE);
        string[nul_position] = 0;
        
        // Ensure no null bytes before nul_position
        for i in 0..nul_position {
            kani::assume(string[i] != 0);
        }
        
        let ptr = string.as_ptr() as *const c_char;
        
        unsafe {
            let len = super::strlen(ptr);
            
            // Length must be less than isize::MAX
            assert!(len < isize::MAX as usize);
            // Length must equal nul_position
            assert_eq!(len, nul_position);
            // no null in between
            for i in 0..len {
                assert!(*ptr.add(i) != 0);
            }
            // additional checks
            assert_eq!(*ptr.add(len), 0);
            assert!(len <= MAX_SIZE - 1);
        }
    }
  
    #[kani::proof]
    #[kani::unwind(33)]
    fn check_is_empty() {
        const MAX_SIZE: usize = 32;
        let string: [u8; MAX_SIZE] = kani::any();
        let slice = kani::slice::any_slice_of_array(&string);
        let c_str = arbitrary_cstr(slice);

        let bytes = c_str.to_bytes(); // does not include null terminator
        let expected_is_empty = bytes.len() == 0;
        assert_eq!(expected_is_empty, c_str.is_empty());
        assert!(c_str.is_safe());
  }
}<|MERGE_RESOLUTION|>--- conflicted
+++ resolved
@@ -917,7 +917,6 @@
         }
     }
 
-<<<<<<< HEAD
     //  pub const unsafe fn from_bytes_with_nul_unchecked(bytes: &[u8]) -> &CStr
     #[kani::proof_for_contract(CStr::from_bytes_with_nul_unchecked)]
     #[kani::unwind(33)]
@@ -935,7 +934,7 @@
         let bytes = c_str.to_bytes();
         let len = bytes.len();
         assert_eq!(bytes, &slice[..len]);
-=======
+      
     // pub fn bytes(&self) -> Bytes<'_>
     #[kani::proof]
     #[kani::unwind(32)]
@@ -996,7 +995,6 @@
             }
         }
         assert!(c_str.is_safe());
->>>>>>> 30c756d9
     }
   
     #[kani::proof]
