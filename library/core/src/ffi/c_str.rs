//! [`CStr`] and its related types.

use crate::cmp::Ordering;
use crate::error::Error;
use crate::ffi::c_char;
use crate::intrinsics::const_eval_select;
use crate::iter::FusedIterator;
use crate::marker::PhantomData;
use crate::ptr::NonNull;
use crate::slice::memchr;
use crate::{fmt, ops, slice, str};

use crate::ub_checks::Invariant;

#[cfg(kani)]
use crate::kani;

// FIXME: because this is doc(inline)d, we *have* to use intra-doc links because the actual link
//   depends on where the item is being documented. however, since this is libcore, we can't
//   actually reference libstd or liballoc in intra-doc links. so, the best we can do is remove the
//   links to `CString` and `String` for now until a solution is developed

/// Representation of a borrowed C string.
///
/// This type represents a borrowed reference to a nul-terminated
/// array of bytes. It can be constructed safely from a <code>&[[u8]]</code>
/// slice, or unsafely from a raw `*const c_char`. It can be expressed as a
/// literal in the form `c"Hello world"`.
///
/// The `CStr` can then be converted to a Rust <code>&[str]</code> by performing
/// UTF-8 validation, or into an owned `CString`.
///
/// `&CStr` is to `CString` as <code>&[str]</code> is to `String`: the former
/// in each pair are borrowed references; the latter are owned
/// strings.
///
/// Note that this structure does **not** have a guaranteed layout (the `repr(transparent)`
/// notwithstanding) and should not be placed in the signatures of FFI functions.
/// Instead, safe wrappers of FFI functions may leverage [`CStr::as_ptr`] and the unsafe
/// [`CStr::from_ptr`] constructor to provide a safe interface to other consumers.
///
/// # Examples
///
/// Inspecting a foreign C string:
///
/// ```
/// use std::ffi::CStr;
/// use std::os::raw::c_char;
///
/// # /* Extern functions are awkward in doc comments - fake it instead
/// extern "C" { fn my_string() -> *const c_char; }
/// # */ unsafe extern "C" fn my_string() -> *const c_char { c"hello".as_ptr() }
///
/// unsafe {
///     let slice = CStr::from_ptr(my_string());
///     println!("string buffer size without nul terminator: {}", slice.to_bytes().len());
/// }
/// ```
///
/// Passing a Rust-originating C string:
///
/// ```
/// use std::ffi::{CString, CStr};
/// use std::os::raw::c_char;
///
/// fn work(data: &CStr) {
/// #   /* Extern functions are awkward in doc comments - fake it instead
///     extern "C" { fn work_with(data: *const c_char); }
/// #   */ unsafe extern "C" fn work_with(s: *const c_char) {}
///
///     unsafe { work_with(data.as_ptr()) }
/// }
///
/// let s = CString::new("data data data data").expect("CString::new failed");
/// work(&s);
/// ```
///
/// Converting a foreign C string into a Rust `String`:
///
/// ```
/// use std::ffi::CStr;
/// use std::os::raw::c_char;
///
/// # /* Extern functions are awkward in doc comments - fake it instead
/// extern "C" { fn my_string() -> *const c_char; }
/// # */ unsafe extern "C" fn my_string() -> *const c_char { c"hello".as_ptr() }
///
/// fn my_string_safe() -> String {
///     let cstr = unsafe { CStr::from_ptr(my_string()) };
///     // Get copy-on-write Cow<'_, str>, then guarantee a freshly-owned String allocation
///     String::from_utf8_lossy(cstr.to_bytes()).to_string()
/// }
///
/// println!("string: {}", my_string_safe());
/// ```
///
/// [str]: prim@str "str"
#[derive(PartialEq, Eq, Hash)]
#[stable(feature = "core_c_str", since = "1.64.0")]
#[rustc_diagnostic_item = "cstr_type"]
#[rustc_has_incoherent_inherent_impls]
#[lang = "CStr"]
// `fn from` in `impl From<&CStr> for Box<CStr>` current implementation relies
// on `CStr` being layout-compatible with `[u8]`.
// However, `CStr` layout is considered an implementation detail and must not be relied upon. We
// want `repr(transparent)` but we don't want it to show up in rustdoc, so we hide it under
// `cfg(doc)`. This is an ad-hoc implementation of attribute privacy.
#[repr(transparent)]
pub struct CStr {
    // FIXME: this should not be represented with a DST slice but rather with
    //        just a raw `c_char` along with some form of marker to make
    //        this an unsized type. Essentially `sizeof(&CStr)` should be the
    //        same as `sizeof(&c_char)` but `CStr` should be an unsized type.
    inner: [c_char],
}

/// An error indicating that a nul byte was not in the expected position.
///
/// The slice used to create a [`CStr`] must have one and only one nul byte,
/// positioned at the end.
///
/// This error is created by the [`CStr::from_bytes_with_nul`] method.
/// See its documentation for more.
///
/// # Examples
///
/// ```
/// use std::ffi::{CStr, FromBytesWithNulError};
///
/// let _: FromBytesWithNulError = CStr::from_bytes_with_nul(b"f\0oo").unwrap_err();
/// ```
#[derive(Clone, PartialEq, Eq, Debug)]
#[stable(feature = "core_c_str", since = "1.64.0")]
pub struct FromBytesWithNulError {
    kind: FromBytesWithNulErrorKind,
}

#[derive(Clone, PartialEq, Eq, Debug)]
enum FromBytesWithNulErrorKind {
    InteriorNul(usize),
    NotNulTerminated,
}

// FIXME: const stability attributes should not be required here, I think
impl FromBytesWithNulError {
    #[cfg_attr(bootstrap, rustc_const_stable(feature = "const_cstr_methods", since = "1.72.0"))]
    const fn interior_nul(pos: usize) -> FromBytesWithNulError {
        FromBytesWithNulError { kind: FromBytesWithNulErrorKind::InteriorNul(pos) }
    }
    #[cfg_attr(bootstrap, rustc_const_stable(feature = "const_cstr_methods", since = "1.72.0"))]
    const fn not_nul_terminated() -> FromBytesWithNulError {
        FromBytesWithNulError { kind: FromBytesWithNulErrorKind::NotNulTerminated }
    }
}

#[stable(feature = "frombyteswithnulerror_impls", since = "1.17.0")]
impl Error for FromBytesWithNulError {
    #[allow(deprecated)]
    fn description(&self) -> &str {
        match self.kind {
            FromBytesWithNulErrorKind::InteriorNul(..) => {
                "data provided contains an interior nul byte"
            }
            FromBytesWithNulErrorKind::NotNulTerminated => "data provided is not nul terminated",
        }
    }
}

/// An error indicating that no nul byte was present.
///
/// A slice used to create a [`CStr`] must contain a nul byte somewhere
/// within the slice.
///
/// This error is created by the [`CStr::from_bytes_until_nul`] method.
///
#[derive(Clone, PartialEq, Eq, Debug)]
#[stable(feature = "cstr_from_bytes_until_nul", since = "1.69.0")]
pub struct FromBytesUntilNulError(());

#[stable(feature = "cstr_from_bytes_until_nul", since = "1.69.0")]
impl fmt::Display for FromBytesUntilNulError {
    fn fmt(&self, f: &mut fmt::Formatter<'_>) -> fmt::Result {
        write!(f, "data provided does not contain a nul")
    }
}

#[stable(feature = "cstr_debug", since = "1.3.0")]
impl fmt::Debug for CStr {
    fn fmt(&self, f: &mut fmt::Formatter<'_>) -> fmt::Result {
        write!(f, "\"{}\"", self.to_bytes().escape_ascii())
    }
}

#[stable(feature = "cstr_default", since = "1.10.0")]
impl Default for &CStr {
    #[inline]
    fn default() -> Self {
        const SLICE: &[c_char] = &[0];
        // SAFETY: `SLICE` is indeed pointing to a valid nul-terminated string.
        unsafe { CStr::from_ptr(SLICE.as_ptr()) }
    }
}

#[stable(feature = "frombyteswithnulerror_impls", since = "1.17.0")]
impl fmt::Display for FromBytesWithNulError {
    #[allow(deprecated, deprecated_in_future)]
    fn fmt(&self, f: &mut fmt::Formatter<'_>) -> fmt::Result {
        f.write_str(self.description())?;
        if let FromBytesWithNulErrorKind::InteriorNul(pos) = self.kind {
            write!(f, " at byte pos {pos}")?;
        }
        Ok(())
    }
}

#[unstable(feature = "ub_checks", issue = "none")]
impl Invariant for &CStr {
    /**
     * Safety invariant of a valid CStr:
     * 1. An empty CStr should have a null byte.
     * 2. A valid CStr should end with a null-terminator and contains
     *    no intermediate null bytes.
     */
    fn is_safe(&self) -> bool {
        let bytes: &[c_char] = &self.inner;
        let len = bytes.len();

        !bytes.is_empty() && bytes[len - 1] == 0 && !bytes[..len-1].contains(&0)
    }
}

impl CStr {
    /// Wraps a raw C string with a safe C string wrapper.
    ///
    /// This function will wrap the provided `ptr` with a `CStr` wrapper, which
    /// allows inspection and interoperation of non-owned C strings. The total
    /// size of the terminated buffer must be smaller than [`isize::MAX`] **bytes**
    /// in memory (a restriction from [`slice::from_raw_parts`]).
    ///
    /// # Safety
    ///
    /// * The memory pointed to by `ptr` must contain a valid nul terminator at the
    ///   end of the string.
    ///
    /// * `ptr` must be [valid] for reads of bytes up to and including the nul terminator.
    ///   This means in particular:
    ///
    ///     * The entire memory range of this `CStr` must be contained within a single allocated object!
    ///     * `ptr` must be non-null even for a zero-length cstr.
    ///
    /// * The memory referenced by the returned `CStr` must not be mutated for
    ///   the duration of lifetime `'a`.
    ///
    /// * The nul terminator must be within `isize::MAX` from `ptr`
    ///
    /// > **Note**: This operation is intended to be a 0-cost cast but it is
    /// > currently implemented with an up-front calculation of the length of
    /// > the string. This is not guaranteed to always be the case.
    ///
    /// # Caveat
    ///
    /// The lifetime for the returned slice is inferred from its usage. To prevent accidental misuse,
    /// it's suggested to tie the lifetime to whichever source lifetime is safe in the context,
    /// such as by providing a helper function taking the lifetime of a host value for the slice,
    /// or by explicit annotation.
    ///
    /// # Examples
    ///
    /// ```
    /// use std::ffi::{c_char, CStr};
    ///
    /// fn my_string() -> *const c_char {
    ///     c"hello".as_ptr()
    /// }
    ///
    /// unsafe {
    ///     let slice = CStr::from_ptr(my_string());
    ///     assert_eq!(slice.to_str().unwrap(), "hello");
    /// }
    /// ```
    ///
    /// ```
    /// use std::ffi::{c_char, CStr};
    ///
    /// const HELLO_PTR: *const c_char = {
    ///     const BYTES: &[u8] = b"Hello, world!\0";
    ///     BYTES.as_ptr().cast()
    /// };
    /// const HELLO: &CStr = unsafe { CStr::from_ptr(HELLO_PTR) };
    ///
    /// assert_eq!(c"Hello, world!", HELLO);
    /// ```
    ///
    /// [valid]: core::ptr#safety
    #[inline] // inline is necessary for codegen to see strlen.
    #[must_use]
    #[stable(feature = "rust1", since = "1.0.0")]
    #[rustc_const_stable(feature = "const_cstr_from_ptr", since = "1.81.0")]
    // Preconditions:
    // - ptr must be non-null and properly aligned
    // - ptr must point to a valid null-terminated string within isize::MAX bytes
    // - memory range must be valid for reads
    #[requires(!ptr.is_null() && {
        let mut next = ptr;
        let mut found_null = false;
        while can_dereference(next) {
            if unsafe { *next == 0 } {
                found_null = true;
                break;
            }
            next = next.wrapping_add(1);
        }
        found_null
    })]
    // Postconditions:
    // - Returns a valid CStr that satisfies its invariants
    // - The returned CStr points to the same memory as input ptr
    // - The length matches strlen
    #[ensures(|result: &&CStr| {
        result.is_safe() && // CStr invariant
        core::ptr::eq(result.as_ptr(), ptr) && // Points to same memory
        unsafe { result.count_bytes() == strlen(ptr) } // Correct length
    })]
    pub const unsafe fn from_ptr<'a>(ptr: *const c_char) -> &'a CStr {
        // SAFETY: The caller has provided a pointer that points to a valid C
        // string with a NUL terminator less than `isize::MAX` from `ptr`.
        let len = unsafe { strlen(ptr) };

        // SAFETY: The caller has provided a valid pointer with length less than
        // `isize::MAX`, so `from_raw_parts` is safe. The content remains valid
        // and doesn't change for the lifetime of the returned `CStr`. This
        // means the call to `from_bytes_with_nul_unchecked` is correct.
        //
        // The cast from c_char to u8 is ok because a c_char is always one byte.
        unsafe { Self::from_bytes_with_nul_unchecked(slice::from_raw_parts(ptr.cast(), len + 1)) }
    }

    /// Creates a C string wrapper from a byte slice with any number of nuls.
    ///
    /// This method will create a `CStr` from any byte slice that contains at
    /// least one nul byte. Unlike with [`CStr::from_bytes_with_nul`], the caller
    /// does not need to know where the nul byte is located.
    ///
    /// If the first byte is a nul character, this method will return an
    /// empty `CStr`. If multiple nul characters are present, the `CStr` will
    /// end at the first one.
    ///
    /// If the slice only has a single nul byte at the end, this method is
    /// equivalent to [`CStr::from_bytes_with_nul`].
    ///
    /// # Examples
    /// ```
    /// use std::ffi::CStr;
    ///
    /// let mut buffer = [0u8; 16];
    /// unsafe {
    ///     // Here we might call an unsafe C function that writes a string
    ///     // into the buffer.
    ///     let buf_ptr = buffer.as_mut_ptr();
    ///     buf_ptr.write_bytes(b'A', 8);
    /// }
    /// // Attempt to extract a C nul-terminated string from the buffer.
    /// let c_str = CStr::from_bytes_until_nul(&buffer[..]).unwrap();
    /// assert_eq!(c_str.to_str().unwrap(), "AAAAAAAA");
    /// ```
    ///
    #[stable(feature = "cstr_from_bytes_until_nul", since = "1.69.0")]
    #[rustc_const_stable(feature = "cstr_from_bytes_until_nul", since = "1.69.0")]
    pub const fn from_bytes_until_nul(bytes: &[u8]) -> Result<&CStr, FromBytesUntilNulError> {
        let nul_pos = memchr::memchr(0, bytes);
        match nul_pos {
            Some(nul_pos) => {
                // FIXME(const-hack) replace with range index
                // SAFETY: nul_pos + 1 <= bytes.len()
                let subslice = unsafe { crate::slice::from_raw_parts(bytes.as_ptr(), nul_pos + 1) };
                // SAFETY: We know there is a nul byte at nul_pos, so this slice
                // (ending at the nul byte) is a well-formed C string.
                Ok(unsafe { CStr::from_bytes_with_nul_unchecked(subslice) })
            }
            None => Err(FromBytesUntilNulError(())),
        }
    }

    /// Creates a C string wrapper from a byte slice with exactly one nul
    /// terminator.
    ///
    /// This function will cast the provided `bytes` to a `CStr`
    /// wrapper after ensuring that the byte slice is nul-terminated
    /// and does not contain any interior nul bytes.
    ///
    /// If the nul byte may not be at the end,
    /// [`CStr::from_bytes_until_nul`] can be used instead.
    ///
    /// # Examples
    ///
    /// ```
    /// use std::ffi::CStr;
    ///
    /// let cstr = CStr::from_bytes_with_nul(b"hello\0");
    /// assert!(cstr.is_ok());
    /// ```
    ///
    /// Creating a `CStr` without a trailing nul terminator is an error:
    ///
    /// ```
    /// use std::ffi::CStr;
    ///
    /// let cstr = CStr::from_bytes_with_nul(b"hello");
    /// assert!(cstr.is_err());
    /// ```
    ///
    /// Creating a `CStr` with an interior nul byte is an error:
    ///
    /// ```
    /// use std::ffi::CStr;
    ///
    /// let cstr = CStr::from_bytes_with_nul(b"he\0llo\0");
    /// assert!(cstr.is_err());
    /// ```
    #[stable(feature = "cstr_from_bytes", since = "1.10.0")]
    #[rustc_const_stable(feature = "const_cstr_methods", since = "1.72.0")]
    pub const fn from_bytes_with_nul(bytes: &[u8]) -> Result<&Self, FromBytesWithNulError> {
        let nul_pos = memchr::memchr(0, bytes);
        match nul_pos {
            Some(nul_pos) if nul_pos + 1 == bytes.len() => {
                // SAFETY: We know there is only one nul byte, at the end
                // of the byte slice.
                Ok(unsafe { Self::from_bytes_with_nul_unchecked(bytes) })
            }
            Some(nul_pos) => Err(FromBytesWithNulError::interior_nul(nul_pos)),
            None => Err(FromBytesWithNulError::not_nul_terminated()),
        }
    }

    /// Unsafely creates a C string wrapper from a byte slice.
    ///
    /// This function will cast the provided `bytes` to a `CStr` wrapper without
    /// performing any sanity checks.
    ///
    /// # Safety
    /// The provided slice **must** be nul-terminated and not contain any interior
    /// nul bytes.
    ///
    /// # Examples
    ///
    /// ```
    /// use std::ffi::{CStr, CString};
    ///
    /// unsafe {
    ///     let cstring = CString::new("hello").expect("CString::new failed");
    ///     let cstr = CStr::from_bytes_with_nul_unchecked(cstring.to_bytes_with_nul());
    ///     assert_eq!(cstr, &*cstring);
    /// }
    /// ```
    #[inline]
    #[must_use]
    #[stable(feature = "cstr_from_bytes", since = "1.10.0")]
    #[rustc_const_stable(feature = "const_cstr_unchecked", since = "1.59.0")]
    #[rustc_allow_const_fn_unstable(const_eval_select)]
    pub const unsafe fn from_bytes_with_nul_unchecked(bytes: &[u8]) -> &CStr {
        const_eval_select!(
            @capture { bytes: &[u8] } -> &CStr:
            if const {
                // Saturating so that an empty slice panics in the assert with a good
                // message, not here due to underflow.
                let mut i = bytes.len().saturating_sub(1);
                assert!(!bytes.is_empty() && bytes[i] == 0, "input was not nul-terminated");

                // Ending nul byte exists, skip to the rest.
                while i != 0 {
                    i -= 1;
                    let byte = bytes[i];
                    assert!(byte != 0, "input contained interior nul");
                }

                // SAFETY: See runtime cast comment below.
                unsafe { &*(bytes as *const [u8] as *const CStr) }
            } else {
                // Chance at catching some UB at runtime with debug builds.
                debug_assert!(!bytes.is_empty() && bytes[bytes.len() - 1] == 0);

                // SAFETY: Casting to CStr is safe because its internal representation
                // is a [u8] too (safe only inside std).
                // Dereferencing the obtained pointer is safe because it comes from a
                // reference. Making a reference is then safe because its lifetime
                // is bound by the lifetime of the given `bytes`.
                unsafe { &*(bytes as *const [u8] as *const CStr) }
            }
        )
    }

    /// Returns the inner pointer to this C string.
    ///
    /// The returned pointer will be valid for as long as `self` is, and points
    /// to a contiguous region of memory terminated with a 0 byte to represent
    /// the end of the string.
    ///
    /// The type of the returned pointer is
    /// [`*const c_char`][crate::ffi::c_char], and whether it's
    /// an alias for `*const i8` or `*const u8` is platform-specific.
    ///
    /// **WARNING**
    ///
    /// The returned pointer is read-only; writing to it (including passing it
    /// to C code that writes to it) causes undefined behavior.
    ///
    /// It is your responsibility to make sure that the underlying memory is not
    /// freed too early. For example, the following code will cause undefined
    /// behavior when `ptr` is used inside the `unsafe` block:
    ///
    /// ```no_run
    /// # #![allow(unused_must_use)]
    /// # #![cfg_attr(bootstrap, expect(temporary_cstring_as_ptr))]
    /// # #![cfg_attr(not(bootstrap), expect(dangling_pointers_from_temporaries))]
    /// use std::ffi::CString;
    ///
    /// // Do not do this:
    /// let ptr = CString::new("Hello").expect("CString::new failed").as_ptr();
    /// unsafe {
    ///     // `ptr` is dangling
    ///     *ptr;
    /// }
    /// ```
    ///
    /// This happens because the pointer returned by `as_ptr` does not carry any
    /// lifetime information and the `CString` is deallocated immediately after
    /// the `CString::new("Hello").expect("CString::new failed").as_ptr()`
    /// expression is evaluated.
    /// To fix the problem, bind the `CString` to a local variable:
    ///
    /// ```no_run
    /// # #![allow(unused_must_use)]
    /// use std::ffi::CString;
    ///
    /// let hello = CString::new("Hello").expect("CString::new failed");
    /// let ptr = hello.as_ptr();
    /// unsafe {
    ///     // `ptr` is valid because `hello` is in scope
    ///     *ptr;
    /// }
    /// ```
    ///
    /// This way, the lifetime of the `CString` in `hello` encompasses
    /// the lifetime of `ptr` and the `unsafe` block.
    #[inline]
    #[must_use]
    #[stable(feature = "rust1", since = "1.0.0")]
    #[rustc_const_stable(feature = "const_str_as_ptr", since = "1.32.0")]
    #[cfg_attr(not(bootstrap), rustc_as_ptr)]
    #[rustc_never_returns_null_ptr]
    pub const fn as_ptr(&self) -> *const c_char {
        self.inner.as_ptr()
    }

    /// We could eventually expose this publicly, if we wanted.
    #[inline]
    #[must_use]
    const fn as_non_null_ptr(&self) -> NonNull<c_char> {
        // FIXME(const_trait_impl) replace with `NonNull::from`
        // SAFETY: a reference is never null
        unsafe { NonNull::new_unchecked(&self.inner as *const [c_char] as *mut [c_char]) }
            .as_non_null_ptr()
    }

    /// Returns the length of `self`. Like C's `strlen`, this does not include the nul terminator.
    ///
    /// > **Note**: This method is currently implemented as a constant-time
    /// > cast, but it is planned to alter its definition in the future to
    /// > perform the length calculation whenever this method is called.
    ///
    /// # Examples
    ///
    /// ```
    /// use std::ffi::CStr;
    ///
    /// let cstr = CStr::from_bytes_with_nul(b"foo\0").unwrap();
    /// assert_eq!(cstr.count_bytes(), 3);
    ///
    /// let cstr = CStr::from_bytes_with_nul(b"\0").unwrap();
    /// assert_eq!(cstr.count_bytes(), 0);
    /// ```
    #[inline]
    #[must_use]
    #[doc(alias("len", "strlen"))]
    #[stable(feature = "cstr_count_bytes", since = "1.79.0")]
    #[rustc_const_stable(feature = "const_cstr_from_ptr", since = "1.81.0")]
    pub const fn count_bytes(&self) -> usize {
        self.inner.len() - 1
    }

    /// Returns `true` if `self.to_bytes()` has a length of 0.
    ///
    /// # Examples
    ///
    /// ```
    /// use std::ffi::CStr;
    /// # use std::ffi::FromBytesWithNulError;
    ///
    /// # fn main() { test().unwrap(); }
    /// # fn test() -> Result<(), FromBytesWithNulError> {
    /// let cstr = CStr::from_bytes_with_nul(b"foo\0")?;
    /// assert!(!cstr.is_empty());
    ///
    /// let empty_cstr = CStr::from_bytes_with_nul(b"\0")?;
    /// assert!(empty_cstr.is_empty());
    /// assert!(c"".is_empty());
    /// # Ok(())
    /// # }
    /// ```
    #[inline]
    #[stable(feature = "cstr_is_empty", since = "1.71.0")]
    #[rustc_const_stable(feature = "cstr_is_empty", since = "1.71.0")]
    pub const fn is_empty(&self) -> bool {
        // SAFETY: We know there is at least one byte; for empty strings it
        // is the NUL terminator.
        // FIXME(const-hack): use get_unchecked
        unsafe { *self.inner.as_ptr() == 0 }
    }

    /// Converts this C string to a byte slice.
    ///
    /// The returned slice will **not** contain the trailing nul terminator that this C
    /// string has.
    ///
    /// > **Note**: This method is currently implemented as a constant-time
    /// > cast, but it is planned to alter its definition in the future to
    /// > perform the length calculation whenever this method is called.
    ///
    /// # Examples
    ///
    /// ```
    /// use std::ffi::CStr;
    ///
    /// let cstr = CStr::from_bytes_with_nul(b"foo\0").expect("CStr::from_bytes_with_nul failed");
    /// assert_eq!(cstr.to_bytes(), b"foo");
    /// ```
    #[inline]
    #[must_use = "this returns the result of the operation, \
                  without modifying the original"]
    #[stable(feature = "rust1", since = "1.0.0")]
    #[rustc_const_stable(feature = "const_cstr_methods", since = "1.72.0")]
    pub const fn to_bytes(&self) -> &[u8] {
        let bytes = self.to_bytes_with_nul();
        // FIXME(const-hack) replace with range index
        // SAFETY: to_bytes_with_nul returns slice with length at least 1
        unsafe { slice::from_raw_parts(bytes.as_ptr(), bytes.len() - 1) }
    }

    /// Converts this C string to a byte slice containing the trailing 0 byte.
    ///
    /// This function is the equivalent of [`CStr::to_bytes`] except that it
    /// will retain the trailing nul terminator instead of chopping it off.
    ///
    /// > **Note**: This method is currently implemented as a 0-cost cast, but
    /// > it is planned to alter its definition in the future to perform the
    /// > length calculation whenever this method is called.
    ///
    /// # Examples
    ///
    /// ```
    /// use std::ffi::CStr;
    ///
    /// let cstr = CStr::from_bytes_with_nul(b"foo\0").expect("CStr::from_bytes_with_nul failed");
    /// assert_eq!(cstr.to_bytes_with_nul(), b"foo\0");
    /// ```
    #[inline]
    #[must_use = "this returns the result of the operation, \
                  without modifying the original"]
    #[stable(feature = "rust1", since = "1.0.0")]
    #[rustc_const_stable(feature = "const_cstr_methods", since = "1.72.0")]
    pub const fn to_bytes_with_nul(&self) -> &[u8] {
        // SAFETY: Transmuting a slice of `c_char`s to a slice of `u8`s
        // is safe on all supported targets.
        unsafe { &*((&raw const self.inner) as *const [u8]) }
    }

    /// Iterates over the bytes in this C string.
    ///
    /// The returned iterator will **not** contain the trailing nul terminator
    /// that this C string has.
    ///
    /// # Examples
    ///
    /// ```
    /// #![feature(cstr_bytes)]
    /// use std::ffi::CStr;
    ///
    /// let cstr = CStr::from_bytes_with_nul(b"foo\0").expect("CStr::from_bytes_with_nul failed");
    /// assert!(cstr.bytes().eq(*b"foo"));
    /// ```
    #[inline]
    #[unstable(feature = "cstr_bytes", issue = "112115")]
    pub fn bytes(&self) -> Bytes<'_> {
        Bytes::new(self)
    }

    /// Yields a <code>&[str]</code> slice if the `CStr` contains valid UTF-8.
    ///
    /// If the contents of the `CStr` are valid UTF-8 data, this
    /// function will return the corresponding <code>&[str]</code> slice. Otherwise,
    /// it will return an error with details of where UTF-8 validation failed.
    ///
    /// [str]: prim@str "str"
    ///
    /// # Examples
    ///
    /// ```
    /// use std::ffi::CStr;
    ///
    /// let cstr = CStr::from_bytes_with_nul(b"foo\0").expect("CStr::from_bytes_with_nul failed");
    /// assert_eq!(cstr.to_str(), Ok("foo"));
    /// ```
    #[stable(feature = "cstr_to_str", since = "1.4.0")]
    #[rustc_const_stable(feature = "const_cstr_methods", since = "1.72.0")]
    pub const fn to_str(&self) -> Result<&str, str::Utf8Error> {
        // N.B., when `CStr` is changed to perform the length check in `.to_bytes()`
        // instead of in `from_ptr()`, it may be worth considering if this should
        // be rewritten to do the UTF-8 check inline with the length calculation
        // instead of doing it afterwards.
        str::from_utf8(self.to_bytes())
    }
}

// `.to_bytes()` representations are compared instead of the inner `[c_char]`s,
// because `c_char` is `i8` (not `u8`) on some platforms.
// That is why this is implemented manually and not derived.
#[stable(feature = "rust1", since = "1.0.0")]
impl PartialOrd for CStr {
    #[inline]
    fn partial_cmp(&self, other: &CStr) -> Option<Ordering> {
        self.to_bytes().partial_cmp(&other.to_bytes())
    }
}
#[stable(feature = "rust1", since = "1.0.0")]
impl Ord for CStr {
    #[inline]
    fn cmp(&self, other: &CStr) -> Ordering {
        self.to_bytes().cmp(&other.to_bytes())
    }
}

#[stable(feature = "cstr_range_from", since = "1.47.0")]
impl ops::Index<ops::RangeFrom<usize>> for CStr {
    type Output = CStr;

    #[inline]
    fn index(&self, index: ops::RangeFrom<usize>) -> &CStr {
        let bytes = self.to_bytes_with_nul();
        // we need to manually check the starting index to account for the null
        // byte, since otherwise we could get an empty string that doesn't end
        // in a null.
        if index.start < bytes.len() {
            // SAFETY: Non-empty tail of a valid `CStr` is still a valid `CStr`.
            unsafe { CStr::from_bytes_with_nul_unchecked(&bytes[index.start..]) }
        } else {
            panic!(
                "index out of bounds: the len is {} but the index is {}",
                bytes.len(),
                index.start
            );
        }
    }
}

#[stable(feature = "cstring_asref", since = "1.7.0")]
impl AsRef<CStr> for CStr {
    #[inline]
    fn as_ref(&self) -> &CStr {
        self
    }
}

/// Calculate the length of a nul-terminated string. Defers to C's `strlen` when possible.
///
/// # Safety
///
/// The pointer must point to a valid buffer that contains a NUL terminator. The NUL must be
/// located within `isize::MAX` from `ptr`.
#[inline]
#[unstable(feature = "cstr_internals", issue = "none")]
#[cfg_attr(bootstrap, rustc_const_stable(feature = "const_cstr_from_ptr", since = "1.81.0"))]
#[rustc_allow_const_fn_unstable(const_eval_select)]
const unsafe fn strlen(ptr: *const c_char) -> usize {
    const_eval_select!(
        @capture { s: *const c_char = ptr } -> usize:
        if const {
            let mut len = 0;

            // SAFETY: Outer caller has provided a pointer to a valid C string.
            while unsafe { *s.add(len) } != 0 {
                len += 1;
            }

            len
        } else {
            extern "C" {
                /// Provided by libc or compiler_builtins.
                fn strlen(s: *const c_char) -> usize;
            }

            // SAFETY: Outer caller has provided a pointer to a valid C string.
            unsafe { strlen(s) }
        }
    )
}

/// An iterator over the bytes of a [`CStr`], without the nul terminator.
///
/// This struct is created by the [`bytes`] method on [`CStr`].
/// See its documentation for more.
///
/// [`bytes`]: CStr::bytes
#[must_use = "iterators are lazy and do nothing unless consumed"]
#[unstable(feature = "cstr_bytes", issue = "112115")]
#[derive(Clone, Debug)]
pub struct Bytes<'a> {
    // since we know the string is nul-terminated, we only need one pointer
    ptr: NonNull<u8>,
    phantom: PhantomData<&'a [c_char]>,
}

#[unstable(feature = "cstr_bytes", issue = "112115")]
unsafe impl Send for Bytes<'_> {}

#[unstable(feature = "cstr_bytes", issue = "112115")]
unsafe impl Sync for Bytes<'_> {}

impl<'a> Bytes<'a> {
    #[inline]
    fn new(s: &'a CStr) -> Self {
        Self { ptr: s.as_non_null_ptr().cast(), phantom: PhantomData }
    }

    #[inline]
    fn is_empty(&self) -> bool {
        // SAFETY: We uphold that the pointer is always valid to dereference
        // by starting with a valid C string and then never incrementing beyond
        // the nul terminator.
        unsafe { self.ptr.read() == 0 }
    }
}

#[unstable(feature = "cstr_bytes", issue = "112115")]
impl Iterator for Bytes<'_> {
    type Item = u8;

    #[inline]
    fn next(&mut self) -> Option<u8> {
        // SAFETY: We only choose a pointer from a valid C string, which must
        // be non-null and contain at least one value. Since we always stop at
        // the nul terminator, which is guaranteed to exist, we can assume that
        // the pointer is non-null and valid. This lets us safely dereference
        // it and assume that adding 1 will create a new, non-null, valid
        // pointer.
        unsafe {
            let ret = self.ptr.read();
            if ret == 0 {
                None
            } else {
                self.ptr = self.ptr.add(1);
                Some(ret)
            }
        }
    }

    #[inline]
    fn size_hint(&self) -> (usize, Option<usize>) {
        if self.is_empty() { (0, Some(0)) } else { (1, None) }
    }

    #[inline]
    fn count(self) -> usize {
        // SAFETY: We always hold a valid pointer to a C string
        unsafe { strlen(self.ptr.as_ptr().cast()) }
    }
}

#[unstable(feature = "cstr_bytes", issue = "112115")]
impl FusedIterator for Bytes<'_> {}

#[cfg(kani)]
#[unstable(feature = "kani", issue = "none")]
mod verify {
    use super::*;
    
    // Helper function
    fn arbitrary_cstr(slice: &[u8]) -> &CStr {
        // At a minimum, the slice has a null terminator to form a valid CStr.
        kani::assume(slice.len() > 0 && slice[slice.len() - 1] == 0);
        let result = CStr::from_bytes_until_nul(&slice);
        // Given the assumption, from_bytes_until_nul should never fail
        assert!(result.is_ok());
        let c_str = result.unwrap();
        assert!(c_str.is_safe());
        c_str
    }

    // pub const fn from_bytes_until_nul(bytes: &[u8]) -> Result<&CStr, FromBytesUntilNulError>
    #[kani::proof]
    #[kani::unwind(32)] // 7.3 seconds when 16; 33.1 seconds when 32
    fn check_from_bytes_until_nul() {
        const MAX_SIZE: usize = 32;
        let string: [u8; MAX_SIZE] = kani::any();
        // Covers the case of a single null byte at the end, no null bytes, as
        // well as intermediate null bytes
        let slice = kani::slice::any_slice_of_array(&string);

        let result = CStr::from_bytes_until_nul(slice);
        if let Ok(c_str) = result {
            assert!(c_str.is_safe());
        }
    }

    #[kani::proof]
    #[kani::unwind(17)] 
    fn check_from_bytes_with_nul() {
        const MAX_SIZE: usize = 16;
        let string: [u8; MAX_SIZE] = kani::any();
        let slice = kani::slice::any_slice_of_array(&string);

        let result = CStr::from_bytes_with_nul(slice);
        if let Ok(c_str) = result {
            assert!(c_str.is_safe());
        }
    }

    // pub const fn count_bytes(&self) -> usize
    #[kani::proof]
    #[kani::unwind(32)]
    fn check_count_bytes() {
        const MAX_SIZE: usize = 32;
        let mut bytes: [u8; MAX_SIZE] = kani::any();
        
        // Non-deterministically generate a length within the valid range [0, MAX_SIZE]
        let mut len: usize = kani::any_where(|&x| x < MAX_SIZE);
        
        // If a null byte exists before the generated length
        // adjust len to its position
        if let Some(pos) = bytes[..len].iter().position(|&x| x == 0) {
            len = pos;
        } else {
            // If no null byte, insert one at the chosen length
            bytes[len] = 0;
        }
    
        let c_str = CStr::from_bytes_until_nul(&bytes).unwrap();
        // Verify that count_bytes matches the adjusted length
        assert_eq!(c_str.count_bytes(), len);
        assert!(c_str.is_safe());
    }

    // pub const fn to_bytes(&self) -> &[u8]
    #[kani::proof]
    #[kani::unwind(32)]
    fn check_to_bytes() {
        const MAX_SIZE: usize = 32;
        let string: [u8; MAX_SIZE] = kani::any();
        let slice = kani::slice::any_slice_of_array(&string);
        let c_str = arbitrary_cstr(slice);

        let bytes = c_str.to_bytes();
        let end_idx = bytes.len();
        // Comparison does not include the null byte
        assert_eq!(bytes, &slice[..end_idx]);
        assert!(c_str.is_safe());
    }

<<<<<<< HEAD
    #[kani::proof_for_contract(CStr::from_ptr)]
    #[kani::unwind(32)]
    fn check_from_ptr_contract() {
        const MAX_SIZE: usize = 32;
        let mut string: [u8; MAX_SIZE] = kani::any();
        let nul_position: usize = kani::any_where(|x| *x < MAX_SIZE);
        
        // Create valid null-terminated string
        string[nul_position] = 0;
        // Ensure no null bytes before nul_position
        for i in 0..nul_position {
            kani::assume(string[i] != 0);
        }
        
        let ptr = string.as_ptr() as *const c_char;
        
        unsafe {
            let cstr = CStr::from_ptr(ptr);
            
            // Verify postconditions
            assert!(cstr.is_safe());
            assert!(core::ptr::eq(cstr.as_ptr(), ptr));
            assert_eq!(cstr.count_bytes(), nul_position);
            
            // Additional safety checks
            let bytes = cstr.to_bytes_with_nul();
            assert_eq!(bytes.len(), nul_position + 1);
            assert_eq!(bytes[nul_position], 0);
            assert!(!bytes[..nul_position].contains(&0));
        }
    }
=======
    // pub const fn to_bytes_with_nul(&self) -> &[u8]
    #[kani::proof]
    #[kani::unwind(33)]
    fn check_to_bytes_with_nul() {
        const MAX_SIZE: usize = 32;
        let string: [u8; MAX_SIZE] = kani::any();
        let slice = kani::slice::any_slice_of_array(&string);
        let c_str = arbitrary_cstr(slice);

        let bytes = c_str.to_bytes_with_nul();
        let end_idx = bytes.len();
        // Comparison includes the null byte
        assert_eq!(bytes, &slice[..end_idx]);
        assert!(c_str.is_safe());
    }
  
    #[kani::proof]
    #[kani::unwind(33)]
    fn check_is_empty() {
        const MAX_SIZE: usize = 32;
        let string: [u8; MAX_SIZE] = kani::any();
        let slice = kani::slice::any_slice_of_array(&string);
        let c_str = arbitrary_cstr(slice);

        let bytes = c_str.to_bytes(); // does not include null terminator
        let expected_is_empty = bytes.len() == 0;
        assert_eq!(expected_is_empty, c_str.is_empty());
        assert!(c_str.is_safe());
  }
>>>>>>> d0d9de25
}<|MERGE_RESOLUTION|>--- conflicted
+++ resolved
@@ -965,7 +965,22 @@
         assert!(c_str.is_safe());
     }
 
-<<<<<<< HEAD
+    // pub const fn to_bytes_with_nul(&self) -> &[u8]
+    #[kani::proof]
+    #[kani::unwind(33)]
+    fn check_to_bytes_with_nul() {
+        const MAX_SIZE: usize = 32;
+        let string: [u8; MAX_SIZE] = kani::any();
+        let slice = kani::slice::any_slice_of_array(&string);
+        let c_str = arbitrary_cstr(slice);
+
+        let bytes = c_str.to_bytes_with_nul();
+        let end_idx = bytes.len();
+        // Comparison includes the null byte
+        assert_eq!(bytes, &slice[..end_idx]);
+        assert!(c_str.is_safe());
+    }
+
     #[kani::proof_for_contract(CStr::from_ptr)]
     #[kani::unwind(32)]
     fn check_from_ptr_contract() {
@@ -997,22 +1012,6 @@
             assert!(!bytes[..nul_position].contains(&0));
         }
     }
-=======
-    // pub const fn to_bytes_with_nul(&self) -> &[u8]
-    #[kani::proof]
-    #[kani::unwind(33)]
-    fn check_to_bytes_with_nul() {
-        const MAX_SIZE: usize = 32;
-        let string: [u8; MAX_SIZE] = kani::any();
-        let slice = kani::slice::any_slice_of_array(&string);
-        let c_str = arbitrary_cstr(slice);
-
-        let bytes = c_str.to_bytes_with_nul();
-        let end_idx = bytes.len();
-        // Comparison includes the null byte
-        assert_eq!(bytes, &slice[..end_idx]);
-        assert!(c_str.is_safe());
-    }
   
     #[kani::proof]
     #[kani::unwind(33)]
@@ -1027,5 +1026,4 @@
         assert_eq!(expected_is_empty, c_str.is_empty());
         assert!(c_str.is_safe());
   }
->>>>>>> d0d9de25
 }