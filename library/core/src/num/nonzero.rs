//! Definitions of integer that is known not to equal zero.

use safety::{ensures, requires};

use super::{IntErrorKind, ParseIntError};
use crate::clone::UseCloned;
use crate::cmp::Ordering;
use crate::hash::{Hash, Hasher};
#[cfg(kani)]
use crate::kani;
use crate::marker::{Freeze, StructuralPartialEq};
use crate::ops::{BitOr, BitOrAssign, Div, DivAssign, Neg, Rem, RemAssign};
use crate::panic::{RefUnwindSafe, UnwindSafe};
use crate::str::FromStr;
use crate::{fmt, intrinsics, ptr, ub_checks};

/// A marker trait for primitive types which can be zero.
///
/// This is an implementation detail for <code>[NonZero]\<T></code> which may disappear or be replaced at any time.
///
/// # Safety
///
/// Types implementing this trait must be primitives that are valid when zeroed.
///
/// The associated `Self::NonZeroInner` type must have the same size+align as `Self`,
/// but with a niche and bit validity making it so the following `transmutes` are sound:
///
/// - `Self::NonZeroInner` to `Option<Self::NonZeroInner>`
/// - `Option<Self::NonZeroInner>` to `Self`
///
/// (And, consequently, `Self::NonZeroInner` to `Self`.)
#[unstable(
    feature = "nonzero_internals",
    reason = "implementation detail which may disappear or be replaced at any time",
    issue = "none"
)]
pub unsafe trait ZeroablePrimitive: Sized + Copy + private::Sealed {
    #[doc(hidden)]
    type NonZeroInner: Sized + Copy;
}

macro_rules! impl_zeroable_primitive {
    ($($NonZeroInner:ident ( $primitive:ty )),+ $(,)?) => {
        mod private {
            #[unstable(
                feature = "nonzero_internals",
                reason = "implementation detail which may disappear or be replaced at any time",
                issue = "none"
            )]
            pub trait Sealed {}
        }

        $(
            #[unstable(
                feature = "nonzero_internals",
                reason = "implementation detail which may disappear or be replaced at any time",
                issue = "none"
            )]
            impl private::Sealed for $primitive {}

            #[unstable(
                feature = "nonzero_internals",
                reason = "implementation detail which may disappear or be replaced at any time",
                issue = "none"
            )]
            unsafe impl ZeroablePrimitive for $primitive {
                type NonZeroInner = super::niche_types::$NonZeroInner;
            }
        )+
    };
}

impl_zeroable_primitive!(
    NonZeroU8Inner(u8),
    NonZeroU16Inner(u16),
    NonZeroU32Inner(u32),
    NonZeroU64Inner(u64),
    NonZeroU128Inner(u128),
    NonZeroUsizeInner(usize),
    NonZeroI8Inner(i8),
    NonZeroI16Inner(i16),
    NonZeroI32Inner(i32),
    NonZeroI64Inner(i64),
    NonZeroI128Inner(i128),
    NonZeroIsizeInner(isize),
);

/// A value that is known not to equal zero.
///
/// This enables some memory layout optimization.
/// For example, `Option<NonZero<u32>>` is the same size as `u32`:
///
/// ```
/// use core::{num::NonZero};
///
/// assert_eq!(size_of::<Option<NonZero<u32>>>(), size_of::<u32>());
/// ```
///
/// # Layout
///
/// `NonZero<T>` is guaranteed to have the same layout and bit validity as `T`
/// with the exception that the all-zero bit pattern is invalid.
/// `Option<NonZero<T>>` is guaranteed to be compatible with `T`, including in
/// FFI.
///
/// Thanks to the [null pointer optimization], `NonZero<T>` and
/// `Option<NonZero<T>>` are guaranteed to have the same size and alignment:
///
/// ```
/// use std::num::NonZero;
///
/// assert_eq!(size_of::<NonZero<u32>>(), size_of::<Option<NonZero<u32>>>());
/// assert_eq!(align_of::<NonZero<u32>>(), align_of::<Option<NonZero<u32>>>());
/// ```
///
/// [null pointer optimization]: crate::option#representation
#[stable(feature = "generic_nonzero", since = "1.79.0")]
#[repr(transparent)]
#[rustc_nonnull_optimization_guaranteed]
#[rustc_diagnostic_item = "NonZero"]
pub struct NonZero<T: ZeroablePrimitive>(T::NonZeroInner);

macro_rules! impl_nonzero_fmt {
    ($(#[$Attribute:meta] $Trait:ident)*) => {
        $(
            #[$Attribute]
            impl<T> fmt::$Trait for NonZero<T>
            where
                T: ZeroablePrimitive + fmt::$Trait,
            {
                #[inline]
                fn fmt(&self, f: &mut fmt::Formatter<'_>) -> fmt::Result {
                    self.get().fmt(f)
                }
            }
        )*
    };
}

impl_nonzero_fmt! {
    #[stable(feature = "nonzero", since = "1.28.0")]
    Debug
    #[stable(feature = "nonzero", since = "1.28.0")]
    Display
    #[stable(feature = "nonzero", since = "1.28.0")]
    Binary
    #[stable(feature = "nonzero", since = "1.28.0")]
    Octal
    #[stable(feature = "nonzero", since = "1.28.0")]
    LowerHex
    #[stable(feature = "nonzero", since = "1.28.0")]
    UpperHex
    #[stable(feature = "nonzero_fmt_exp", since = "1.84.0")]
    LowerExp
    #[stable(feature = "nonzero_fmt_exp", since = "1.84.0")]
    UpperExp
}

macro_rules! impl_nonzero_auto_trait {
    (unsafe $Trait:ident) => {
        #[stable(feature = "nonzero", since = "1.28.0")]
        unsafe impl<T> $Trait for NonZero<T> where T: ZeroablePrimitive + $Trait {}
    };
    ($Trait:ident) => {
        #[stable(feature = "nonzero", since = "1.28.0")]
        impl<T> $Trait for NonZero<T> where T: ZeroablePrimitive + $Trait {}
    };
}

// Implement auto-traits manually based on `T` to avoid docs exposing
// the `ZeroablePrimitive::NonZeroInner` implementation detail.
impl_nonzero_auto_trait!(unsafe Freeze);
impl_nonzero_auto_trait!(RefUnwindSafe);
impl_nonzero_auto_trait!(unsafe Send);
impl_nonzero_auto_trait!(unsafe Sync);
impl_nonzero_auto_trait!(Unpin);
impl_nonzero_auto_trait!(UnwindSafe);

#[stable(feature = "nonzero", since = "1.28.0")]
impl<T> Clone for NonZero<T>
where
    T: ZeroablePrimitive,
{
    #[inline]
    fn clone(&self) -> Self {
        *self
    }
}

#[unstable(feature = "ergonomic_clones", issue = "132290")]
impl<T> UseCloned for NonZero<T> where T: ZeroablePrimitive {}

#[stable(feature = "nonzero", since = "1.28.0")]
impl<T> Copy for NonZero<T> where T: ZeroablePrimitive {}

#[stable(feature = "nonzero", since = "1.28.0")]
impl<T> PartialEq for NonZero<T>
where
    T: ZeroablePrimitive + PartialEq,
{
    #[inline]
    fn eq(&self, other: &Self) -> bool {
        self.get() == other.get()
    }

    #[inline]
    fn ne(&self, other: &Self) -> bool {
        self.get() != other.get()
    }
}

#[unstable(feature = "structural_match", issue = "31434")]
impl<T> StructuralPartialEq for NonZero<T> where T: ZeroablePrimitive + StructuralPartialEq {}

#[stable(feature = "nonzero", since = "1.28.0")]
impl<T> Eq for NonZero<T> where T: ZeroablePrimitive + Eq {}

#[stable(feature = "nonzero", since = "1.28.0")]
impl<T> PartialOrd for NonZero<T>
where
    T: ZeroablePrimitive + PartialOrd,
{
    #[inline]
    fn partial_cmp(&self, other: &Self) -> Option<Ordering> {
        self.get().partial_cmp(&other.get())
    }

    #[inline]
    fn lt(&self, other: &Self) -> bool {
        self.get() < other.get()
    }

    #[inline]
    fn le(&self, other: &Self) -> bool {
        self.get() <= other.get()
    }

    #[inline]
    fn gt(&self, other: &Self) -> bool {
        self.get() > other.get()
    }

    #[inline]
    fn ge(&self, other: &Self) -> bool {
        self.get() >= other.get()
    }
}

#[stable(feature = "nonzero", since = "1.28.0")]
impl<T> Ord for NonZero<T>
where
    T: ZeroablePrimitive + Ord,
{
    #[inline]
    fn cmp(&self, other: &Self) -> Ordering {
        self.get().cmp(&other.get())
    }

    #[inline]
    fn max(self, other: Self) -> Self {
        // SAFETY: The maximum of two non-zero values is still non-zero.
        unsafe { Self::new_unchecked(self.get().max(other.get())) }
    }

    #[inline]
    fn min(self, other: Self) -> Self {
        // SAFETY: The minimum of two non-zero values is still non-zero.
        unsafe { Self::new_unchecked(self.get().min(other.get())) }
    }

    #[inline]
    fn clamp(self, min: Self, max: Self) -> Self {
        // SAFETY: A non-zero value clamped between two non-zero values is still non-zero.
        unsafe { Self::new_unchecked(self.get().clamp(min.get(), max.get())) }
    }
}

#[stable(feature = "nonzero", since = "1.28.0")]
impl<T> Hash for NonZero<T>
where
    T: ZeroablePrimitive + Hash,
{
    #[inline]
    fn hash<H>(&self, state: &mut H)
    where
        H: Hasher,
    {
        self.get().hash(state)
    }
}

#[stable(feature = "from_nonzero", since = "1.31.0")]
impl<T> From<NonZero<T>> for T
where
    T: ZeroablePrimitive,
{
    #[inline]
    fn from(nonzero: NonZero<T>) -> Self {
        // Call `get` method to keep range information.
        nonzero.get()
    }
}

#[stable(feature = "nonzero_bitor", since = "1.45.0")]
impl<T> BitOr for NonZero<T>
where
    T: ZeroablePrimitive + BitOr<Output = T>,
{
    type Output = Self;

    #[inline]
    fn bitor(self, rhs: Self) -> Self::Output {
        // SAFETY: Bitwise OR of two non-zero values is still non-zero.
        unsafe { Self::new_unchecked(self.get() | rhs.get()) }
    }
}

#[stable(feature = "nonzero_bitor", since = "1.45.0")]
impl<T> BitOr<T> for NonZero<T>
where
    T: ZeroablePrimitive + BitOr<Output = T>,
{
    type Output = Self;

    #[inline]
    fn bitor(self, rhs: T) -> Self::Output {
        // SAFETY: Bitwise OR of a non-zero value with anything is still non-zero.
        unsafe { Self::new_unchecked(self.get() | rhs) }
    }
}

#[stable(feature = "nonzero_bitor", since = "1.45.0")]
impl<T> BitOr<NonZero<T>> for T
where
    T: ZeroablePrimitive + BitOr<Output = T>,
{
    type Output = NonZero<T>;

    #[inline]
    fn bitor(self, rhs: NonZero<T>) -> Self::Output {
        // SAFETY: Bitwise OR of anything with a non-zero value is still non-zero.
        unsafe { NonZero::new_unchecked(self | rhs.get()) }
    }
}

#[stable(feature = "nonzero_bitor", since = "1.45.0")]
impl<T> BitOrAssign for NonZero<T>
where
    T: ZeroablePrimitive,
    Self: BitOr<Output = Self>,
{
    #[inline]
    fn bitor_assign(&mut self, rhs: Self) {
        *self = *self | rhs;
    }
}

#[stable(feature = "nonzero_bitor", since = "1.45.0")]
impl<T> BitOrAssign<T> for NonZero<T>
where
    T: ZeroablePrimitive,
    Self: BitOr<T, Output = Self>,
{
    #[inline]
    fn bitor_assign(&mut self, rhs: T) {
        *self = *self | rhs;
    }
}

impl<T> NonZero<T>
where
    T: ZeroablePrimitive,
{
    /// Creates a non-zero if the given value is not zero.
    #[stable(feature = "nonzero", since = "1.28.0")]
    #[rustc_const_stable(feature = "const_nonzero_int_methods", since = "1.47.0")]
    #[must_use]
    #[inline]
    pub const fn new(n: T) -> Option<Self> {
        // SAFETY: Memory layout optimization guarantees that `Option<NonZero<T>>` has
        //         the same layout and size as `T`, with `0` representing `None`.
        unsafe { intrinsics::transmute_unchecked(n) }
    }

    /// Creates a non-zero without checking whether the value is non-zero.
    /// This results in undefined behavior if the value is zero.
    ///
    /// # Safety
    ///
    /// The value must not be zero.
    #[stable(feature = "nonzero", since = "1.28.0")]
    #[rustc_const_stable(feature = "nonzero", since = "1.28.0")]
    #[must_use]
    #[inline]
    // #[rustc_allow_const_fn_unstable(const_refs_to_cell)] enables byte-level
    // comparisons within const functions. This is needed here to validate the
    // contents of `T` by converting a pointer to a `u8` slice for our `requires`
    // and `ensures` checks.
    #[rustc_allow_const_fn_unstable(const_refs_to_cell)]
    #[requires({
        let size = core::mem::size_of::<T>();
        let ptr = &n as *const T as *const u8;
        let slice = unsafe { core::slice::from_raw_parts(ptr, size) };
        !slice.iter().all(|&byte| byte == 0)
    })]
    #[ensures(|result: &Self|{
        let size = core::mem::size_of::<T>();
        let n_ptr: *const T = &n;
        let result_inner: T = result.get();
        let result_ptr: *const T = &result_inner;
        let n_slice = unsafe { core::slice::from_raw_parts(n_ptr as *const u8, size) };
        let result_slice = unsafe { core::slice::from_raw_parts(result_ptr as *const u8, size) };
        n_slice == result_slice
    })]
    pub const unsafe fn new_unchecked(n: T) -> Self {
        match Self::new(n) {
            Some(n) => n,
            None => {
                // SAFETY: The caller guarantees that `n` is non-zero, so this is unreachable.
                unsafe {
                    ub_checks::assert_unsafe_precondition!(
                        check_language_ub,
                        "NonZero::new_unchecked requires the argument to be non-zero",
                        () => false,
                    );
                    intrinsics::unreachable()
                }
            }
        }
    }

    /// Converts a reference to a non-zero mutable reference
    /// if the referenced value is not zero.
    #[unstable(feature = "nonzero_from_mut", issue = "106290")]
    #[must_use]
    #[inline]
    pub fn from_mut(n: &mut T) -> Option<&mut Self> {
        // SAFETY: Memory layout optimization guarantees that `Option<NonZero<T>>` has
        //         the same layout and size as `T`, with `0` representing `None`.
        let opt_n = unsafe { &mut *(ptr::from_mut(n).cast::<Option<Self>>()) };

        opt_n.as_mut()
    }

    /// Converts a mutable reference to a non-zero mutable reference
    /// without checking whether the referenced value is non-zero.
    /// This results in undefined behavior if the referenced value is zero.
    ///
    /// # Safety
    ///
    /// The referenced value must not be zero.
    #[unstable(feature = "nonzero_from_mut", issue = "106290")]
    #[must_use]
    #[inline]
    pub unsafe fn from_mut_unchecked(n: &mut T) -> &mut Self {
        match Self::from_mut(n) {
            Some(n) => n,
            None => {
                // SAFETY: The caller guarantees that `n` references a value that is non-zero, so this is unreachable.
                unsafe {
                    ub_checks::assert_unsafe_precondition!(
                        check_library_ub,
                        "NonZero::from_mut_unchecked requires the argument to dereference as non-zero",
                        () => false,
                    );
                    intrinsics::unreachable()
                }
            }
        }
    }

    /// Returns the contained value as a primitive type.
    #[stable(feature = "nonzero", since = "1.28.0")]
    #[rustc_const_stable(feature = "const_nonzero_get", since = "1.34.0")]
    #[inline]
    pub const fn get(self) -> T {
        // Rustc can set range metadata only if it loads `self` from
        // memory somewhere. If the value of `self` was from by-value argument
        // of some not-inlined function, LLVM don't have range metadata
        // to understand that the value cannot be zero.
        //
        // Using the transmute `assume`s the range at runtime.
        //
        // Even once LLVM supports `!range` metadata for function arguments
        // (see <https://github.com/llvm/llvm-project/issues/76628>), this can't
        // be `.0` because MCP#807 bans field-projecting into `scalar_valid_range`
        // types, and it arguably wouldn't want to be anyway because if this is
        // MIR-inlined, there's no opportunity to put that argument metadata anywhere.
        //
        // The good answer here will eventually be pattern types, which will hopefully
        // allow it to go back to `.0`, maybe with a cast of some sort.
        //
        // SAFETY: `ZeroablePrimitive` guarantees that the size and bit validity
        // of `.0` is such that this transmute is sound.
        unsafe { intrinsics::transmute_unchecked(self) }
    }
}

macro_rules! nonzero_integer {
    (
        #[$stability:meta]
        Self = $Ty:ident,
        Primitive = $signedness:ident $Int:ident,
        SignedPrimitive = $Sint:ty,
        UnsignedPrimitive = $Uint:ty,

        // Used in doc comments.
        rot = $rot:literal,
        rot_op = $rot_op:literal,
        rot_result = $rot_result:literal,
        swap_op = $swap_op:literal,
        swapped = $swapped:literal,
        reversed = $reversed:literal,
        leading_zeros_test = $leading_zeros_test:expr,
    ) => {
        #[doc = sign_dependent_expr!{
            $signedness ?
            if signed {
                concat!("An [`", stringify!($Int), "`] that is known not to equal zero.")
            }
            if unsigned {
                concat!("A [`", stringify!($Int), "`] that is known not to equal zero.")
            }
        }]
        ///
        /// This enables some memory layout optimization.
        #[doc = concat!("For example, `Option<", stringify!($Ty), ">` is the same size as `", stringify!($Int), "`:")]
        ///
        /// ```rust
        #[doc = concat!("assert_eq!(size_of::<Option<core::num::", stringify!($Ty), ">>(), size_of::<", stringify!($Int), ">());")]
        /// ```
        ///
        /// # Layout
        ///
        #[doc = concat!("`", stringify!($Ty), "` is guaranteed to have the same layout and bit validity as `", stringify!($Int), "`")]
        /// with the exception that `0` is not a valid instance.
        #[doc = concat!("`Option<", stringify!($Ty), ">` is guaranteed to be compatible with `", stringify!($Int), "`,")]
        /// including in FFI.
        ///
        /// Thanks to the [null pointer optimization],
        #[doc = concat!("`", stringify!($Ty), "` and `Option<", stringify!($Ty), ">`")]
        /// are guaranteed to have the same size and alignment:
        ///
        /// ```
        #[doc = concat!("use std::num::", stringify!($Ty), ";")]
        ///
        #[doc = concat!("assert_eq!(size_of::<", stringify!($Ty), ">(), size_of::<Option<", stringify!($Ty), ">>());")]
        #[doc = concat!("assert_eq!(align_of::<", stringify!($Ty), ">(), align_of::<Option<", stringify!($Ty), ">>());")]
        /// ```
        ///
        /// [null pointer optimization]: crate::option#representation
        #[$stability]
        pub type $Ty = NonZero<$Int>;

        impl NonZero<$Int> {
            /// The size of this non-zero integer type in bits.
            ///
            #[doc = concat!("This value is equal to [`", stringify!($Int), "::BITS`].")]
            ///
            /// # Examples
            ///
            /// ```
            /// # use std::num::NonZero;
            /// #
            #[doc = concat!("assert_eq!(NonZero::<", stringify!($Int), ">::BITS, ", stringify!($Int), "::BITS);")]
            /// ```
            #[stable(feature = "nonzero_bits", since = "1.67.0")]
            pub const BITS: u32 = <$Int>::BITS;

            /// Returns the number of leading zeros in the binary representation of `self`.
            ///
            /// On many architectures, this function can perform better than `leading_zeros()` on the underlying integer type, as special handling of zero can be avoided.
            ///
            /// # Examples
            ///
            /// Basic usage:
            ///
            /// ```
            /// # use std::num::NonZero;
            /// #
            /// # fn main() { test().unwrap(); }
            /// # fn test() -> Option<()> {
            #[doc = concat!("let n = NonZero::<", stringify!($Int), ">::new(", $leading_zeros_test, ")?;")]
            ///
            /// assert_eq!(n.leading_zeros(), 0);
            /// # Some(())
            /// # }
            /// ```
            #[stable(feature = "nonzero_leading_trailing_zeros", since = "1.53.0")]
            #[rustc_const_stable(feature = "nonzero_leading_trailing_zeros", since = "1.53.0")]
            #[must_use = "this returns the result of the operation, \
                          without modifying the original"]
            #[inline]
            pub const fn leading_zeros(self) -> u32 {
                // SAFETY: since `self` cannot be zero, it is safe to call `ctlz_nonzero`.
                unsafe {
                    intrinsics::ctlz_nonzero(self.get() as $Uint)
                }
            }

            /// Returns the number of trailing zeros in the binary representation
            /// of `self`.
            ///
            /// On many architectures, this function can perform better than `trailing_zeros()` on the underlying integer type, as special handling of zero can be avoided.
            ///
            /// # Examples
            ///
            /// Basic usage:
            ///
            /// ```
            /// # use std::num::NonZero;
            /// #
            /// # fn main() { test().unwrap(); }
            /// # fn test() -> Option<()> {
            #[doc = concat!("let n = NonZero::<", stringify!($Int), ">::new(0b0101000)?;")]
            ///
            /// assert_eq!(n.trailing_zeros(), 3);
            /// # Some(())
            /// # }
            /// ```
            #[stable(feature = "nonzero_leading_trailing_zeros", since = "1.53.0")]
            #[rustc_const_stable(feature = "nonzero_leading_trailing_zeros", since = "1.53.0")]
            #[must_use = "this returns the result of the operation, \
                          without modifying the original"]
            #[inline]
            pub const fn trailing_zeros(self) -> u32 {
                // SAFETY: since `self` cannot be zero, it is safe to call `cttz_nonzero`.
                unsafe {
                    intrinsics::cttz_nonzero(self.get() as $Uint)
                }
            }

            /// Returns `self` with only the most significant bit set.
            ///
            /// # Example
            ///
            /// Basic usage:
            ///
            /// ```
            /// #![feature(isolate_most_least_significant_one)]
            ///
            /// # use core::num::NonZero;
            /// # fn main() { test().unwrap(); }
            /// # fn test() -> Option<()> {
            #[doc = concat!("let a = NonZero::<", stringify!($Int), ">::new(0b_01100100)?;")]
            #[doc = concat!("let b = NonZero::<", stringify!($Int), ">::new(0b_01000000)?;")]
            ///
            /// assert_eq!(a.isolate_most_significant_one(), b);
            /// # Some(())
            /// # }
            /// ```
            #[unstable(feature = "isolate_most_least_significant_one", issue = "136909")]
            #[must_use = "this returns the result of the operation, \
                        without modifying the original"]
            #[inline(always)]
            pub const fn isolate_most_significant_one(self) -> Self {
                let n = self.get() & (((1 as $Int) << (<$Int>::BITS - 1)).wrapping_shr(self.leading_zeros()));

                // SAFETY:
                // `self` is non-zero, so masking to preserve only the most
                // significant set bit will result in a non-zero `n`.
                unsafe { NonZero::new_unchecked(n) }
            }

            /// Returns `self` with only the least significant bit set.
            ///
            /// # Example
            ///
            /// Basic usage:
            ///
            /// ```
            /// #![feature(isolate_most_least_significant_one)]
            ///
            /// # use core::num::NonZero;
            /// # fn main() { test().unwrap(); }
            /// # fn test() -> Option<()> {
            #[doc = concat!("let a = NonZero::<", stringify!($Int), ">::new(0b_01100100)?;")]
            #[doc = concat!("let b = NonZero::<", stringify!($Int), ">::new(0b_00000100)?;")]
            ///
            /// assert_eq!(a.isolate_least_significant_one(), b);
            /// # Some(())
            /// # }
            /// ```
            #[unstable(feature = "isolate_most_least_significant_one", issue = "136909")]
            #[must_use = "this returns the result of the operation, \
                        without modifying the original"]
            #[inline(always)]
            pub const fn isolate_least_significant_one(self) -> Self {
                let n = self.get();
                let n = n & n.wrapping_neg();

                // SAFETY: `self` is non-zero, so `self` with only its least
                // significant set bit will remain non-zero.
                unsafe { NonZero::new_unchecked(n) }
            }

            /// Returns the number of ones in the binary representation of `self`.
            ///
            /// # Examples
            ///
            /// Basic usage:
            ///
            /// ```
            /// # use std::num::NonZero;
            /// #
            /// # fn main() { test().unwrap(); }
            /// # fn test() -> Option<()> {
            #[doc = concat!("let a = NonZero::<", stringify!($Int), ">::new(0b100_0000)?;")]
            #[doc = concat!("let b = NonZero::<", stringify!($Int), ">::new(0b100_0011)?;")]
            ///
            /// assert_eq!(a.count_ones(), NonZero::new(1)?);
            /// assert_eq!(b.count_ones(), NonZero::new(3)?);
            /// # Some(())
            /// # }
            /// ```
            ///
            #[stable(feature = "non_zero_count_ones", since = "1.86.0")]
            #[rustc_const_stable(feature = "non_zero_count_ones", since = "1.86.0")]
            #[doc(alias = "popcount")]
            #[doc(alias = "popcnt")]
            #[must_use = "this returns the result of the operation, \
                        without modifying the original"]
            #[inline(always)]
            pub const fn count_ones(self) -> NonZero<u32> {
                // SAFETY:
                // `self` is non-zero, which means it has at least one bit set, which means
                // that the result of `count_ones` is non-zero.
                unsafe { NonZero::new_unchecked(self.get().count_ones()) }
            }

            /// Shifts the bits to the left by a specified amount, `n`,
            /// wrapping the truncated bits to the end of the resulting integer.
            ///
            /// Please note this isn't the same operation as the `<<` shifting operator!
            ///
            /// # Examples
            ///
            /// Basic usage:
            ///
            /// ```
            /// #![feature(nonzero_bitwise)]
            /// # use std::num::NonZero;
            /// #
            /// # fn main() { test().unwrap(); }
            /// # fn test() -> Option<()> {
            #[doc = concat!("let n = NonZero::new(", $rot_op, stringify!($Int), ")?;")]
            #[doc = concat!("let m = NonZero::new(", $rot_result, ")?;")]
            ///
            #[doc = concat!("assert_eq!(n.rotate_left(", $rot, "), m);")]
            /// # Some(())
            /// # }
            /// ```
            #[unstable(feature = "nonzero_bitwise", issue = "128281")]
            #[must_use = "this returns the result of the operation, \
                        without modifying the original"]
            #[inline(always)]
            pub const fn rotate_left(self, n: u32) -> Self {
                let result = self.get().rotate_left(n);
                // SAFETY: Rotating bits preserves the property int > 0.
                unsafe { Self::new_unchecked(result) }
            }

            /// Shifts the bits to the right by a specified amount, `n`,
            /// wrapping the truncated bits to the beginning of the resulting
            /// integer.
            ///
            /// Please note this isn't the same operation as the `>>` shifting operator!
            ///
            /// # Examples
            ///
            /// Basic usage:
            ///
            /// ```
            /// #![feature(nonzero_bitwise)]
            /// # use std::num::NonZero;
            /// #
            /// # fn main() { test().unwrap(); }
            /// # fn test() -> Option<()> {
            #[doc = concat!("let n = NonZero::new(", $rot_result, stringify!($Int), ")?;")]
            #[doc = concat!("let m = NonZero::new(", $rot_op, ")?;")]
            ///
            #[doc = concat!("assert_eq!(n.rotate_right(", $rot, "), m);")]
            /// # Some(())
            /// # }
            /// ```
            #[unstable(feature = "nonzero_bitwise", issue = "128281")]
            #[must_use = "this returns the result of the operation, \
                        without modifying the original"]
            #[inline(always)]
            pub const fn rotate_right(self, n: u32) -> Self {
                let result = self.get().rotate_right(n);
                // SAFETY: Rotating bits preserves the property int > 0.
                unsafe { Self::new_unchecked(result) }
            }

            /// Reverses the byte order of the integer.
            ///
            /// # Examples
            ///
            /// Basic usage:
            ///
            /// ```
            /// #![feature(nonzero_bitwise)]
            /// # use std::num::NonZero;
            /// #
            /// # fn main() { test().unwrap(); }
            /// # fn test() -> Option<()> {
            #[doc = concat!("let n = NonZero::new(", $swap_op, stringify!($Int), ")?;")]
            /// let m = n.swap_bytes();
            ///
            #[doc = concat!("assert_eq!(m, NonZero::new(", $swapped, ")?);")]
            /// # Some(())
            /// # }
            /// ```
            #[unstable(feature = "nonzero_bitwise", issue = "128281")]
            #[must_use = "this returns the result of the operation, \
                        without modifying the original"]
            #[inline(always)]
            pub const fn swap_bytes(self) -> Self {
                let result = self.get().swap_bytes();
                // SAFETY: Shuffling bytes preserves the property int > 0.
                unsafe { Self::new_unchecked(result) }
            }

            /// Reverses the order of bits in the integer. The least significant bit becomes the most significant bit,
            /// second least-significant bit becomes second most-significant bit, etc.
            ///
            /// # Examples
            ///
            /// Basic usage:
            ///
            /// ```
            /// #![feature(nonzero_bitwise)]
            /// # use std::num::NonZero;
            /// #
            /// # fn main() { test().unwrap(); }
            /// # fn test() -> Option<()> {
            #[doc = concat!("let n = NonZero::new(", $swap_op, stringify!($Int), ")?;")]
            /// let m = n.reverse_bits();
            ///
            #[doc = concat!("assert_eq!(m, NonZero::new(", $reversed, ")?);")]
            /// # Some(())
            /// # }
            /// ```
            #[unstable(feature = "nonzero_bitwise", issue = "128281")]
            #[must_use = "this returns the result of the operation, \
                        without modifying the original"]
            #[inline(always)]
            pub const fn reverse_bits(self) -> Self {
                let result = self.get().reverse_bits();
                // SAFETY: Reversing bits preserves the property int > 0.
                unsafe { Self::new_unchecked(result) }
            }

            /// Converts an integer from big endian to the target's endianness.
            ///
            /// On big endian this is a no-op. On little endian the bytes are
            /// swapped.
            ///
            /// # Examples
            ///
            /// Basic usage:
            ///
            /// ```
            /// #![feature(nonzero_bitwise)]
            /// # use std::num::NonZero;
            #[doc = concat!("use std::num::", stringify!($Ty), ";")]
            /// #
            /// # fn main() { test().unwrap(); }
            /// # fn test() -> Option<()> {
            #[doc = concat!("let n = NonZero::new(0x1A", stringify!($Int), ")?;")]
            ///
            /// if cfg!(target_endian = "big") {
            #[doc = concat!("    assert_eq!(", stringify!($Ty), "::from_be(n), n)")]
            /// } else {
            #[doc = concat!("    assert_eq!(", stringify!($Ty), "::from_be(n), n.swap_bytes())")]
            /// }
            /// # Some(())
            /// # }
            /// ```
            #[unstable(feature = "nonzero_bitwise", issue = "128281")]
            #[must_use]
            #[inline(always)]
            pub const fn from_be(x: Self) -> Self {
                let result = $Int::from_be(x.get());
                // SAFETY: Shuffling bytes preserves the property int > 0.
                unsafe { Self::new_unchecked(result) }
            }

            /// Converts an integer from little endian to the target's endianness.
            ///
            /// On little endian this is a no-op. On big endian the bytes are
            /// swapped.
            ///
            /// # Examples
            ///
            /// Basic usage:
            ///
            /// ```
            /// #![feature(nonzero_bitwise)]
            /// # use std::num::NonZero;
            #[doc = concat!("use std::num::", stringify!($Ty), ";")]
            /// #
            /// # fn main() { test().unwrap(); }
            /// # fn test() -> Option<()> {
            #[doc = concat!("let n = NonZero::new(0x1A", stringify!($Int), ")?;")]
            ///
            /// if cfg!(target_endian = "little") {
            #[doc = concat!("    assert_eq!(", stringify!($Ty), "::from_le(n), n)")]
            /// } else {
            #[doc = concat!("    assert_eq!(", stringify!($Ty), "::from_le(n), n.swap_bytes())")]
            /// }
            /// # Some(())
            /// # }
            /// ```
            #[unstable(feature = "nonzero_bitwise", issue = "128281")]
            #[must_use]
            #[inline(always)]
            pub const fn from_le(x: Self) -> Self {
                let result = $Int::from_le(x.get());
                // SAFETY: Shuffling bytes preserves the property int > 0.
                unsafe { Self::new_unchecked(result) }
            }

            /// Converts `self` to big endian from the target's endianness.
            ///
            /// On big endian this is a no-op. On little endian the bytes are
            /// swapped.
            ///
            /// # Examples
            ///
            /// Basic usage:
            ///
            /// ```
            /// #![feature(nonzero_bitwise)]
            /// # use std::num::NonZero;
            /// #
            /// # fn main() { test().unwrap(); }
            /// # fn test() -> Option<()> {
            #[doc = concat!("let n = NonZero::new(0x1A", stringify!($Int), ")?;")]
            ///
            /// if cfg!(target_endian = "big") {
            ///     assert_eq!(n.to_be(), n)
            /// } else {
            ///     assert_eq!(n.to_be(), n.swap_bytes())
            /// }
            /// # Some(())
            /// # }
            /// ```
            #[unstable(feature = "nonzero_bitwise", issue = "128281")]
            #[must_use = "this returns the result of the operation, \
                        without modifying the original"]
            #[inline(always)]
            pub const fn to_be(self) -> Self {
                let result = self.get().to_be();
                // SAFETY: Shuffling bytes preserves the property int > 0.
                unsafe { Self::new_unchecked(result) }
            }

            /// Converts `self` to little endian from the target's endianness.
            ///
            /// On little endian this is a no-op. On big endian the bytes are
            /// swapped.
            ///
            /// # Examples
            ///
            /// Basic usage:
            ///
            /// ```
            /// #![feature(nonzero_bitwise)]
            /// # use std::num::NonZero;
            /// #
            /// # fn main() { test().unwrap(); }
            /// # fn test() -> Option<()> {
            #[doc = concat!("let n = NonZero::new(0x1A", stringify!($Int), ")?;")]
            ///
            /// if cfg!(target_endian = "little") {
            ///     assert_eq!(n.to_le(), n)
            /// } else {
            ///     assert_eq!(n.to_le(), n.swap_bytes())
            /// }
            /// # Some(())
            /// # }
            /// ```
            #[unstable(feature = "nonzero_bitwise", issue = "128281")]
            #[must_use = "this returns the result of the operation, \
                        without modifying the original"]
            #[inline(always)]
            pub const fn to_le(self) -> Self {
                let result = self.get().to_le();
                // SAFETY: Shuffling bytes preserves the property int > 0.
                unsafe { Self::new_unchecked(result) }
            }

            nonzero_integer_signedness_dependent_methods! {
                Primitive = $signedness $Int,
                SignedPrimitive = $Sint,
                UnsignedPrimitive = $Uint,
            }

            /// Multiplies two non-zero integers together.
            /// Checks for overflow and returns [`None`] on overflow.
            /// As a consequence, the result cannot wrap to zero.
            ///
            /// # Examples
            ///
            /// ```
            /// # use std::num::NonZero;
            /// #
            /// # fn main() { test().unwrap(); }
            /// # fn test() -> Option<()> {
            #[doc = concat!("let two = NonZero::new(2", stringify!($Int), ")?;")]
            #[doc = concat!("let four = NonZero::new(4", stringify!($Int), ")?;")]
            #[doc = concat!("let max = NonZero::new(", stringify!($Int), "::MAX)?;")]
            ///
            /// assert_eq!(Some(four), two.checked_mul(two));
            /// assert_eq!(None, max.checked_mul(two));
            /// # Some(())
            /// # }
            /// ```
            #[stable(feature = "nonzero_checked_ops", since = "1.64.0")]
            #[rustc_const_stable(feature = "const_nonzero_checked_ops", since = "1.64.0")]
            #[must_use = "this returns the result of the operation, \
                          without modifying the original"]
            #[inline]
            pub const fn checked_mul(self, other: Self) -> Option<Self> {
                if let Some(result) = self.get().checked_mul(other.get()) {
                    // SAFETY:
                    // - `checked_mul` returns `None` on overflow
                    // - `self` and `other` are non-zero
                    // - the only way to get zero from a multiplication without overflow is for one
                    //   of the sides to be zero
                    //
                    // So the result cannot be zero.
                    Some(unsafe { Self::new_unchecked(result) })
                } else {
                    None
                }
            }

            /// Multiplies two non-zero integers together.
            #[doc = concat!("Return [`NonZero::<", stringify!($Int), ">::MAX`] on overflow.")]
            ///
            /// # Examples
            ///
            /// ```
            /// # use std::num::NonZero;
            /// #
            /// # fn main() { test().unwrap(); }
            /// # fn test() -> Option<()> {
            #[doc = concat!("let two = NonZero::new(2", stringify!($Int), ")?;")]
            #[doc = concat!("let four = NonZero::new(4", stringify!($Int), ")?;")]
            #[doc = concat!("let max = NonZero::new(", stringify!($Int), "::MAX)?;")]
            ///
            /// assert_eq!(four, two.saturating_mul(two));
            /// assert_eq!(max, four.saturating_mul(max));
            /// # Some(())
            /// # }
            /// ```
            #[stable(feature = "nonzero_checked_ops", since = "1.64.0")]
            #[rustc_const_stable(feature = "const_nonzero_checked_ops", since = "1.64.0")]
            #[must_use = "this returns the result of the operation, \
                          without modifying the original"]
            #[inline]
            pub const fn saturating_mul(self, other: Self) -> Self {
                // SAFETY:
                // - `saturating_mul` returns `u*::MAX`/`i*::MAX`/`i*::MIN` on overflow/underflow,
                //   all of which are non-zero
                // - `self` and `other` are non-zero
                // - the only way to get zero from a multiplication without overflow is for one
                //   of the sides to be zero
                //
                // So the result cannot be zero.
                unsafe { Self::new_unchecked(self.get().saturating_mul(other.get())) }
            }

            /// Multiplies two non-zero integers together,
            /// assuming overflow cannot occur.
            /// Overflow is unchecked, and it is undefined behavior to overflow
            /// *even if the result would wrap to a non-zero value*.
            /// The behavior is undefined as soon as
            #[doc = sign_dependent_expr!{
                $signedness ?
                if signed {
                    concat!("`self * rhs > ", stringify!($Int), "::MAX`, ",
                            "or `self * rhs < ", stringify!($Int), "::MIN`.")
                }
                if unsigned {
                    concat!("`self * rhs > ", stringify!($Int), "::MAX`.")
                }
            }]
            ///
            /// # Examples
            ///
            /// ```
            /// #![feature(nonzero_ops)]
            ///
            /// # use std::num::NonZero;
            /// #
            /// # fn main() { test().unwrap(); }
            /// # fn test() -> Option<()> {
            #[doc = concat!("let two = NonZero::new(2", stringify!($Int), ")?;")]
            #[doc = concat!("let four = NonZero::new(4", stringify!($Int), ")?;")]
            ///
            /// assert_eq!(four, unsafe { two.unchecked_mul(two) });
            /// # Some(())
            /// # }
            /// ```
            #[unstable(feature = "nonzero_ops", issue = "84186")]
            #[must_use = "this returns the result of the operation, \
                          without modifying the original"]
            #[inline]
            #[requires({
                self.get().checked_mul(other.get()).is_some()
            })]
            #[ensures(|result: &Self| {
                self.get().checked_mul(other.get()).unwrap() == result.get()
            })]
            pub const unsafe fn unchecked_mul(self, other: Self) -> Self {
                // SAFETY: The caller ensures there is no overflow.
                unsafe { Self::new_unchecked(self.get().unchecked_mul(other.get())) }
            }

            /// Raises non-zero value to an integer power.
            /// Checks for overflow and returns [`None`] on overflow.
            /// As a consequence, the result cannot wrap to zero.
            ///
            /// # Examples
            ///
            /// ```
            /// # use std::num::NonZero;
            /// #
            /// # fn main() { test().unwrap(); }
            /// # fn test() -> Option<()> {
            #[doc = concat!("let three = NonZero::new(3", stringify!($Int), ")?;")]
            #[doc = concat!("let twenty_seven = NonZero::new(27", stringify!($Int), ")?;")]
            #[doc = concat!("let half_max = NonZero::new(", stringify!($Int), "::MAX / 2)?;")]
            ///
            /// assert_eq!(Some(twenty_seven), three.checked_pow(3));
            /// assert_eq!(None, half_max.checked_pow(3));
            /// # Some(())
            /// # }
            /// ```
            #[stable(feature = "nonzero_checked_ops", since = "1.64.0")]
            #[rustc_const_stable(feature = "const_nonzero_checked_ops", since = "1.64.0")]
            #[must_use = "this returns the result of the operation, \
                          without modifying the original"]
            #[inline]
            pub const fn checked_pow(self, other: u32) -> Option<Self> {
                if let Some(result) = self.get().checked_pow(other) {
                    // SAFETY:
                    // - `checked_pow` returns `None` on overflow/underflow
                    // - `self` is non-zero
                    // - the only way to get zero from an exponentiation without overflow is
                    //   for base to be zero
                    //
                    // So the result cannot be zero.
                    Some(unsafe { Self::new_unchecked(result) })
                } else {
                    None
                }
            }

            /// Raise non-zero value to an integer power.
            #[doc = sign_dependent_expr!{
                $signedness ?
                if signed {
                    concat!("Return [`NonZero::<", stringify!($Int), ">::MIN`] ",
                                "or [`NonZero::<", stringify!($Int), ">::MAX`] on overflow.")
                }
                if unsigned {
                    concat!("Return [`NonZero::<", stringify!($Int), ">::MAX`] on overflow.")
                }
            }]
            ///
            /// # Examples
            ///
            /// ```
            /// # use std::num::NonZero;
            /// #
            /// # fn main() { test().unwrap(); }
            /// # fn test() -> Option<()> {
            #[doc = concat!("let three = NonZero::new(3", stringify!($Int), ")?;")]
            #[doc = concat!("let twenty_seven = NonZero::new(27", stringify!($Int), ")?;")]
            #[doc = concat!("let max = NonZero::new(", stringify!($Int), "::MAX)?;")]
            ///
            /// assert_eq!(twenty_seven, three.saturating_pow(3));
            /// assert_eq!(max, max.saturating_pow(3));
            /// # Some(())
            /// # }
            /// ```
            #[stable(feature = "nonzero_checked_ops", since = "1.64.0")]
            #[rustc_const_stable(feature = "const_nonzero_checked_ops", since = "1.64.0")]
            #[must_use = "this returns the result of the operation, \
                          without modifying the original"]
            #[inline]
            pub const fn saturating_pow(self, other: u32) -> Self {
                // SAFETY:
                // - `saturating_pow` returns `u*::MAX`/`i*::MAX`/`i*::MIN` on overflow/underflow,
                //   all of which are non-zero
                // - `self` is non-zero
                // - the only way to get zero from an exponentiation without overflow is
                //   for base to be zero
                //
                // So the result cannot be zero.
                unsafe { Self::new_unchecked(self.get().saturating_pow(other)) }
            }
        }

        #[stable(feature = "nonzero_parse", since = "1.35.0")]
        impl FromStr for NonZero<$Int> {
            type Err = ParseIntError;
            fn from_str(src: &str) -> Result<Self, Self::Err> {
                Self::new(<$Int>::from_str_radix(src, 10)?)
                    .ok_or(ParseIntError {
                        kind: IntErrorKind::Zero
                    })
            }
        }

        nonzero_integer_signedness_dependent_impls!($signedness $Int);
    };

    (
        Self = $Ty:ident,
        Primitive = unsigned $Int:ident,
        SignedPrimitive = $Sint:ident,
        rot = $rot:literal,
        rot_op = $rot_op:literal,
        rot_result = $rot_result:literal,
        swap_op = $swap_op:literal,
        swapped = $swapped:literal,
        reversed = $reversed:literal,
        $(,)?
    ) => {
        nonzero_integer! {
            #[stable(feature = "nonzero", since = "1.28.0")]
            Self = $Ty,
            Primitive = unsigned $Int,
            SignedPrimitive = $Sint,
            UnsignedPrimitive = $Int,
            rot = $rot,
            rot_op = $rot_op,
            rot_result = $rot_result,
            swap_op = $swap_op,
            swapped = $swapped,
            reversed = $reversed,
            leading_zeros_test = concat!(stringify!($Int), "::MAX"),
        }
    };

    (
        Self = $Ty:ident,
        Primitive = signed $Int:ident,
        UnsignedPrimitive = $Uint:ident,
        rot = $rot:literal,
        rot_op = $rot_op:literal,
        rot_result = $rot_result:literal,
        swap_op = $swap_op:literal,
        swapped = $swapped:literal,
        reversed = $reversed:literal,
    ) => {
        nonzero_integer! {
            #[stable(feature = "signed_nonzero", since = "1.34.0")]
            Self = $Ty,
            Primitive = signed $Int,
            SignedPrimitive = $Int,
            UnsignedPrimitive = $Uint,
            rot = $rot,
            rot_op = $rot_op,
            rot_result = $rot_result,
            swap_op = $swap_op,
            swapped = $swapped,
            reversed = $reversed,
            leading_zeros_test = concat!("-1", stringify!($Int)),
        }
    };
}

macro_rules! nonzero_integer_signedness_dependent_impls {
    // Impls for unsigned nonzero types only.
    (unsigned $Int:ty) => {
        #[stable(feature = "nonzero_div", since = "1.51.0")]
        impl Div<NonZero<$Int>> for $Int {
            type Output = $Int;

            /// Same as `self / other.get()`, but because `other` is a `NonZero<_>`,
            /// there's never a runtime check for division-by-zero.
            ///
            /// This operation rounds towards zero, truncating any fractional
            /// part of the exact result, and cannot panic.
            #[doc(alias = "unchecked_div")]
            #[inline]
            fn div(self, other: NonZero<$Int>) -> $Int {
                // SAFETY: Division by zero is checked because `other` is non-zero,
                // and MIN/-1 is checked because `self` is an unsigned int.
                unsafe { intrinsics::unchecked_div(self, other.get()) }
            }
        }

        #[stable(feature = "nonzero_div_assign", since = "1.79.0")]
        impl DivAssign<NonZero<$Int>> for $Int {
            /// Same as `self /= other.get()`, but because `other` is a `NonZero<_>`,
            /// there's never a runtime check for division-by-zero.
            ///
            /// This operation rounds towards zero, truncating any fractional
            /// part of the exact result, and cannot panic.
            #[inline]
            fn div_assign(&mut self, other: NonZero<$Int>) {
                *self = *self / other;
            }
        }

        #[stable(feature = "nonzero_div", since = "1.51.0")]
        impl Rem<NonZero<$Int>> for $Int {
            type Output = $Int;

            /// This operation satisfies `n % d == n - (n / d) * d`, and cannot panic.
            #[inline]
            fn rem(self, other: NonZero<$Int>) -> $Int {
                // SAFETY: Remainder by zero is checked because `other` is non-zero,
                // and MIN/-1 is checked because `self` is an unsigned int.
                unsafe { intrinsics::unchecked_rem(self, other.get()) }
            }
        }

        #[stable(feature = "nonzero_div_assign", since = "1.79.0")]
        impl RemAssign<NonZero<$Int>> for $Int {
            /// This operation satisfies `n % d == n - (n / d) * d`, and cannot panic.
            #[inline]
            fn rem_assign(&mut self, other: NonZero<$Int>) {
                *self = *self % other;
            }
        }

        impl NonZero<$Int> {
            /// Calculates the quotient of `self` and `rhs`, rounding the result towards positive infinity.
            ///
            /// The result is guaranteed to be non-zero.
            ///
            /// # Examples
            ///
            /// ```
            /// # #![feature(unsigned_nonzero_div_ceil)]
            /// # use std::num::NonZero;
            #[doc = concat!("let one = NonZero::new(1", stringify!($Int), ").unwrap();")]
            #[doc = concat!("let max = NonZero::new(", stringify!($Int), "::MAX).unwrap();")]
            /// assert_eq!(one.div_ceil(max), one);
            ///
            #[doc = concat!("let two = NonZero::new(2", stringify!($Int), ").unwrap();")]
            #[doc = concat!("let three = NonZero::new(3", stringify!($Int), ").unwrap();")]
            /// assert_eq!(three.div_ceil(two), two);
            /// ```
            #[unstable(feature = "unsigned_nonzero_div_ceil", issue = "132968")]
            #[must_use = "this returns the result of the operation, \
                          without modifying the original"]
            #[inline]
            pub const fn div_ceil(self, rhs: Self) -> Self {
                let v = self.get().div_ceil(rhs.get());
                // SAFETY: ceiled division of two positive integers can never be zero.
                unsafe { Self::new_unchecked(v) }
            }
        }
    };
    // Impls for signed nonzero types only.
    (signed $Int:ty) => {
        #[stable(feature = "signed_nonzero_neg", since = "1.71.0")]
        impl Neg for NonZero<$Int> {
            type Output = Self;

            #[inline]
            fn neg(self) -> Self {
                // SAFETY: negation of nonzero cannot yield zero values.
                unsafe { Self::new_unchecked(self.get().neg()) }
            }
        }

        forward_ref_unop! { impl Neg, neg for NonZero<$Int>,
        #[stable(feature = "signed_nonzero_neg", since = "1.71.0")] }
    };
}

#[rustfmt::skip] // https://github.com/rust-lang/rustfmt/issues/5974
macro_rules! nonzero_integer_signedness_dependent_methods {
    // Associated items for unsigned nonzero types only.
    (
        Primitive = unsigned $Int:ident,
        SignedPrimitive = $Sint:ty,
        UnsignedPrimitive = $Uint:ty,
    ) => {
        /// The smallest value that can be represented by this non-zero
        /// integer type, 1.
        ///
        /// # Examples
        ///
        /// ```
        /// # use std::num::NonZero;
        /// #
        #[doc = concat!("assert_eq!(NonZero::<", stringify!($Int), ">::MIN.get(), 1", stringify!($Int), ");")]
        /// ```
        #[stable(feature = "nonzero_min_max", since = "1.70.0")]
        pub const MIN: Self = Self::new(1).unwrap();

        /// The largest value that can be represented by this non-zero
        /// integer type,
        #[doc = concat!("equal to [`", stringify!($Int), "::MAX`].")]
        ///
        /// # Examples
        ///
        /// ```
        /// # use std::num::NonZero;
        /// #
        #[doc = concat!("assert_eq!(NonZero::<", stringify!($Int), ">::MAX.get(), ", stringify!($Int), "::MAX);")]
        /// ```
        #[stable(feature = "nonzero_min_max", since = "1.70.0")]
        pub const MAX: Self = Self::new(<$Int>::MAX).unwrap();

        /// Adds an unsigned integer to a non-zero value.
        /// Checks for overflow and returns [`None`] on overflow.
        /// As a consequence, the result cannot wrap to zero.
        ///
        ///
        /// # Examples
        ///
        /// ```
        /// # use std::num::NonZero;
        /// #
        /// # fn main() { test().unwrap(); }
        /// # fn test() -> Option<()> {
        #[doc = concat!("let one = NonZero::new(1", stringify!($Int), ")?;")]
        #[doc = concat!("let two = NonZero::new(2", stringify!($Int), ")?;")]
        #[doc = concat!("let max = NonZero::new(", stringify!($Int), "::MAX)?;")]
        ///
        /// assert_eq!(Some(two), one.checked_add(1));
        /// assert_eq!(None, max.checked_add(1));
        /// # Some(())
        /// # }
        /// ```
        #[stable(feature = "nonzero_checked_ops", since = "1.64.0")]
        #[rustc_const_stable(feature = "const_nonzero_checked_ops", since = "1.64.0")]
        #[must_use = "this returns the result of the operation, \
                      without modifying the original"]
        #[inline]
        pub const fn checked_add(self, other: $Int) -> Option<Self> {
            if let Some(result) = self.get().checked_add(other) {
                // SAFETY:
                // - `checked_add` returns `None` on overflow
                // - `self` is non-zero
                // - the only way to get zero from an addition without overflow is for both
                //   sides to be zero
                //
                // So the result cannot be zero.
                Some(unsafe { Self::new_unchecked(result) })
            } else {
                None
            }
        }

        /// Adds an unsigned integer to a non-zero value.
        #[doc = concat!("Return [`NonZero::<", stringify!($Int), ">::MAX`] on overflow.")]
        ///
        /// # Examples
        ///
        /// ```
        /// # use std::num::NonZero;
        /// #
        /// # fn main() { test().unwrap(); }
        /// # fn test() -> Option<()> {
        #[doc = concat!("let one = NonZero::new(1", stringify!($Int), ")?;")]
        #[doc = concat!("let two = NonZero::new(2", stringify!($Int), ")?;")]
        #[doc = concat!("let max = NonZero::new(", stringify!($Int), "::MAX)?;")]
        ///
        /// assert_eq!(two, one.saturating_add(1));
        /// assert_eq!(max, max.saturating_add(1));
        /// # Some(())
        /// # }
        /// ```
        #[stable(feature = "nonzero_checked_ops", since = "1.64.0")]
        #[rustc_const_stable(feature = "const_nonzero_checked_ops", since = "1.64.0")]
        #[must_use = "this returns the result of the operation, \
                      without modifying the original"]
        #[inline]
        pub const fn saturating_add(self, other: $Int) -> Self {
            // SAFETY:
            // - `saturating_add` returns `u*::MAX` on overflow, which is non-zero
            // - `self` is non-zero
            // - the only way to get zero from an addition without overflow is for both
            //   sides to be zero
            //
            // So the result cannot be zero.
            unsafe { Self::new_unchecked(self.get().saturating_add(other)) }
        }

        /// Adds an unsigned integer to a non-zero value,
        /// assuming overflow cannot occur.
        /// Overflow is unchecked, and it is undefined behavior to overflow
        /// *even if the result would wrap to a non-zero value*.
        /// The behavior is undefined as soon as
        #[doc = concat!("`self + rhs > ", stringify!($Int), "::MAX`.")]
        ///
        /// # Examples
        ///
        /// ```
        /// #![feature(nonzero_ops)]
        ///
        /// # use std::num::NonZero;
        /// #
        /// # fn main() { test().unwrap(); }
        /// # fn test() -> Option<()> {
        #[doc = concat!("let one = NonZero::new(1", stringify!($Int), ")?;")]
        #[doc = concat!("let two = NonZero::new(2", stringify!($Int), ")?;")]
        ///
        /// assert_eq!(two, unsafe { one.unchecked_add(1) });
        /// # Some(())
        /// # }
        /// ```
        #[unstable(feature = "nonzero_ops", issue = "84186")]
        #[must_use = "this returns the result of the operation, \
                      without modifying the original"]
        #[inline]
        #[requires({
            self.get().checked_add(other).is_some()
        })]
        #[ensures(|result: &Self| {
            // Postcondition: the result matches the expected addition
            self.get().checked_add(other).unwrap() == result.get()
        })]
        pub const unsafe fn unchecked_add(self, other: $Int) -> Self {
            // SAFETY: The caller ensures there is no overflow.
            unsafe { Self::new_unchecked(self.get().unchecked_add(other)) }
        }

        /// Returns the smallest power of two greater than or equal to `self`.
        /// Checks for overflow and returns [`None`]
        /// if the next power of two is greater than the type’s maximum value.
        /// As a consequence, the result cannot wrap to zero.
        ///
        /// # Examples
        ///
        /// ```
        /// # use std::num::NonZero;
        /// #
        /// # fn main() { test().unwrap(); }
        /// # fn test() -> Option<()> {
        #[doc = concat!("let two = NonZero::new(2", stringify!($Int), ")?;")]
        #[doc = concat!("let three = NonZero::new(3", stringify!($Int), ")?;")]
        #[doc = concat!("let four = NonZero::new(4", stringify!($Int), ")?;")]
        #[doc = concat!("let max = NonZero::new(", stringify!($Int), "::MAX)?;")]
        ///
        /// assert_eq!(Some(two), two.checked_next_power_of_two() );
        /// assert_eq!(Some(four), three.checked_next_power_of_two() );
        /// assert_eq!(None, max.checked_next_power_of_two() );
        /// # Some(())
        /// # }
        /// ```
        #[stable(feature = "nonzero_checked_ops", since = "1.64.0")]
        #[rustc_const_stable(feature = "const_nonzero_checked_ops", since = "1.64.0")]
        #[must_use = "this returns the result of the operation, \
                      without modifying the original"]
        #[inline]
        pub const fn checked_next_power_of_two(self) -> Option<Self> {
            if let Some(nz) = self.get().checked_next_power_of_two() {
                // SAFETY: The next power of two is positive
                // and overflow is checked.
                Some(unsafe { Self::new_unchecked(nz) })
            } else {
                None
            }
        }

        /// Returns the base 2 logarithm of the number, rounded down.
        ///
        /// This is the same operation as
        #[doc = concat!("[`", stringify!($Int), "::ilog2`],")]
        /// except that it has no failure cases to worry about
        /// since this value can never be zero.
        ///
        /// # Examples
        ///
        /// ```
        /// # use std::num::NonZero;
        /// #
        /// # fn main() { test().unwrap(); }
        /// # fn test() -> Option<()> {
        #[doc = concat!("assert_eq!(NonZero::new(7", stringify!($Int), ")?.ilog2(), 2);")]
        #[doc = concat!("assert_eq!(NonZero::new(8", stringify!($Int), ")?.ilog2(), 3);")]
        #[doc = concat!("assert_eq!(NonZero::new(9", stringify!($Int), ")?.ilog2(), 3);")]
        /// # Some(())
        /// # }
        /// ```
        #[stable(feature = "int_log", since = "1.67.0")]
        #[rustc_const_stable(feature = "int_log", since = "1.67.0")]
        #[must_use = "this returns the result of the operation, \
                      without modifying the original"]
        #[inline]
        pub const fn ilog2(self) -> u32 {
            Self::BITS - 1 - self.leading_zeros()
        }

        /// Returns the base 10 logarithm of the number, rounded down.
        ///
        /// This is the same operation as
        #[doc = concat!("[`", stringify!($Int), "::ilog10`],")]
        /// except that it has no failure cases to worry about
        /// since this value can never be zero.
        ///
        /// # Examples
        ///
        /// ```
        /// # use std::num::NonZero;
        /// #
        /// # fn main() { test().unwrap(); }
        /// # fn test() -> Option<()> {
        #[doc = concat!("assert_eq!(NonZero::new(99", stringify!($Int), ")?.ilog10(), 1);")]
        #[doc = concat!("assert_eq!(NonZero::new(100", stringify!($Int), ")?.ilog10(), 2);")]
        #[doc = concat!("assert_eq!(NonZero::new(101", stringify!($Int), ")?.ilog10(), 2);")]
        /// # Some(())
        /// # }
        /// ```
        #[stable(feature = "int_log", since = "1.67.0")]
        #[rustc_const_stable(feature = "int_log", since = "1.67.0")]
        #[must_use = "this returns the result of the operation, \
                      without modifying the original"]
        #[inline]
        pub const fn ilog10(self) -> u32 {
            super::int_log10::$Int(self.get())
        }

        /// Calculates the middle point of `self` and `rhs`.
        ///
        /// `midpoint(a, b)` is `(a + b) >> 1` as if it were performed in a
        /// sufficiently-large signed integral type. This implies that the result is
        /// always rounded towards negative infinity and that no overflow will ever occur.
        ///
        /// # Examples
        ///
        /// ```
        /// # use std::num::NonZero;
        /// #
        /// # fn main() { test().unwrap(); }
        /// # fn test() -> Option<()> {
        #[doc = concat!("let one = NonZero::new(1", stringify!($Int), ")?;")]
        #[doc = concat!("let two = NonZero::new(2", stringify!($Int), ")?;")]
        #[doc = concat!("let four = NonZero::new(4", stringify!($Int), ")?;")]
        ///
        /// assert_eq!(one.midpoint(four), two);
        /// assert_eq!(four.midpoint(one), two);
        /// # Some(())
        /// # }
        /// ```
        #[stable(feature = "num_midpoint", since = "1.85.0")]
        #[rustc_const_stable(feature = "num_midpoint", since = "1.85.0")]
        #[must_use = "this returns the result of the operation, \
                      without modifying the original"]
        #[inline]
        pub const fn midpoint(self, rhs: Self) -> Self {
            // SAFETY: The only way to get `0` with midpoint is to have two opposite or
            // near opposite numbers: (-5, 5), (0, 1), (0, 0) which is impossible because
            // of the unsignedness of this number and also because `Self` is guaranteed to
            // never being 0.
            unsafe { Self::new_unchecked(self.get().midpoint(rhs.get())) }
        }

        /// Returns `true` if and only if `self == (1 << k)` for some `k`.
        ///
        /// On many architectures, this function can perform better than `is_power_of_two()`
        /// on the underlying integer type, as special handling of zero can be avoided.
        ///
        /// # Examples
        ///
        /// Basic usage:
        ///
        /// ```
        /// # use std::num::NonZero;
        /// #
        /// # fn main() { test().unwrap(); }
        /// # fn test() -> Option<()> {
        #[doc = concat!("let eight = NonZero::new(8", stringify!($Int), ")?;")]
        /// assert!(eight.is_power_of_two());
        #[doc = concat!("let ten = NonZero::new(10", stringify!($Int), ")?;")]
        /// assert!(!ten.is_power_of_two());
        /// # Some(())
        /// # }
        /// ```
        #[must_use]
        #[stable(feature = "nonzero_is_power_of_two", since = "1.59.0")]
        #[rustc_const_stable(feature = "nonzero_is_power_of_two", since = "1.59.0")]
        #[inline]
        pub const fn is_power_of_two(self) -> bool {
            // LLVM 11 normalizes `unchecked_sub(x, 1) & x == 0` to the implementation seen here.
            // On the basic x86-64 target, this saves 3 instructions for the zero check.
            // On x86_64 with BMI1, being nonzero lets it codegen to `BLSR`, which saves an instruction
            // compared to the `POPCNT` implementation on the underlying integer type.

            intrinsics::ctpop(self.get()) < 2
        }

        /// Returns the square root of the number, rounded down.
        ///
        /// # Examples
        ///
        /// Basic usage:
        /// ```
        /// # use std::num::NonZero;
        /// #
        /// # fn main() { test().unwrap(); }
        /// # fn test() -> Option<()> {
        #[doc = concat!("let ten = NonZero::new(10", stringify!($Int), ")?;")]
        #[doc = concat!("let three = NonZero::new(3", stringify!($Int), ")?;")]
        ///
        /// assert_eq!(ten.isqrt(), three);
        /// # Some(())
        /// # }
        /// ```
        #[stable(feature = "isqrt", since = "1.84.0")]
        #[rustc_const_stable(feature = "isqrt", since = "1.84.0")]
        #[must_use = "this returns the result of the operation, \
                      without modifying the original"]
        #[inline]
        pub const fn isqrt(self) -> Self {
            let result = self.get().isqrt();

            // SAFETY: Integer square root is a monotonically nondecreasing
            // function, which means that increasing the input will never cause
            // the output to decrease. Thus, since the input for nonzero
            // unsigned integers has a lower bound of 1, the lower bound of the
            // results will be sqrt(1), which is 1, so a result can't be zero.
            unsafe { Self::new_unchecked(result) }
        }

        /// Returns the bit pattern of `self` reinterpreted as a signed integer of the same size.
        ///
        /// # Examples
        ///
        /// Basic usage:
        ///
        /// ```
        /// # use std::num::NonZero;
        ///
        #[doc = concat!("let n = NonZero::<", stringify!($Int), ">::MAX;")]
        ///
        #[doc = concat!("assert_eq!(n.cast_signed(), NonZero::new(-1", stringify!($Sint), ").unwrap());")]
        /// ```
        #[stable(feature = "integer_sign_cast", since = "1.87.0")]
        #[rustc_const_stable(feature = "integer_sign_cast", since = "1.87.0")]
        #[must_use = "this returns the result of the operation, \
                      without modifying the original"]
        #[inline(always)]
        pub const fn cast_signed(self) -> NonZero<$Sint> {
            // SAFETY: `self.get()` can't be zero
            unsafe { NonZero::new_unchecked(self.get().cast_signed()) }
        }
    };

    // Associated items for signed nonzero types only.
    (
        Primitive = signed $Int:ident,
        SignedPrimitive = $Sint:ty,
        UnsignedPrimitive = $Uint:ty,
    ) => {
        /// The smallest value that can be represented by this non-zero
        /// integer type,
        #[doc = concat!("equal to [`", stringify!($Int), "::MIN`].")]
        ///
        /// Note: While most integer types are defined for every whole
        /// number between `MIN` and `MAX`, signed non-zero integers are
        /// a special case. They have a "gap" at 0.
        ///
        /// # Examples
        ///
        /// ```
        /// # use std::num::NonZero;
        /// #
        #[doc = concat!("assert_eq!(NonZero::<", stringify!($Int), ">::MIN.get(), ", stringify!($Int), "::MIN);")]
        /// ```
        #[stable(feature = "nonzero_min_max", since = "1.70.0")]
        pub const MIN: Self = Self::new(<$Int>::MIN).unwrap();

        /// The largest value that can be represented by this non-zero
        /// integer type,
        #[doc = concat!("equal to [`", stringify!($Int), "::MAX`].")]
        ///
        /// Note: While most integer types are defined for every whole
        /// number between `MIN` and `MAX`, signed non-zero integers are
        /// a special case. They have a "gap" at 0.
        ///
        /// # Examples
        ///
        /// ```
        /// # use std::num::NonZero;
        /// #
        #[doc = concat!("assert_eq!(NonZero::<", stringify!($Int), ">::MAX.get(), ", stringify!($Int), "::MAX);")]
        /// ```
        #[stable(feature = "nonzero_min_max", since = "1.70.0")]
        pub const MAX: Self = Self::new(<$Int>::MAX).unwrap();

        /// Computes the absolute value of self.
        #[doc = concat!("See [`", stringify!($Int), "::abs`]")]
        /// for documentation on overflow behavior.
        ///
        /// # Example
        ///
        /// ```
        /// # use std::num::NonZero;
        /// #
        /// # fn main() { test().unwrap(); }
        /// # fn test() -> Option<()> {
        #[doc = concat!("let pos = NonZero::new(1", stringify!($Int), ")?;")]
        #[doc = concat!("let neg = NonZero::new(-1", stringify!($Int), ")?;")]
        ///
        /// assert_eq!(pos, pos.abs());
        /// assert_eq!(pos, neg.abs());
        /// # Some(())
        /// # }
        /// ```
        #[stable(feature = "nonzero_checked_ops", since = "1.64.0")]
        #[rustc_const_stable(feature = "const_nonzero_checked_ops", since = "1.64.0")]
        #[must_use = "this returns the result of the operation, \
                      without modifying the original"]
        #[inline]
        pub const fn abs(self) -> Self {
            // SAFETY: This cannot overflow to zero.
            unsafe { Self::new_unchecked(self.get().abs()) }
        }

        /// Checked absolute value.
        /// Checks for overflow and returns [`None`] if
        #[doc = concat!("`self == NonZero::<", stringify!($Int), ">::MIN`.")]
        /// The result cannot be zero.
        ///
        /// # Example
        ///
        /// ```
        /// # use std::num::NonZero;
        /// #
        /// # fn main() { test().unwrap(); }
        /// # fn test() -> Option<()> {
        #[doc = concat!("let pos = NonZero::new(1", stringify!($Int), ")?;")]
        #[doc = concat!("let neg = NonZero::new(-1", stringify!($Int), ")?;")]
        #[doc = concat!("let min = NonZero::new(", stringify!($Int), "::MIN)?;")]
        ///
        /// assert_eq!(Some(pos), neg.checked_abs());
        /// assert_eq!(None, min.checked_abs());
        /// # Some(())
        /// # }
        /// ```
        #[stable(feature = "nonzero_checked_ops", since = "1.64.0")]
        #[rustc_const_stable(feature = "const_nonzero_checked_ops", since = "1.64.0")]
        #[must_use = "this returns the result of the operation, \
                      without modifying the original"]
        #[inline]
        pub const fn checked_abs(self) -> Option<Self> {
            if let Some(nz) = self.get().checked_abs() {
                // SAFETY: absolute value of nonzero cannot yield zero values.
                Some(unsafe { Self::new_unchecked(nz) })
            } else {
                None
            }
        }

        /// Computes the absolute value of self,
        /// with overflow information, see
        #[doc = concat!("[`", stringify!($Int), "::overflowing_abs`].")]
        ///
        /// # Example
        ///
        /// ```
        /// # use std::num::NonZero;
        /// #
        /// # fn main() { test().unwrap(); }
        /// # fn test() -> Option<()> {
        #[doc = concat!("let pos = NonZero::new(1", stringify!($Int), ")?;")]
        #[doc = concat!("let neg = NonZero::new(-1", stringify!($Int), ")?;")]
        #[doc = concat!("let min = NonZero::new(", stringify!($Int), "::MIN)?;")]
        ///
        /// assert_eq!((pos, false), pos.overflowing_abs());
        /// assert_eq!((pos, false), neg.overflowing_abs());
        /// assert_eq!((min, true), min.overflowing_abs());
        /// # Some(())
        /// # }
        /// ```
        #[stable(feature = "nonzero_checked_ops", since = "1.64.0")]
        #[rustc_const_stable(feature = "const_nonzero_checked_ops", since = "1.64.0")]
        #[must_use = "this returns the result of the operation, \
                      without modifying the original"]
        #[inline]
        pub const fn overflowing_abs(self) -> (Self, bool) {
            let (nz, flag) = self.get().overflowing_abs();
            (
                // SAFETY: absolute value of nonzero cannot yield zero values.
                unsafe { Self::new_unchecked(nz) },
                flag,
            )
        }

        /// Saturating absolute value, see
        #[doc = concat!("[`", stringify!($Int), "::saturating_abs`].")]
        ///
        /// # Example
        ///
        /// ```
        /// # use std::num::NonZero;
        /// #
        /// # fn main() { test().unwrap(); }
        /// # fn test() -> Option<()> {
        #[doc = concat!("let pos = NonZero::new(1", stringify!($Int), ")?;")]
        #[doc = concat!("let neg = NonZero::new(-1", stringify!($Int), ")?;")]
        #[doc = concat!("let min = NonZero::new(", stringify!($Int), "::MIN)?;")]
        #[doc = concat!("let min_plus = NonZero::new(", stringify!($Int), "::MIN + 1)?;")]
        #[doc = concat!("let max = NonZero::new(", stringify!($Int), "::MAX)?;")]
        ///
        /// assert_eq!(pos, pos.saturating_abs());
        /// assert_eq!(pos, neg.saturating_abs());
        /// assert_eq!(max, min.saturating_abs());
        /// assert_eq!(max, min_plus.saturating_abs());
        /// # Some(())
        /// # }
        /// ```
        #[stable(feature = "nonzero_checked_ops", since = "1.64.0")]
        #[rustc_const_stable(feature = "const_nonzero_checked_ops", since = "1.64.0")]
        #[must_use = "this returns the result of the operation, \
                      without modifying the original"]
        #[inline]
        pub const fn saturating_abs(self) -> Self {
            // SAFETY: absolute value of nonzero cannot yield zero values.
            unsafe { Self::new_unchecked(self.get().saturating_abs()) }
        }

        /// Wrapping absolute value, see
        #[doc = concat!("[`", stringify!($Int), "::wrapping_abs`].")]
        ///
        /// # Example
        ///
        /// ```
        /// # use std::num::NonZero;
        /// #
        /// # fn main() { test().unwrap(); }
        /// # fn test() -> Option<()> {
        #[doc = concat!("let pos = NonZero::new(1", stringify!($Int), ")?;")]
        #[doc = concat!("let neg = NonZero::new(-1", stringify!($Int), ")?;")]
        #[doc = concat!("let min = NonZero::new(", stringify!($Int), "::MIN)?;")]
        #[doc = concat!("# let max = NonZero::new(", stringify!($Int), "::MAX)?;")]
        ///
        /// assert_eq!(pos, pos.wrapping_abs());
        /// assert_eq!(pos, neg.wrapping_abs());
        /// assert_eq!(min, min.wrapping_abs());
        /// assert_eq!(max, (-max).wrapping_abs());
        /// # Some(())
        /// # }
        /// ```
        #[stable(feature = "nonzero_checked_ops", since = "1.64.0")]
        #[rustc_const_stable(feature = "const_nonzero_checked_ops", since = "1.64.0")]
        #[must_use = "this returns the result of the operation, \
                      without modifying the original"]
        #[inline]
        pub const fn wrapping_abs(self) -> Self {
            // SAFETY: absolute value of nonzero cannot yield zero values.
            unsafe { Self::new_unchecked(self.get().wrapping_abs()) }
        }

        /// Computes the absolute value of self
        /// without any wrapping or panicking.
        ///
        /// # Example
        ///
        /// ```
        /// # use std::num::NonZero;
        /// #
        /// # fn main() { test().unwrap(); }
        /// # fn test() -> Option<()> {
        #[doc = concat!("let u_pos = NonZero::new(1", stringify!($Uint), ")?;")]
        #[doc = concat!("let i_pos = NonZero::new(1", stringify!($Int), ")?;")]
        #[doc = concat!("let i_neg = NonZero::new(-1", stringify!($Int), ")?;")]
        #[doc = concat!("let i_min = NonZero::new(", stringify!($Int), "::MIN)?;")]
        #[doc = concat!("let u_max = NonZero::new(", stringify!($Uint), "::MAX / 2 + 1)?;")]
        ///
        /// assert_eq!(u_pos, i_pos.unsigned_abs());
        /// assert_eq!(u_pos, i_neg.unsigned_abs());
        /// assert_eq!(u_max, i_min.unsigned_abs());
        /// # Some(())
        /// # }
        /// ```
        #[stable(feature = "nonzero_checked_ops", since = "1.64.0")]
        #[rustc_const_stable(feature = "const_nonzero_checked_ops", since = "1.64.0")]
        #[must_use = "this returns the result of the operation, \
                      without modifying the original"]
        #[inline]
        pub const fn unsigned_abs(self) -> NonZero<$Uint> {
            // SAFETY: absolute value of nonzero cannot yield zero values.
            unsafe { NonZero::new_unchecked(self.get().unsigned_abs()) }
        }

        /// Returns `true` if `self` is positive and `false` if the
        /// number is negative.
        ///
        /// # Example
        ///
        /// ```
        /// # use std::num::NonZero;
        /// #
        /// # fn main() { test().unwrap(); }
        /// # fn test() -> Option<()> {
        #[doc = concat!("let pos_five = NonZero::new(5", stringify!($Int), ")?;")]
        #[doc = concat!("let neg_five = NonZero::new(-5", stringify!($Int), ")?;")]
        ///
        /// assert!(pos_five.is_positive());
        /// assert!(!neg_five.is_positive());
        /// # Some(())
        /// # }
        /// ```
        #[must_use]
        #[inline]
        #[stable(feature = "nonzero_negation_ops", since = "1.71.0")]
        #[rustc_const_stable(feature = "nonzero_negation_ops", since = "1.71.0")]
        pub const fn is_positive(self) -> bool {
            self.get().is_positive()
        }

        /// Returns `true` if `self` is negative and `false` if the
        /// number is positive.
        ///
        /// # Example
        ///
        /// ```
        /// # use std::num::NonZero;
        /// #
        /// # fn main() { test().unwrap(); }
        /// # fn test() -> Option<()> {
        #[doc = concat!("let pos_five = NonZero::new(5", stringify!($Int), ")?;")]
        #[doc = concat!("let neg_five = NonZero::new(-5", stringify!($Int), ")?;")]
        ///
        /// assert!(neg_five.is_negative());
        /// assert!(!pos_five.is_negative());
        /// # Some(())
        /// # }
        /// ```
        #[must_use]
        #[inline]
        #[stable(feature = "nonzero_negation_ops", since = "1.71.0")]
        #[rustc_const_stable(feature = "nonzero_negation_ops", since = "1.71.0")]
        pub const fn is_negative(self) -> bool {
            self.get().is_negative()
        }

        /// Checked negation. Computes `-self`,
        #[doc = concat!("returning `None` if `self == NonZero::<", stringify!($Int), ">::MIN`.")]
        ///
        /// # Example
        ///
        /// ```
        /// # use std::num::NonZero;
        /// #
        /// # fn main() { test().unwrap(); }
        /// # fn test() -> Option<()> {
        #[doc = concat!("let pos_five = NonZero::new(5", stringify!($Int), ")?;")]
        #[doc = concat!("let neg_five = NonZero::new(-5", stringify!($Int), ")?;")]
        #[doc = concat!("let min = NonZero::new(", stringify!($Int), "::MIN)?;")]
        ///
        /// assert_eq!(pos_five.checked_neg(), Some(neg_five));
        /// assert_eq!(min.checked_neg(), None);
        /// # Some(())
        /// # }
        /// ```
        #[inline]
        #[stable(feature = "nonzero_negation_ops", since = "1.71.0")]
        #[rustc_const_stable(feature = "nonzero_negation_ops", since = "1.71.0")]
        pub const fn checked_neg(self) -> Option<Self> {
            if let Some(result) = self.get().checked_neg() {
                // SAFETY: negation of nonzero cannot yield zero values.
                return Some(unsafe { Self::new_unchecked(result) });
            }
            None
        }

        /// Negates self, overflowing if this is equal to the minimum value.
        ///
        #[doc = concat!("See [`", stringify!($Int), "::overflowing_neg`]")]
        /// for documentation on overflow behavior.
        ///
        /// # Example
        ///
        /// ```
        /// # use std::num::NonZero;
        /// #
        /// # fn main() { test().unwrap(); }
        /// # fn test() -> Option<()> {
        #[doc = concat!("let pos_five = NonZero::new(5", stringify!($Int), ")?;")]
        #[doc = concat!("let neg_five = NonZero::new(-5", stringify!($Int), ")?;")]
        #[doc = concat!("let min = NonZero::new(", stringify!($Int), "::MIN)?;")]
        ///
        /// assert_eq!(pos_five.overflowing_neg(), (neg_five, false));
        /// assert_eq!(min.overflowing_neg(), (min, true));
        /// # Some(())
        /// # }
        /// ```
        #[inline]
        #[stable(feature = "nonzero_negation_ops", since = "1.71.0")]
        #[rustc_const_stable(feature = "nonzero_negation_ops", since = "1.71.0")]
        pub const fn overflowing_neg(self) -> (Self, bool) {
            let (result, overflow) = self.get().overflowing_neg();
            // SAFETY: negation of nonzero cannot yield zero values.
            ((unsafe { Self::new_unchecked(result) }), overflow)
        }

        /// Saturating negation. Computes `-self`,
        #[doc = concat!("returning [`NonZero::<", stringify!($Int), ">::MAX`]")]
        #[doc = concat!("if `self == NonZero::<", stringify!($Int), ">::MIN`")]
        /// instead of overflowing.
        ///
        /// # Example
        ///
        /// ```
        /// # use std::num::NonZero;
        /// #
        /// # fn main() { test().unwrap(); }
        /// # fn test() -> Option<()> {
        #[doc = concat!("let pos_five = NonZero::new(5", stringify!($Int), ")?;")]
        #[doc = concat!("let neg_five = NonZero::new(-5", stringify!($Int), ")?;")]
        #[doc = concat!("let min = NonZero::new(", stringify!($Int), "::MIN)?;")]
        #[doc = concat!("let min_plus_one = NonZero::new(", stringify!($Int), "::MIN + 1)?;")]
        #[doc = concat!("let max = NonZero::new(", stringify!($Int), "::MAX)?;")]
        ///
        /// assert_eq!(pos_five.saturating_neg(), neg_five);
        /// assert_eq!(min.saturating_neg(), max);
        /// assert_eq!(max.saturating_neg(), min_plus_one);
        /// # Some(())
        /// # }
        /// ```
        #[inline]
        #[stable(feature = "nonzero_negation_ops", since = "1.71.0")]
        #[rustc_const_stable(feature = "nonzero_negation_ops", since = "1.71.0")]
        pub const fn saturating_neg(self) -> Self {
            if let Some(result) = self.checked_neg() {
                return result;
            }
            Self::MAX
        }

        /// Wrapping (modular) negation. Computes `-self`, wrapping around at the boundary
        /// of the type.
        ///
        #[doc = concat!("See [`", stringify!($Int), "::wrapping_neg`]")]
        /// for documentation on overflow behavior.
        ///
        /// # Example
        ///
        /// ```
        /// # use std::num::NonZero;
        /// #
        /// # fn main() { test().unwrap(); }
        /// # fn test() -> Option<()> {
        #[doc = concat!("let pos_five = NonZero::new(5", stringify!($Int), ")?;")]
        #[doc = concat!("let neg_five = NonZero::new(-5", stringify!($Int), ")?;")]
        #[doc = concat!("let min = NonZero::new(", stringify!($Int), "::MIN)?;")]
        ///
        /// assert_eq!(pos_five.wrapping_neg(), neg_five);
        /// assert_eq!(min.wrapping_neg(), min);
        /// # Some(())
        /// # }
        /// ```
        #[inline]
        #[stable(feature = "nonzero_negation_ops", since = "1.71.0")]
        #[rustc_const_stable(feature = "nonzero_negation_ops", since = "1.71.0")]
        pub const fn wrapping_neg(self) -> Self {
            let result = self.get().wrapping_neg();
            // SAFETY: negation of nonzero cannot yield zero values.
            unsafe { Self::new_unchecked(result) }
        }

        /// Returns the bit pattern of `self` reinterpreted as an unsigned integer of the same size.
        ///
        /// # Examples
        ///
        /// Basic usage:
        ///
        /// ```
        /// # use std::num::NonZero;
        ///
        #[doc = concat!("let n = NonZero::new(-1", stringify!($Int), ").unwrap();")]
        ///
        #[doc = concat!("assert_eq!(n.cast_unsigned(), NonZero::<", stringify!($Uint), ">::MAX);")]
        /// ```
        #[stable(feature = "integer_sign_cast", since = "1.87.0")]
        #[rustc_const_stable(feature = "integer_sign_cast", since = "1.87.0")]
        #[must_use = "this returns the result of the operation, \
                      without modifying the original"]
        #[inline(always)]
        pub const fn cast_unsigned(self) -> NonZero<$Uint> {
            // SAFETY: `self.get()` can't be zero
            unsafe { NonZero::new_unchecked(self.get().cast_unsigned()) }
        }

    };
}

nonzero_integer! {
    Self = NonZeroU8,
    Primitive = unsigned u8,
    SignedPrimitive = i8,
    rot = 2,
    rot_op = "0x82",
    rot_result = "0xa",
    swap_op = "0x12",
    swapped = "0x12",
    reversed = "0x48",
}

nonzero_integer! {
    Self = NonZeroU16,
    Primitive = unsigned u16,
    SignedPrimitive = i16,
    rot = 4,
    rot_op = "0xa003",
    rot_result = "0x3a",
    swap_op = "0x1234",
    swapped = "0x3412",
    reversed = "0x2c48",
}

nonzero_integer! {
    Self = NonZeroU32,
    Primitive = unsigned u32,
    SignedPrimitive = i32,
    rot = 8,
    rot_op = "0x10000b3",
    rot_result = "0xb301",
    swap_op = "0x12345678",
    swapped = "0x78563412",
    reversed = "0x1e6a2c48",
}

nonzero_integer! {
    Self = NonZeroU64,
    Primitive = unsigned u64,
    SignedPrimitive = i64,
    rot = 12,
    rot_op = "0xaa00000000006e1",
    rot_result = "0x6e10aa",
    swap_op = "0x1234567890123456",
    swapped = "0x5634129078563412",
    reversed = "0x6a2c48091e6a2c48",
}

nonzero_integer! {
    Self = NonZeroU128,
    Primitive = unsigned u128,
    SignedPrimitive = i128,
    rot = 16,
    rot_op = "0x13f40000000000000000000000004f76",
    rot_result = "0x4f7613f4",
    swap_op = "0x12345678901234567890123456789012",
    swapped = "0x12907856341290785634129078563412",
    reversed = "0x48091e6a2c48091e6a2c48091e6a2c48",
}

#[cfg(target_pointer_width = "16")]
nonzero_integer! {
    Self = NonZeroUsize,
    Primitive = unsigned usize,
    SignedPrimitive = isize,
    rot = 4,
    rot_op = "0xa003",
    rot_result = "0x3a",
    swap_op = "0x1234",
    swapped = "0x3412",
    reversed = "0x2c48",
}

#[cfg(target_pointer_width = "32")]
nonzero_integer! {
    Self = NonZeroUsize,
    Primitive = unsigned usize,
    SignedPrimitive = isize,
    rot = 8,
    rot_op = "0x10000b3",
    rot_result = "0xb301",
    swap_op = "0x12345678",
    swapped = "0x78563412",
    reversed = "0x1e6a2c48",
}

#[cfg(target_pointer_width = "64")]
nonzero_integer! {
    Self = NonZeroUsize,
    Primitive = unsigned usize,
    SignedPrimitive = isize,
    rot = 12,
    rot_op = "0xaa00000000006e1",
    rot_result = "0x6e10aa",
    swap_op = "0x1234567890123456",
    swapped = "0x5634129078563412",
    reversed = "0x6a2c48091e6a2c48",
}

nonzero_integer! {
    Self = NonZeroI8,
    Primitive = signed i8,
    UnsignedPrimitive = u8,
    rot = 2,
    rot_op = "-0x7e",
    rot_result = "0xa",
    swap_op = "0x12",
    swapped = "0x12",
    reversed = "0x48",
}

nonzero_integer! {
    Self = NonZeroI16,
    Primitive = signed i16,
    UnsignedPrimitive = u16,
    rot = 4,
    rot_op = "-0x5ffd",
    rot_result = "0x3a",
    swap_op = "0x1234",
    swapped = "0x3412",
    reversed = "0x2c48",
}

nonzero_integer! {
    Self = NonZeroI32,
    Primitive = signed i32,
    UnsignedPrimitive = u32,
    rot = 8,
    rot_op = "0x10000b3",
    rot_result = "0xb301",
    swap_op = "0x12345678",
    swapped = "0x78563412",
    reversed = "0x1e6a2c48",
}

nonzero_integer! {
    Self = NonZeroI64,
    Primitive = signed i64,
    UnsignedPrimitive = u64,
    rot = 12,
    rot_op = "0xaa00000000006e1",
    rot_result = "0x6e10aa",
    swap_op = "0x1234567890123456",
    swapped = "0x5634129078563412",
    reversed = "0x6a2c48091e6a2c48",
}

nonzero_integer! {
    Self = NonZeroI128,
    Primitive = signed i128,
    UnsignedPrimitive = u128,
    rot = 16,
    rot_op = "0x13f40000000000000000000000004f76",
    rot_result = "0x4f7613f4",
    swap_op = "0x12345678901234567890123456789012",
    swapped = "0x12907856341290785634129078563412",
    reversed = "0x48091e6a2c48091e6a2c48091e6a2c48",
}

#[cfg(target_pointer_width = "16")]
nonzero_integer! {
    Self = NonZeroIsize,
    Primitive = signed isize,
    UnsignedPrimitive = usize,
    rot = 4,
    rot_op = "-0x5ffd",
    rot_result = "0x3a",
    swap_op = "0x1234",
    swapped = "0x3412",
    reversed = "0x2c48",
}

#[cfg(target_pointer_width = "32")]
nonzero_integer! {
    Self = NonZeroIsize,
    Primitive = signed isize,
    UnsignedPrimitive = usize,
    rot = 8,
    rot_op = "0x10000b3",
    rot_result = "0xb301",
    swap_op = "0x12345678",
    swapped = "0x78563412",
    reversed = "0x1e6a2c48",
}

#[cfg(target_pointer_width = "64")]
nonzero_integer! {
    Self = NonZeroIsize,
    Primitive = signed isize,
    UnsignedPrimitive = usize,
    rot = 12,
    rot_op = "0xaa00000000006e1",
    rot_result = "0x6e10aa",
    swap_op = "0x1234567890123456",
    swapped = "0x5634129078563412",
    reversed = "0x6a2c48091e6a2c48",
}

#[unstable(feature = "kani", issue = "none")]
#[cfg(kani)]
mod verify {
    use super::*;

    macro_rules! nonzero_check {
        ($t:ty, $nonzero_type:ty, $nonzero_check_new_unchecked_for:ident) => {
            #[kani::proof_for_contract(NonZero::new_unchecked)]
            pub fn $nonzero_check_new_unchecked_for() {
                let x: $t = kani::any(); // Generates a symbolic value of the provided type

                unsafe {
                    <$nonzero_type>::new_unchecked(x); // Calls NonZero::new_unchecked for the specified NonZero type
                }
            }
        };
    }

    // Use the macro to generate different versions of the function for multiple types
    nonzero_check!(i8, core::num::NonZeroI8, nonzero_check_new_unchecked_for_i8);
    nonzero_check!(i16, core::num::NonZeroI16, nonzero_check_new_unchecked_for_16);
    nonzero_check!(i32, core::num::NonZeroI32, nonzero_check_new_unchecked_for_32);
    nonzero_check!(i64, core::num::NonZeroI64, nonzero_check_new_unchecked_for_64);
    nonzero_check!(i128, core::num::NonZeroI128, nonzero_check_new_unchecked_for_128);
    nonzero_check!(isize, core::num::NonZeroIsize, nonzero_check_new_unchecked_for_isize);
    nonzero_check!(u8, core::num::NonZeroU8, nonzero_check_new_unchecked_for_u8);
    nonzero_check!(u16, core::num::NonZeroU16, nonzero_check_new_unchecked_for_u16);
    nonzero_check!(u32, core::num::NonZeroU32, nonzero_check_new_unchecked_for_u32);
    nonzero_check!(u64, core::num::NonZeroU64, nonzero_check_new_unchecked_for_u64);
    nonzero_check!(u128, core::num::NonZeroU128, nonzero_check_new_unchecked_for_u128);
    nonzero_check!(usize, core::num::NonZeroUsize, nonzero_check_new_unchecked_for_usize);

<<<<<<< HEAD

    macro_rules! nonzero_check_from_mut_unchecked {
        ($t:ty, $nonzero_type:ty, $harness_name:ident) => {
            #[kani::proof]
            pub fn $harness_name() {
                let mut x: $t = kani::any();
                kani::assume(x != 0);
                unsafe {
                    <$nonzero_type>::from_mut_unchecked(&mut x);
                }
            }
        };
    }
    
    // Generate harnesses for multiple types
    nonzero_check_from_mut_unchecked!(i8, core::num::NonZeroI8, nonzero_check_from_mut_unchecked_i8);
    nonzero_check_from_mut_unchecked!(i16, core::num::NonZeroI16, nonzero_check_from_mut_unchecked_i16);
    nonzero_check_from_mut_unchecked!(i32, core::num::NonZeroI32, nonzero_check_from_mut_unchecked_i32);
    nonzero_check_from_mut_unchecked!(i64, core::num::NonZeroI64, nonzero_check_from_mut_unchecked_i64);
    nonzero_check_from_mut_unchecked!(i128, core::num::NonZeroI128, nonzero_check_from_mut_unchecked_i128);
    nonzero_check_from_mut_unchecked!(isize, core::num::NonZeroIsize, nonzero_check_from_mut_unchecked_isize);
    nonzero_check_from_mut_unchecked!(u8, core::num::NonZeroU8, nonzero_check_from_mut_unchecked_u8);
    nonzero_check_from_mut_unchecked!(u16, core::num::NonZeroU16, nonzero_check_from_mut_unchecked_u16);
    nonzero_check_from_mut_unchecked!(u32, core::num::NonZeroU32, nonzero_check_from_mut_unchecked_u32);
    nonzero_check_from_mut_unchecked!(u64, core::num::NonZeroU64, nonzero_check_from_mut_unchecked_u64);
    nonzero_check_from_mut_unchecked!(u128, core::num::NonZeroU128, nonzero_check_from_mut_unchecked_u128);
    nonzero_check_from_mut_unchecked!(usize, core::num::NonZeroUsize, nonzero_check_from_mut_unchecked_usize);
                 


    macro_rules! check_mul_unchecked_small{
        ($t:ty, $nonzero_type:ty, $nonzero_check_mul_for:ident) => {
            #[kani::proof_for_contract(<$t>::unchecked_mul)]
            pub fn $nonzero_check_mul_for() {
                let x: $nonzero_type = kani::any();
                let y: $nonzero_type = kani::any();

                unsafe {
                    x.unchecked_mul(y);
                }
            }
        };
    }

    macro_rules! check_mul_unchecked_intervals{
        ($t:ty, $nonzero_type:ty, $nonzero_check_mul_for:ident, $min:expr, $max:expr) => {
            #[kani::proof_for_contract(<$t>::unchecked_mul)]
            pub fn $nonzero_check_mul_for() {
                let x = kani::any::<$t>();
            let y = kani::any::<$t>();

            kani::assume(x != 0 && x >= $min && x <= $max);
            kani::assume(y != 0 && y >= $min && y <= $max);

            let x = <$nonzero_type>::new(x).unwrap();
            let y = <$nonzero_type>::new(y).unwrap();

                unsafe {
                    x.unchecked_mul(y);
                }
            }
        };
    }

    //Calls for i32
    check_mul_unchecked_intervals!(i32, NonZeroI32, check_mul_i32_small, NonZeroI32::new(-10i32).unwrap().into(), NonZeroI32::new(10i32).unwrap().into());
    check_mul_unchecked_intervals!(i32, NonZeroI32, check_mul_i32_large_pos, NonZeroI32::new(i32::MAX - 1000i32).unwrap().into(), NonZeroI32::new(i32::MAX).unwrap().into());
    check_mul_unchecked_intervals!(i32, NonZeroI32, check_mul_i32_large_neg, NonZeroI32::new(i32::MIN + 1000i32).unwrap().into(), NonZeroI32::new(i32::MIN + 1).unwrap().into());
    check_mul_unchecked_intervals!(i32, NonZeroI32, check_mul_i32_edge_pos, NonZeroI32::new(i32::MAX / 2).unwrap().into(), NonZeroI32::new(i32::MAX).unwrap().into());
    check_mul_unchecked_intervals!(i32, NonZeroI32, check_mul_i32_edge_neg, NonZeroI32::new(i32::MIN / 2).unwrap().into(), NonZeroI32::new(i32::MIN + 1).unwrap().into());

    //Calls for i64
    check_mul_unchecked_intervals!(i64, NonZeroI64, check_mul_i64_small, NonZeroI64::new(-10i64).unwrap().into(), NonZeroI64::new(10i64).unwrap().into());
    check_mul_unchecked_intervals!(i64, NonZeroI64, check_mul_i64_large_pos, NonZeroI64::new(i64::MAX - 1000i64).unwrap().into(), NonZeroI64::new(i64::MAX).unwrap().into());
    check_mul_unchecked_intervals!(i64, NonZeroI64, check_mul_i64_large_neg, NonZeroI64::new(i64::MIN + 1000i64).unwrap().into(), NonZeroI64::new(i64::MIN + 1).unwrap().into());
    check_mul_unchecked_intervals!(i64, NonZeroI64, check_mul_i64_edge_pos, NonZeroI64::new(i64::MAX / 2).unwrap().into(), NonZeroI64::new(i64::MAX).unwrap().into());
    check_mul_unchecked_intervals!(i64, NonZeroI64, check_mul_i64_edge_neg, NonZeroI64::new(i64::MIN / 2).unwrap().into(), NonZeroI64::new(i64::MIN + 1).unwrap().into());

    //calls for i128
    check_mul_unchecked_intervals!(i128, NonZeroI128, check_mul_i128_small, NonZeroI128::new(-10i128).unwrap().into(), NonZeroI128::new(10i128).unwrap().into());
    check_mul_unchecked_intervals!(i128, NonZeroI128, check_mul_i128_large_pos, NonZeroI128::new(i128::MAX - 1000i128).unwrap().into(), NonZeroI128::new(i128::MAX).unwrap().into());
    check_mul_unchecked_intervals!(i128, NonZeroI128, check_mul_i128_large_neg, NonZeroI128::new(i128::MIN + 1000i128).unwrap().into(), NonZeroI128::new(i128::MIN + 1).unwrap().into());
    check_mul_unchecked_intervals!(i128, NonZeroI128, check_mul_i128_edge_pos, NonZeroI128::new(i128::MAX / 2).unwrap().into(), NonZeroI128::new(i128::MAX).unwrap().into());
    check_mul_unchecked_intervals!(i128, NonZeroI128, check_mul_i128_edge_neg, NonZeroI128::new(i128::MIN / 2).unwrap().into(), NonZeroI128::new(i128::MIN + 1).unwrap().into());

    //calls for isize
    check_mul_unchecked_intervals!(isize, NonZeroIsize, check_mul_isize_small, NonZeroIsize::new(-10isize).unwrap().into(), NonZeroIsize::new(10isize).unwrap().into());
    check_mul_unchecked_intervals!(isize, NonZeroIsize, check_mul_isize_large_pos, NonZeroIsize::new(isize::MAX - 1000isize).unwrap().into(), NonZeroIsize::new(isize::MAX).unwrap().into());
    check_mul_unchecked_intervals!(isize, NonZeroIsize, check_mul_isize_large_neg, NonZeroIsize::new(isize::MIN + 1000isize).unwrap().into(), NonZeroIsize::new(isize::MIN + 1).unwrap().into());
    check_mul_unchecked_intervals!(isize, NonZeroIsize, check_mul_isize_edge_pos, NonZeroIsize::new(isize::MAX / 2).unwrap().into(), NonZeroIsize::new(isize::MAX).unwrap().into());
    check_mul_unchecked_intervals!(isize, NonZeroIsize, check_mul_isize_edge_neg, NonZeroIsize::new(isize::MIN / 2).unwrap().into(), NonZeroIsize::new(isize::MIN + 1).unwrap().into());

    //calls for u32
    check_mul_unchecked_intervals!(u32, NonZeroU32, check_mul_u32_small, NonZeroU32::new(1u32).unwrap().into(), NonZeroU32::new(10u32).unwrap().into());
    check_mul_unchecked_intervals!(u32, NonZeroU32, check_mul_u32_large, NonZeroU32::new(u32::MAX - 1000u32).unwrap().into(), NonZeroU32::new(u32::MAX).unwrap().into());
    check_mul_unchecked_intervals!(u32, NonZeroU32, check_mul_u32_edge, NonZeroU32::new(u32::MAX / 2).unwrap().into(), NonZeroU32::new(u32::MAX).unwrap().into());

    //calls for u64
    check_mul_unchecked_intervals!(u64, NonZeroU64, check_mul_u64_small, NonZeroU64::new(1u64).unwrap().into(), NonZeroU64::new(10u64).unwrap().into());
    check_mul_unchecked_intervals!(u64, NonZeroU64, check_mul_u64_large, NonZeroU64::new(u64::MAX - 1000u64).unwrap().into(), NonZeroU64::new(u64::MAX).unwrap().into());
    check_mul_unchecked_intervals!(u64, NonZeroU64, check_mul_u64_edge, NonZeroU64::new(u64::MAX / 2).unwrap().into(), NonZeroU64::new(u64::MAX).unwrap().into());

    //calls for u128
    check_mul_unchecked_intervals!(u128, NonZeroU128, check_mul_u128_small, NonZeroU128::new(1u128).unwrap().into(), NonZeroU128::new(10u128).unwrap().into());
    check_mul_unchecked_intervals!(u128, NonZeroU128, check_mul_u128_large, NonZeroU128::new(u128::MAX - 1000u128).unwrap().into(), NonZeroU128::new(u128::MAX).unwrap().into());
    check_mul_unchecked_intervals!(u128, NonZeroU128, check_mul_u128_edge, NonZeroU128::new(u128::MAX / 2).unwrap().into(), NonZeroU128::new(u128::MAX).unwrap().into());

    //calls for usize
    check_mul_unchecked_intervals!(usize, NonZeroUsize, check_mul_usize_small, NonZeroUsize::new(1usize).unwrap().into(), NonZeroUsize::new(10usize).unwrap().into());
    check_mul_unchecked_intervals!(usize, NonZeroUsize, check_mul_usize_large, NonZeroUsize::new(usize::MAX - 1000usize).unwrap().into(), NonZeroUsize::new(usize::MAX).unwrap().into());
    check_mul_unchecked_intervals!(usize, NonZeroUsize, check_mul_usize_edge, NonZeroUsize::new(usize::MAX / 2).unwrap().into(), NonZeroUsize::new(usize::MAX).unwrap().into());

    //calls for i8, i16, u8, u16
    check_mul_unchecked_small!(i8, NonZeroI8, nonzero_check_mul_for_i8);
    check_mul_unchecked_small!(i16, NonZeroI16, nonzero_check_mul_for_i16);
    check_mul_unchecked_small!(u8, NonZeroU8, nonzero_check_mul_for_u8);
    check_mul_unchecked_small!(u16, NonZeroU16, nonzero_check_mul_for_u16);

    //check_mul_unchecked_large!(i16, NonZeroU16, nonzero_check_mul_for_u16);

    macro_rules! nonzero_check_add {
        ($t:ty, $nonzero_type:ty, $nonzero_check_unchecked_add_for:ident) => {
            #[kani::proof_for_contract(<$t>::unchecked_add)]
            pub fn $nonzero_check_unchecked_add_for() {
                let x: $nonzero_type = kani::any();
                let y: $nonzero_type = kani::any();
    
                unsafe {
                    x.get().unchecked_add(y.get());
                }
            }
        };
    }
    
    // Generate proofs for all NonZero types
    nonzero_check_add!(i8, core::num::NonZeroI8, nonzero_check_unchecked_add_for_i8);
    nonzero_check_add!(i16, core::num::NonZeroI16, nonzero_check_unchecked_add_for_i16);
    nonzero_check_add!(i32, core::num::NonZeroI32, nonzero_check_unchecked_add_for_i32);
    nonzero_check_add!(i64, core::num::NonZeroI64, nonzero_check_unchecked_add_for_i64);
    nonzero_check_add!(i128, core::num::NonZeroI128, nonzero_check_unchecked_add_for_i128);
    nonzero_check_add!(isize, core::num::NonZeroIsize, nonzero_check_unchecked_add_for_isize);
    nonzero_check_add!(u8, core::num::NonZeroU8, nonzero_check_unchecked_add_for_u8);
    nonzero_check_add!(u16, core::num::NonZeroU16, nonzero_check_unchecked_add_for_u16);
    nonzero_check_add!(u32, core::num::NonZeroU32, nonzero_check_unchecked_add_for_u32);
    nonzero_check_add!(u64, core::num::NonZeroU64, nonzero_check_unchecked_add_for_u64);
    nonzero_check_add!(u128, core::num::NonZeroU128, nonzero_check_unchecked_add_for_u128);
    nonzero_check_add!(usize, core::num::NonZeroUsize, nonzero_check_unchecked_add_for_usize);
=======
    macro_rules! nonzero_check_cmp {
        ($nonzero_type:ty, $nonzero_check_cmp_for:ident) => {
            #[kani::proof]
            pub fn $nonzero_check_cmp_for() {
                let x: $nonzero_type = kani::any();
                let y: $nonzero_type = kani::any();
                if x < y {
                    assert!(x.cmp(&y) == core::cmp::Ordering::Less);
                } else if x > y {
                    assert!(x.cmp(&y) == core::cmp::Ordering::Greater);
                } else {
                    assert!(x.cmp(&y) == core::cmp::Ordering::Equal);
                }
            }
        };
    }

    // Use the macro to generate different versions of the function for multiple types
    nonzero_check_cmp!(core::num::NonZeroI8, nonzero_check_cmp_for_i8);
    nonzero_check_cmp!(core::num::NonZeroI16, nonzero_check_cmp_for_i16);
    nonzero_check_cmp!(core::num::NonZeroI32, nonzero_check_cmp_for_i32);
    nonzero_check_cmp!(core::num::NonZeroI64, nonzero_check_cmp_for_i64);
    nonzero_check_cmp!(core::num::NonZeroI128, nonzero_check_cmp_for_i128);
    nonzero_check_cmp!(core::num::NonZeroIsize, nonzero_check_cmp_for_isize);
    nonzero_check_cmp!(core::num::NonZeroU8, nonzero_check_cmp_for_u8);
    nonzero_check_cmp!(core::num::NonZeroU16, nonzero_check_cmp_for_u16);
    nonzero_check_cmp!(core::num::NonZeroU32, nonzero_check_cmp_for_u32);
    nonzero_check_cmp!(core::num::NonZeroU64, nonzero_check_cmp_for_u64);
    nonzero_check_cmp!(core::num::NonZeroU128, nonzero_check_cmp_for_u128);
    nonzero_check_cmp!(core::num::NonZeroUsize, nonzero_check_cmp_for_usize);

    macro_rules! nonzero_check_max {
        ($nonzero_type:ty, $nonzero_check_max_for:ident) => {
            #[kani::proof]
            pub fn $nonzero_check_max_for() {
                let x: $nonzero_type = kani::any();
                let y: $nonzero_type = kani::any();
                let result = x.max(y);
                if x > y {
                    assert!(result == x);
                } else {
                    assert!(result == y);
                }
            }
        };
    }

    nonzero_check_max!(core::num::NonZeroI8, nonzero_check_max_for_i8);
    nonzero_check_max!(core::num::NonZeroI16, nonzero_check_max_for_i16);
    nonzero_check_max!(core::num::NonZeroI32, nonzero_check_max_for_i32);
    nonzero_check_max!(core::num::NonZeroI64, nonzero_check_max_for_i64);
    nonzero_check_max!(core::num::NonZeroI128, nonzero_check_max_for_i128);
    nonzero_check_max!(core::num::NonZeroIsize, nonzero_check_max_for_isize);
    nonzero_check_max!(core::num::NonZeroU8, nonzero_check_max_for_u8);
    nonzero_check_max!(core::num::NonZeroU16, nonzero_check_max_for_u16);
    nonzero_check_max!(core::num::NonZeroU32, nonzero_check_max_for_u32);
    nonzero_check_max!(core::num::NonZeroU64, nonzero_check_max_for_u64);
    nonzero_check_max!(core::num::NonZeroU128, nonzero_check_max_for_u128);
    nonzero_check_max!(core::num::NonZeroUsize, nonzero_check_max_for_usize);

    macro_rules! nonzero_check_min {
        ($nonzero_type:ty, $nonzero_check_min_for:ident) => {
            #[kani::proof]
            pub fn $nonzero_check_min_for() {
                let x: $nonzero_type = kani::any();
                let y: $nonzero_type = kani::any();
                let result = x.min(y);
                if x < y {
                    assert!(result == x);
                } else {
                    assert!(result == y);
                }
            }
        };
    }

    nonzero_check_min!(core::num::NonZeroI8, nonzero_check_min_for_i8);
    nonzero_check_min!(core::num::NonZeroI16, nonzero_check_min_for_i16);
    nonzero_check_min!(core::num::NonZeroI32, nonzero_check_min_for_i32);
    nonzero_check_min!(core::num::NonZeroI64, nonzero_check_min_for_i64);
    nonzero_check_min!(core::num::NonZeroI128, nonzero_check_min_for_i128);
    nonzero_check_min!(core::num::NonZeroIsize, nonzero_check_min_for_isize);
    nonzero_check_min!(core::num::NonZeroU8, nonzero_check_min_for_u8);
    nonzero_check_min!(core::num::NonZeroU16, nonzero_check_min_for_u16);
    nonzero_check_min!(core::num::NonZeroU32, nonzero_check_min_for_u32);
    nonzero_check_min!(core::num::NonZeroU64, nonzero_check_min_for_u64);
    nonzero_check_min!(core::num::NonZeroU128, nonzero_check_min_for_u128);
    nonzero_check_min!(core::num::NonZeroUsize, nonzero_check_min_for_usize);

    macro_rules! nonzero_check_clamp {
        ($nonzero_type:ty, $nonzero_check_clamp_for:ident) => {
            #[kani::proof]
            pub fn $nonzero_check_clamp_for() {
                let x: $nonzero_type = kani::any();
                let min: $nonzero_type = kani::any();
                let max: $nonzero_type = kani::any();
                // Ensure min <= max, so the function should no panic
                kani::assume(min <= max);
                // Use the clamp function and check the result
                let result = x.clamp(min, max);
                if x < min {
                    assert!(result == min);
                } else if x > max {
                    assert!(result == max);
                } else {
                    assert!(result == x);
                }
            }
        };
    }

    // Use the macro to generate different versions of the function for multiple types
    nonzero_check_clamp!(core::num::NonZeroI8, nonzero_check_clamp_for_i8);
    nonzero_check_clamp!(core::num::NonZeroI16, nonzero_check_clamp_for_16);
    nonzero_check_clamp!(core::num::NonZeroI32, nonzero_check_clamp_for_32);
    nonzero_check_clamp!(core::num::NonZeroI64, nonzero_check_clamp_for_64);
    nonzero_check_clamp!(core::num::NonZeroI128, nonzero_check_clamp_for_128);
    nonzero_check_clamp!(core::num::NonZeroIsize, nonzero_check_clamp_for_isize);
    nonzero_check_clamp!(core::num::NonZeroU8, nonzero_check_clamp_for_u8);
    nonzero_check_clamp!(core::num::NonZeroU16, nonzero_check_clamp_for_u16);
    nonzero_check_clamp!(core::num::NonZeroU32, nonzero_check_clamp_for_u32);
    nonzero_check_clamp!(core::num::NonZeroU64, nonzero_check_clamp_for_u64);
    nonzero_check_clamp!(core::num::NonZeroU128, nonzero_check_clamp_for_u128);
    nonzero_check_clamp!(core::num::NonZeroUsize, nonzero_check_clamp_for_usize);

    macro_rules! nonzero_check_clamp_panic {
        ($nonzero_type:ty, $nonzero_check_clamp_for:ident) => {
            #[kani::proof]
            #[kani::should_panic]
            pub fn $nonzero_check_clamp_for() {
                let x: $nonzero_type = kani::any();
                let min: $nonzero_type = kani::any();
                let max: $nonzero_type = kani::any();
                // Ensure min > max, so the function should panic
                kani::assume(min > max);
                // Use the clamp function and check the result
                let result = x.clamp(min, max);
                if x < min {
                    assert!(result == min);
                } else if x > max {
                    assert!(result == max);
                } else {
                    assert!(result == x);
                }
            }
        };
    }

    // Use the macro to generate different versions of the function for multiple types
    nonzero_check_clamp_panic!(core::num::NonZeroI8, nonzero_check_clamp_panic_for_i8);
    nonzero_check_clamp_panic!(core::num::NonZeroI16, nonzero_check_clamp_panic_for_16);
    nonzero_check_clamp_panic!(core::num::NonZeroI32, nonzero_check_clamp_panic_for_32);
    nonzero_check_clamp_panic!(core::num::NonZeroI64, nonzero_check_clamp_panic_for_64);
    nonzero_check_clamp_panic!(core::num::NonZeroI128, nonzero_check_clamp_panic_for_128);
    nonzero_check_clamp_panic!(core::num::NonZeroIsize, nonzero_check_clamp_panic_for_isize);
    nonzero_check_clamp_panic!(core::num::NonZeroU8, nonzero_check_clamp_panic_for_u8);
    nonzero_check_clamp_panic!(core::num::NonZeroU16, nonzero_check_clamp_panic_for_u16);
    nonzero_check_clamp_panic!(core::num::NonZeroU32, nonzero_check_clamp_panic_for_u32);
    nonzero_check_clamp_panic!(core::num::NonZeroU64, nonzero_check_clamp_panic_for_u64);
    nonzero_check_clamp_panic!(core::num::NonZeroU128, nonzero_check_clamp_panic_for_u128);
    nonzero_check_clamp_panic!(core::num::NonZeroUsize, nonzero_check_clamp_panic_for_usize);

    macro_rules! nonzero_check_count_ones {
        ($nonzero_type:ty, $nonzero_check_count_ones_for:ident) => {
            #[kani::proof]
            pub fn $nonzero_check_count_ones_for() {
                let x: $nonzero_type = kani::any();
                let result = x.count_ones();
                // Since x is non-zero, count_ones should never return 0
                assert!(result.get() > 0);
            }
        };
    }

    // Use the macro to generate different versions of the function for multiple types
    nonzero_check_count_ones!(core::num::NonZeroI8, nonzero_check_count_ones_for_i8);
    nonzero_check_count_ones!(core::num::NonZeroI16, nonzero_check_count_ones_for_i16);
    nonzero_check_count_ones!(core::num::NonZeroI32, nonzero_check_count_ones_for_i32);
    nonzero_check_count_ones!(core::num::NonZeroI64, nonzero_check_count_ones_for_i64);
    nonzero_check_count_ones!(core::num::NonZeroI128, nonzero_check_count_ones_for_i128);
    nonzero_check_count_ones!(core::num::NonZeroIsize, nonzero_check_count_ones_for_isize);
    nonzero_check_count_ones!(core::num::NonZeroU8, nonzero_check_count_ones_for_u8);
    nonzero_check_count_ones!(core::num::NonZeroU16, nonzero_check_count_ones_for_u16);
    nonzero_check_count_ones!(core::num::NonZeroU32, nonzero_check_count_ones_for_u32);
    nonzero_check_count_ones!(core::num::NonZeroU64, nonzero_check_count_ones_for_u64);
    nonzero_check_count_ones!(core::num::NonZeroU128, nonzero_check_count_ones_for_u128);
    nonzero_check_count_ones!(core::num::NonZeroUsize, nonzero_check_count_ones_for_usize);

    macro_rules! nonzero_check_rotate_left_and_right {
        ($nonzero_type:ty, $nonzero_check_rotate_for:ident) => {
            #[kani::proof]
            pub fn $nonzero_check_rotate_for() {
                let x: $nonzero_type = kani::any();
                let n: u32 = kani::any();
                let result = x.rotate_left(n).rotate_right(n);
                assert!(result == x);
            }
        };
    }

    // Use the macro to generate different versions of the function for multiple types
    nonzero_check_rotate_left_and_right!(core::num::NonZeroI8, nonzero_check_rotate_for_i8);
    nonzero_check_rotate_left_and_right!(core::num::NonZeroI16, nonzero_check_rotate_for_i16);
    nonzero_check_rotate_left_and_right!(core::num::NonZeroI32, nonzero_check_rotate_for_i32);
    nonzero_check_rotate_left_and_right!(core::num::NonZeroI64, nonzero_check_rotate_for_i64);
    nonzero_check_rotate_left_and_right!(core::num::NonZeroI128, nonzero_check_rotate_for_i128);
    nonzero_check_rotate_left_and_right!(core::num::NonZeroIsize, nonzero_check_rotate_for_isize);
    nonzero_check_rotate_left_and_right!(core::num::NonZeroU8, nonzero_check_rotate_for_u8);
    nonzero_check_rotate_left_and_right!(core::num::NonZeroU16, nonzero_check_rotate_for_u16);
    nonzero_check_rotate_left_and_right!(core::num::NonZeroU32, nonzero_check_rotate_for_u32);
    nonzero_check_rotate_left_and_right!(core::num::NonZeroU64, nonzero_check_rotate_for_u64);
    nonzero_check_rotate_left_and_right!(core::num::NonZeroU128, nonzero_check_rotate_for_u128);
    nonzero_check_rotate_left_and_right!(core::num::NonZeroUsize, nonzero_check_rotate_for_usize);
>>>>>>> 5cf80a84
}<|MERGE_RESOLUTION|>--- conflicted
+++ resolved
@@ -2423,8 +2423,6 @@
     nonzero_check!(u128, core::num::NonZeroU128, nonzero_check_new_unchecked_for_u128);
     nonzero_check!(usize, core::num::NonZeroUsize, nonzero_check_new_unchecked_for_usize);
 
-<<<<<<< HEAD
-
     macro_rules! nonzero_check_from_mut_unchecked {
         ($t:ty, $nonzero_type:ty, $harness_name:ident) => {
             #[kani::proof]
@@ -2468,6 +2466,23 @@
         };
     }
 
+    macro_rules! nonzero_check_cmp {
+        ($nonzero_type:ty, $nonzero_check_cmp_for:ident) => {
+            #[kani::proof]
+            pub fn $nonzero_check_cmp_for() {
+                let x: $nonzero_type = kani::any();
+                let y: $nonzero_type = kani::any();
+                if x < y {
+                    assert!(x.cmp(&y) == core::cmp::Ordering::Less);
+                } else if x > y {
+                    assert!(x.cmp(&y) == core::cmp::Ordering::Greater);
+                } else {
+                    assert!(x.cmp(&y) == core::cmp::Ordering::Equal);
+                }
+            }
+        };
+    }
+
     macro_rules! check_mul_unchecked_intervals{
         ($t:ty, $nonzero_type:ty, $nonzero_check_mul_for:ident, $min:expr, $max:expr) => {
             #[kani::proof_for_contract(<$t>::unchecked_mul)]
@@ -2553,6 +2568,36 @@
     
                 unsafe {
                     x.get().unchecked_add(y.get());
+                }
+            }
+        };
+    }
+
+    // Use the macro to generate different versions of the function for multiple types
+    nonzero_check_cmp!(core::num::NonZeroI8, nonzero_check_cmp_for_i8);
+    nonzero_check_cmp!(core::num::NonZeroI16, nonzero_check_cmp_for_i16);
+    nonzero_check_cmp!(core::num::NonZeroI32, nonzero_check_cmp_for_i32);
+    nonzero_check_cmp!(core::num::NonZeroI64, nonzero_check_cmp_for_i64);
+    nonzero_check_cmp!(core::num::NonZeroI128, nonzero_check_cmp_for_i128);
+    nonzero_check_cmp!(core::num::NonZeroIsize, nonzero_check_cmp_for_isize);
+    nonzero_check_cmp!(core::num::NonZeroU8, nonzero_check_cmp_for_u8);
+    nonzero_check_cmp!(core::num::NonZeroU16, nonzero_check_cmp_for_u16);
+    nonzero_check_cmp!(core::num::NonZeroU32, nonzero_check_cmp_for_u32);
+    nonzero_check_cmp!(core::num::NonZeroU64, nonzero_check_cmp_for_u64);
+    nonzero_check_cmp!(core::num::NonZeroU128, nonzero_check_cmp_for_u128);
+    nonzero_check_cmp!(core::num::NonZeroUsize, nonzero_check_cmp_for_usize);
+
+    macro_rules! nonzero_check_max {
+        ($nonzero_type:ty, $nonzero_check_max_for:ident) => {
+            #[kani::proof]
+            pub fn $nonzero_check_max_for() {
+                let x: $nonzero_type = kani::any();
+                let y: $nonzero_type = kani::any();
+                let result = x.max(y);
+                if x > y {
+                    assert!(result == x);
+                } else {
+                    assert!(result == y);
                 }
             }
         };
@@ -2571,53 +2616,6 @@
     nonzero_check_add!(u64, core::num::NonZeroU64, nonzero_check_unchecked_add_for_u64);
     nonzero_check_add!(u128, core::num::NonZeroU128, nonzero_check_unchecked_add_for_u128);
     nonzero_check_add!(usize, core::num::NonZeroUsize, nonzero_check_unchecked_add_for_usize);
-=======
-    macro_rules! nonzero_check_cmp {
-        ($nonzero_type:ty, $nonzero_check_cmp_for:ident) => {
-            #[kani::proof]
-            pub fn $nonzero_check_cmp_for() {
-                let x: $nonzero_type = kani::any();
-                let y: $nonzero_type = kani::any();
-                if x < y {
-                    assert!(x.cmp(&y) == core::cmp::Ordering::Less);
-                } else if x > y {
-                    assert!(x.cmp(&y) == core::cmp::Ordering::Greater);
-                } else {
-                    assert!(x.cmp(&y) == core::cmp::Ordering::Equal);
-                }
-            }
-        };
-    }
-
-    // Use the macro to generate different versions of the function for multiple types
-    nonzero_check_cmp!(core::num::NonZeroI8, nonzero_check_cmp_for_i8);
-    nonzero_check_cmp!(core::num::NonZeroI16, nonzero_check_cmp_for_i16);
-    nonzero_check_cmp!(core::num::NonZeroI32, nonzero_check_cmp_for_i32);
-    nonzero_check_cmp!(core::num::NonZeroI64, nonzero_check_cmp_for_i64);
-    nonzero_check_cmp!(core::num::NonZeroI128, nonzero_check_cmp_for_i128);
-    nonzero_check_cmp!(core::num::NonZeroIsize, nonzero_check_cmp_for_isize);
-    nonzero_check_cmp!(core::num::NonZeroU8, nonzero_check_cmp_for_u8);
-    nonzero_check_cmp!(core::num::NonZeroU16, nonzero_check_cmp_for_u16);
-    nonzero_check_cmp!(core::num::NonZeroU32, nonzero_check_cmp_for_u32);
-    nonzero_check_cmp!(core::num::NonZeroU64, nonzero_check_cmp_for_u64);
-    nonzero_check_cmp!(core::num::NonZeroU128, nonzero_check_cmp_for_u128);
-    nonzero_check_cmp!(core::num::NonZeroUsize, nonzero_check_cmp_for_usize);
-
-    macro_rules! nonzero_check_max {
-        ($nonzero_type:ty, $nonzero_check_max_for:ident) => {
-            #[kani::proof]
-            pub fn $nonzero_check_max_for() {
-                let x: $nonzero_type = kani::any();
-                let y: $nonzero_type = kani::any();
-                let result = x.max(y);
-                if x > y {
-                    assert!(result == x);
-                } else {
-                    assert!(result == y);
-                }
-            }
-        };
-    }
 
     nonzero_check_max!(core::num::NonZeroI8, nonzero_check_max_for_i8);
     nonzero_check_max!(core::num::NonZeroI16, nonzero_check_max_for_i16);
@@ -2785,5 +2783,4 @@
     nonzero_check_rotate_left_and_right!(core::num::NonZeroU64, nonzero_check_rotate_for_u64);
     nonzero_check_rotate_left_and_right!(core::num::NonZeroU128, nonzero_check_rotate_for_u128);
     nonzero_check_rotate_left_and_right!(core::num::NonZeroUsize, nonzero_check_rotate_for_usize);
->>>>>>> 5cf80a84
 }