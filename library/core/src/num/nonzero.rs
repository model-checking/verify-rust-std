//! Definitions of integer that is known not to equal zero.

use safety::{ensures, requires};

use super::{IntErrorKind, ParseIntError};
use crate::clone::UseCloned;
use crate::cmp::Ordering;
use crate::hash::{Hash, Hasher};
#[cfg(kani)]
use crate::kani;
use crate::marker::{Freeze, StructuralPartialEq};
use crate::ops::{BitOr, BitOrAssign, Div, DivAssign, Neg, Rem, RemAssign};
use crate::panic::{RefUnwindSafe, UnwindSafe};
use crate::str::FromStr;
use crate::{fmt, intrinsics, ptr, ub_checks};

/// A marker trait for primitive types which can be zero.
///
/// This is an implementation detail for <code>[NonZero]\<T></code> which may disappear or be replaced at any time.
///
/// # Safety
///
/// Types implementing this trait must be primitives that are valid when zeroed.
///
/// The associated `Self::NonZeroInner` type must have the same size+align as `Self`,
/// but with a niche and bit validity making it so the following `transmutes` are sound:
///
/// - `Self::NonZeroInner` to `Option<Self::NonZeroInner>`
/// - `Option<Self::NonZeroInner>` to `Self`
///
/// (And, consequently, `Self::NonZeroInner` to `Self`.)
#[unstable(
    feature = "nonzero_internals",
    reason = "implementation detail which may disappear or be replaced at any time",
    issue = "none"
)]
pub unsafe trait ZeroablePrimitive: Sized + Copy + private::Sealed {
    #[doc(hidden)]
    type NonZeroInner: Sized + Copy;
}

macro_rules! impl_zeroable_primitive {
    ($($NonZeroInner:ident ( $primitive:ty )),+ $(,)?) => {
        mod private {
            #[unstable(
                feature = "nonzero_internals",
                reason = "implementation detail which may disappear or be replaced at any time",
                issue = "none"
            )]
            pub trait Sealed {}
        }

        $(
            #[unstable(
                feature = "nonzero_internals",
                reason = "implementation detail which may disappear or be replaced at any time",
                issue = "none"
            )]
            impl private::Sealed for $primitive {}

            #[unstable(
                feature = "nonzero_internals",
                reason = "implementation detail which may disappear or be replaced at any time",
                issue = "none"
            )]
            unsafe impl ZeroablePrimitive for $primitive {
                type NonZeroInner = super::niche_types::$NonZeroInner;
            }
        )+
    };
}

impl_zeroable_primitive!(
    NonZeroU8Inner(u8),
    NonZeroU16Inner(u16),
    NonZeroU32Inner(u32),
    NonZeroU64Inner(u64),
    NonZeroU128Inner(u128),
    NonZeroUsizeInner(usize),
    NonZeroI8Inner(i8),
    NonZeroI16Inner(i16),
    NonZeroI32Inner(i32),
    NonZeroI64Inner(i64),
    NonZeroI128Inner(i128),
    NonZeroIsizeInner(isize),
    NonZeroCharInner(char),
);

/// A value that is known not to equal zero.
///
/// This enables some memory layout optimization.
/// For example, `Option<NonZero<u32>>` is the same size as `u32`:
///
/// ```
/// use core::{num::NonZero};
///
/// assert_eq!(size_of::<Option<NonZero<u32>>>(), size_of::<u32>());
/// ```
///
/// # Layout
///
/// `NonZero<T>` is guaranteed to have the same layout and bit validity as `T`
/// with the exception that the all-zero bit pattern is invalid.
/// `Option<NonZero<T>>` is guaranteed to be compatible with `T`, including in
/// FFI.
///
/// Thanks to the [null pointer optimization], `NonZero<T>` and
/// `Option<NonZero<T>>` are guaranteed to have the same size and alignment:
///
/// ```
/// use std::num::NonZero;
///
/// assert_eq!(size_of::<NonZero<u32>>(), size_of::<Option<NonZero<u32>>>());
/// assert_eq!(align_of::<NonZero<u32>>(), align_of::<Option<NonZero<u32>>>());
/// ```
///
/// [null pointer optimization]: crate::option#representation
#[stable(feature = "generic_nonzero", since = "1.79.0")]
#[repr(transparent)]
#[rustc_nonnull_optimization_guaranteed]
#[rustc_diagnostic_item = "NonZero"]
pub struct NonZero<T: ZeroablePrimitive>(T::NonZeroInner);

macro_rules! impl_nonzero_fmt {
    ($(#[$Attribute:meta] $Trait:ident)*) => {
        $(
            #[$Attribute]
            impl<T> fmt::$Trait for NonZero<T>
            where
                T: ZeroablePrimitive + fmt::$Trait,
            {
                #[inline]
                fn fmt(&self, f: &mut fmt::Formatter<'_>) -> fmt::Result {
                    self.get().fmt(f)
                }
            }
        )*
    };
}

impl_nonzero_fmt! {
    #[stable(feature = "nonzero", since = "1.28.0")]
    Debug
    #[stable(feature = "nonzero", since = "1.28.0")]
    Display
    #[stable(feature = "nonzero", since = "1.28.0")]
    Binary
    #[stable(feature = "nonzero", since = "1.28.0")]
    Octal
    #[stable(feature = "nonzero", since = "1.28.0")]
    LowerHex
    #[stable(feature = "nonzero", since = "1.28.0")]
    UpperHex
    #[stable(feature = "nonzero_fmt_exp", since = "1.84.0")]
    LowerExp
    #[stable(feature = "nonzero_fmt_exp", since = "1.84.0")]
    UpperExp
}

macro_rules! impl_nonzero_auto_trait {
    (unsafe $Trait:ident) => {
        #[stable(feature = "nonzero", since = "1.28.0")]
        unsafe impl<T> $Trait for NonZero<T> where T: ZeroablePrimitive + $Trait {}
    };
    ($Trait:ident) => {
        #[stable(feature = "nonzero", since = "1.28.0")]
        impl<T> $Trait for NonZero<T> where T: ZeroablePrimitive + $Trait {}
    };
}

// Implement auto-traits manually based on `T` to avoid docs exposing
// the `ZeroablePrimitive::NonZeroInner` implementation detail.
impl_nonzero_auto_trait!(unsafe Freeze);
impl_nonzero_auto_trait!(RefUnwindSafe);
impl_nonzero_auto_trait!(unsafe Send);
impl_nonzero_auto_trait!(unsafe Sync);
impl_nonzero_auto_trait!(Unpin);
impl_nonzero_auto_trait!(UnwindSafe);

#[stable(feature = "nonzero", since = "1.28.0")]
impl<T> Clone for NonZero<T>
where
    T: ZeroablePrimitive,
{
    #[inline]
    fn clone(&self) -> Self {
        *self
    }
}

#[unstable(feature = "ergonomic_clones", issue = "132290")]
impl<T> UseCloned for NonZero<T> where T: ZeroablePrimitive {}

#[stable(feature = "nonzero", since = "1.28.0")]
impl<T> Copy for NonZero<T> where T: ZeroablePrimitive {}

#[stable(feature = "nonzero", since = "1.28.0")]
impl<T> PartialEq for NonZero<T>
where
    T: ZeroablePrimitive + PartialEq,
{
    #[inline]
    fn eq(&self, other: &Self) -> bool {
        self.get() == other.get()
    }

    #[inline]
    fn ne(&self, other: &Self) -> bool {
        self.get() != other.get()
    }
}

#[unstable(feature = "structural_match", issue = "31434")]
impl<T> StructuralPartialEq for NonZero<T> where T: ZeroablePrimitive + StructuralPartialEq {}

#[stable(feature = "nonzero", since = "1.28.0")]
impl<T> Eq for NonZero<T> where T: ZeroablePrimitive + Eq {}

#[stable(feature = "nonzero", since = "1.28.0")]
impl<T> PartialOrd for NonZero<T>
where
    T: ZeroablePrimitive + PartialOrd,
{
    #[inline]
    fn partial_cmp(&self, other: &Self) -> Option<Ordering> {
        self.get().partial_cmp(&other.get())
    }

    #[inline]
    fn lt(&self, other: &Self) -> bool {
        self.get() < other.get()
    }

    #[inline]
    fn le(&self, other: &Self) -> bool {
        self.get() <= other.get()
    }

    #[inline]
    fn gt(&self, other: &Self) -> bool {
        self.get() > other.get()
    }

    #[inline]
    fn ge(&self, other: &Self) -> bool {
        self.get() >= other.get()
    }
}

#[stable(feature = "nonzero", since = "1.28.0")]
impl<T> Ord for NonZero<T>
where
    T: ZeroablePrimitive + Ord,
{
    #[inline]
    fn cmp(&self, other: &Self) -> Ordering {
        self.get().cmp(&other.get())
    }

    #[inline]
    fn max(self, other: Self) -> Self {
        // SAFETY: The maximum of two non-zero values is still non-zero.
        unsafe { Self::new_unchecked(self.get().max(other.get())) }
    }

    #[inline]
    fn min(self, other: Self) -> Self {
        // SAFETY: The minimum of two non-zero values is still non-zero.
        unsafe { Self::new_unchecked(self.get().min(other.get())) }
    }

    #[inline]
    fn clamp(self, min: Self, max: Self) -> Self {
        // SAFETY: A non-zero value clamped between two non-zero values is still non-zero.
        unsafe { Self::new_unchecked(self.get().clamp(min.get(), max.get())) }
    }
}

#[stable(feature = "nonzero", since = "1.28.0")]
impl<T> Hash for NonZero<T>
where
    T: ZeroablePrimitive + Hash,
{
    #[inline]
    fn hash<H>(&self, state: &mut H)
    where
        H: Hasher,
    {
        self.get().hash(state)
    }
}

#[stable(feature = "from_nonzero", since = "1.31.0")]
impl<T> From<NonZero<T>> for T
where
    T: ZeroablePrimitive,
{
    #[inline]
    fn from(nonzero: NonZero<T>) -> Self {
        // Call `get` method to keep range information.
        nonzero.get()
    }
}

#[stable(feature = "nonzero_bitor", since = "1.45.0")]
impl<T> BitOr for NonZero<T>
where
    T: ZeroablePrimitive + BitOr<Output = T>,
{
    type Output = Self;

    #[inline]
    fn bitor(self, rhs: Self) -> Self::Output {
        // SAFETY: Bitwise OR of two non-zero values is still non-zero.
        unsafe { Self::new_unchecked(self.get() | rhs.get()) }
    }
}

#[stable(feature = "nonzero_bitor", since = "1.45.0")]
impl<T> BitOr<T> for NonZero<T>
where
    T: ZeroablePrimitive + BitOr<Output = T>,
{
    type Output = Self;

    #[inline]
    fn bitor(self, rhs: T) -> Self::Output {
        // SAFETY: Bitwise OR of a non-zero value with anything is still non-zero.
        unsafe { Self::new_unchecked(self.get() | rhs) }
    }
}

#[stable(feature = "nonzero_bitor", since = "1.45.0")]
impl<T> BitOr<NonZero<T>> for T
where
    T: ZeroablePrimitive + BitOr<Output = T>,
{
    type Output = NonZero<T>;

    #[inline]
    fn bitor(self, rhs: NonZero<T>) -> Self::Output {
        // SAFETY: Bitwise OR of anything with a non-zero value is still non-zero.
        unsafe { NonZero::new_unchecked(self | rhs.get()) }
    }
}

#[stable(feature = "nonzero_bitor", since = "1.45.0")]
impl<T> BitOrAssign for NonZero<T>
where
    T: ZeroablePrimitive,
    Self: BitOr<Output = Self>,
{
    #[inline]
    fn bitor_assign(&mut self, rhs: Self) {
        *self = *self | rhs;
    }
}

#[stable(feature = "nonzero_bitor", since = "1.45.0")]
impl<T> BitOrAssign<T> for NonZero<T>
where
    T: ZeroablePrimitive,
    Self: BitOr<T, Output = Self>,
{
    #[inline]
    fn bitor_assign(&mut self, rhs: T) {
        *self = *self | rhs;
    }
}

impl<T> NonZero<T>
where
    T: ZeroablePrimitive,
{
    /// Creates a non-zero if the given value is not zero.
    #[stable(feature = "nonzero", since = "1.28.0")]
    #[rustc_const_stable(feature = "const_nonzero_int_methods", since = "1.47.0")]
    #[must_use]
    #[inline]
    pub const fn new(n: T) -> Option<Self> {
        // SAFETY: Memory layout optimization guarantees that `Option<NonZero<T>>` has
        //         the same layout and size as `T`, with `0` representing `None`.
        unsafe { intrinsics::transmute_unchecked(n) }
    }

    /// Creates a non-zero without checking whether the value is non-zero.
    /// This results in undefined behavior if the value is zero.
    ///
    /// # Safety
    ///
    /// The value must not be zero.
    #[stable(feature = "nonzero", since = "1.28.0")]
    #[rustc_const_stable(feature = "nonzero", since = "1.28.0")]
    #[must_use]
    #[inline]
    #[track_caller]
    #[requires({
        let size = core::mem::size_of::<T>();
        let ptr = &n as *const T as *const u8;
        let slice = unsafe { core::slice::from_raw_parts(ptr, size) };
        !slice.iter().all(|&byte| byte == 0)
    })]
    #[ensures(|result: &Self|{
        let size = core::mem::size_of::<T>();
        let n_ptr: *const T = &n;
        let result_inner: T = result.get();
        let result_ptr: *const T = &result_inner;
        let n_slice = unsafe { core::slice::from_raw_parts(n_ptr as *const u8, size) };
        let result_slice = unsafe { core::slice::from_raw_parts(result_ptr as *const u8, size) };
        n_slice == result_slice
    })]
    pub const unsafe fn new_unchecked(n: T) -> Self {
        match Self::new(n) {
            Some(n) => n,
            None => {
                // SAFETY: The caller guarantees that `n` is non-zero, so this is unreachable.
                unsafe {
                    ub_checks::assert_unsafe_precondition!(
                        check_language_ub,
                        "NonZero::new_unchecked requires the argument to be non-zero",
                        () => false,
                    );
                    intrinsics::unreachable()
                }
            }
        }
    }

    /// Converts a reference to a non-zero mutable reference
    /// if the referenced value is not zero.
    #[unstable(feature = "nonzero_from_mut", issue = "106290")]
    #[must_use]
    #[inline]
    pub fn from_mut(n: &mut T) -> Option<&mut Self> {
        // SAFETY: Memory layout optimization guarantees that `Option<NonZero<T>>` has
        //         the same layout and size as `T`, with `0` representing `None`.
        let opt_n = unsafe { &mut *(ptr::from_mut(n).cast::<Option<Self>>()) };

        opt_n.as_mut()
    }

    /// Converts a mutable reference to a non-zero mutable reference
    /// without checking whether the referenced value is non-zero.
    /// This results in undefined behavior if the referenced value is zero.
    ///
    /// # Safety
    ///
    /// The referenced value must not be zero.
    #[unstable(feature = "nonzero_from_mut", issue = "106290")]
    #[must_use]
    #[inline]
<<<<<<< HEAD
    #[requires({
        let size = core::mem::size_of::<T>();
        let ptr = n as *const T as *const u8;
        let slice = unsafe { core::slice::from_raw_parts(ptr, size) };
        !slice.iter().all(|&byte| byte == 0)
    })]
=======
    #[track_caller]
>>>>>>> 45ed9e91
    pub unsafe fn from_mut_unchecked(n: &mut T) -> &mut Self {
        match Self::from_mut(n) {
            Some(n) => n,
            None => {
                // SAFETY: The caller guarantees that `n` references a value that is non-zero, so this is unreachable.
                unsafe {
                    ub_checks::assert_unsafe_precondition!(
                        check_library_ub,
                        "NonZero::from_mut_unchecked requires the argument to dereference as non-zero",
                        () => false,
                    );
                    intrinsics::unreachable()
                }
            }
        }
    }

    /// Returns the contained value as a primitive type.
    #[stable(feature = "nonzero", since = "1.28.0")]
    #[rustc_const_stable(feature = "const_nonzero_get", since = "1.34.0")]
    #[inline]
    pub const fn get(self) -> T {
        // Rustc can set range metadata only if it loads `self` from
        // memory somewhere. If the value of `self` was from by-value argument
        // of some not-inlined function, LLVM don't have range metadata
        // to understand that the value cannot be zero.
        //
        // Using the transmute `assume`s the range at runtime.
        //
        // Even once LLVM supports `!range` metadata for function arguments
        // (see <https://github.com/llvm/llvm-project/issues/76628>), this can't
        // be `.0` because MCP#807 bans field-projecting into `scalar_valid_range`
        // types, and it arguably wouldn't want to be anyway because if this is
        // MIR-inlined, there's no opportunity to put that argument metadata anywhere.
        //
        // The good answer here will eventually be pattern types, which will hopefully
        // allow it to go back to `.0`, maybe with a cast of some sort.
        //
        // SAFETY: `ZeroablePrimitive` guarantees that the size and bit validity
        // of `.0` is such that this transmute is sound.
        unsafe { intrinsics::transmute_unchecked(self) }
    }
}

macro_rules! nonzero_integer {
    (
        #[$stability:meta]
        Self = $Ty:ident,
        Primitive = $signedness:ident $Int:ident,
        SignedPrimitive = $Sint:ty,
        UnsignedPrimitive = $Uint:ty,

        // Used in doc comments.
        rot = $rot:literal,
        rot_op = $rot_op:literal,
        rot_result = $rot_result:literal,
        swap_op = $swap_op:literal,
        swapped = $swapped:literal,
        reversed = $reversed:literal,
        leading_zeros_test = $leading_zeros_test:expr,
    ) => {
        #[doc = sign_dependent_expr!{
            $signedness ?
            if signed {
                concat!("An [`", stringify!($Int), "`] that is known not to equal zero.")
            }
            if unsigned {
                concat!("A [`", stringify!($Int), "`] that is known not to equal zero.")
            }
        }]
        ///
        /// This enables some memory layout optimization.
        #[doc = concat!("For example, `Option<", stringify!($Ty), ">` is the same size as `", stringify!($Int), "`:")]
        ///
        /// ```rust
        #[doc = concat!("assert_eq!(size_of::<Option<core::num::", stringify!($Ty), ">>(), size_of::<", stringify!($Int), ">());")]
        /// ```
        ///
        /// # Layout
        ///
        #[doc = concat!("`", stringify!($Ty), "` is guaranteed to have the same layout and bit validity as `", stringify!($Int), "`")]
        /// with the exception that `0` is not a valid instance.
        #[doc = concat!("`Option<", stringify!($Ty), ">` is guaranteed to be compatible with `", stringify!($Int), "`,")]
        /// including in FFI.
        ///
        /// Thanks to the [null pointer optimization],
        #[doc = concat!("`", stringify!($Ty), "` and `Option<", stringify!($Ty), ">`")]
        /// are guaranteed to have the same size and alignment:
        ///
        /// ```
        #[doc = concat!("use std::num::", stringify!($Ty), ";")]
        ///
        #[doc = concat!("assert_eq!(size_of::<", stringify!($Ty), ">(), size_of::<Option<", stringify!($Ty), ">>());")]
        #[doc = concat!("assert_eq!(align_of::<", stringify!($Ty), ">(), align_of::<Option<", stringify!($Ty), ">>());")]
        /// ```
        ///
        /// [null pointer optimization]: crate::option#representation
        #[$stability]
        pub type $Ty = NonZero<$Int>;

        impl NonZero<$Int> {
            /// The size of this non-zero integer type in bits.
            ///
            #[doc = concat!("This value is equal to [`", stringify!($Int), "::BITS`].")]
            ///
            /// # Examples
            ///
            /// ```
            /// # use std::num::NonZero;
            /// #
            #[doc = concat!("assert_eq!(NonZero::<", stringify!($Int), ">::BITS, ", stringify!($Int), "::BITS);")]
            /// ```
            #[stable(feature = "nonzero_bits", since = "1.67.0")]
            pub const BITS: u32 = <$Int>::BITS;

            /// Returns the number of leading zeros in the binary representation of `self`.
            ///
            /// On many architectures, this function can perform better than `leading_zeros()` on the underlying integer type, as special handling of zero can be avoided.
            ///
            /// # Examples
            ///
            /// ```
            /// # use std::num::NonZero;
            /// #
            /// # fn main() { test().unwrap(); }
            /// # fn test() -> Option<()> {
            #[doc = concat!("let n = NonZero::<", stringify!($Int), ">::new(", $leading_zeros_test, ")?;")]
            ///
            /// assert_eq!(n.leading_zeros(), 0);
            /// # Some(())
            /// # }
            /// ```
            #[stable(feature = "nonzero_leading_trailing_zeros", since = "1.53.0")]
            #[rustc_const_stable(feature = "nonzero_leading_trailing_zeros", since = "1.53.0")]
            #[must_use = "this returns the result of the operation, \
                          without modifying the original"]
            #[inline]
            pub const fn leading_zeros(self) -> u32 {
                // SAFETY: since `self` cannot be zero, it is safe to call `ctlz_nonzero`.
                unsafe {
                    intrinsics::ctlz_nonzero(self.get() as $Uint)
                }
            }

            /// Returns the number of trailing zeros in the binary representation
            /// of `self`.
            ///
            /// On many architectures, this function can perform better than `trailing_zeros()` on the underlying integer type, as special handling of zero can be avoided.
            ///
            /// # Examples
            ///
            /// ```
            /// # use std::num::NonZero;
            /// #
            /// # fn main() { test().unwrap(); }
            /// # fn test() -> Option<()> {
            #[doc = concat!("let n = NonZero::<", stringify!($Int), ">::new(0b0101000)?;")]
            ///
            /// assert_eq!(n.trailing_zeros(), 3);
            /// # Some(())
            /// # }
            /// ```
            #[stable(feature = "nonzero_leading_trailing_zeros", since = "1.53.0")]
            #[rustc_const_stable(feature = "nonzero_leading_trailing_zeros", since = "1.53.0")]
            #[must_use = "this returns the result of the operation, \
                          without modifying the original"]
            #[inline]
            pub const fn trailing_zeros(self) -> u32 {
                // SAFETY: since `self` cannot be zero, it is safe to call `cttz_nonzero`.
                unsafe {
                    intrinsics::cttz_nonzero(self.get() as $Uint)
                }
            }

            /// Returns `self` with only the most significant bit set.
            ///
            /// # Example
            ///
            /// ```
            /// #![feature(isolate_most_least_significant_one)]
            ///
            /// # use core::num::NonZero;
            /// # fn main() { test().unwrap(); }
            /// # fn test() -> Option<()> {
            #[doc = concat!("let a = NonZero::<", stringify!($Int), ">::new(0b_01100100)?;")]
            #[doc = concat!("let b = NonZero::<", stringify!($Int), ">::new(0b_01000000)?;")]
            ///
            /// assert_eq!(a.isolate_most_significant_one(), b);
            /// # Some(())
            /// # }
            /// ```
            #[unstable(feature = "isolate_most_least_significant_one", issue = "136909")]
            #[must_use = "this returns the result of the operation, \
                        without modifying the original"]
            #[inline(always)]
            pub const fn isolate_most_significant_one(self) -> Self {
                let n = self.get() & (((1 as $Int) << (<$Int>::BITS - 1)).wrapping_shr(self.leading_zeros()));

                // SAFETY:
                // `self` is non-zero, so masking to preserve only the most
                // significant set bit will result in a non-zero `n`.
                unsafe { NonZero::new_unchecked(n) }
            }

            /// Returns `self` with only the least significant bit set.
            ///
            /// # Example
            ///
            /// ```
            /// #![feature(isolate_most_least_significant_one)]
            ///
            /// # use core::num::NonZero;
            /// # fn main() { test().unwrap(); }
            /// # fn test() -> Option<()> {
            #[doc = concat!("let a = NonZero::<", stringify!($Int), ">::new(0b_01100100)?;")]
            #[doc = concat!("let b = NonZero::<", stringify!($Int), ">::new(0b_00000100)?;")]
            ///
            /// assert_eq!(a.isolate_least_significant_one(), b);
            /// # Some(())
            /// # }
            /// ```
            #[unstable(feature = "isolate_most_least_significant_one", issue = "136909")]
            #[must_use = "this returns the result of the operation, \
                        without modifying the original"]
            #[inline(always)]
            pub const fn isolate_least_significant_one(self) -> Self {
                let n = self.get();
                let n = n & n.wrapping_neg();

                // SAFETY: `self` is non-zero, so `self` with only its least
                // significant set bit will remain non-zero.
                unsafe { NonZero::new_unchecked(n) }
            }

            /// Returns the number of ones in the binary representation of `self`.
            ///
            /// # Examples
            ///
            /// ```
            /// # use std::num::NonZero;
            /// #
            /// # fn main() { test().unwrap(); }
            /// # fn test() -> Option<()> {
            #[doc = concat!("let a = NonZero::<", stringify!($Int), ">::new(0b100_0000)?;")]
            #[doc = concat!("let b = NonZero::<", stringify!($Int), ">::new(0b100_0011)?;")]
            ///
            /// assert_eq!(a.count_ones(), NonZero::new(1)?);
            /// assert_eq!(b.count_ones(), NonZero::new(3)?);
            /// # Some(())
            /// # }
            /// ```
            ///
            #[stable(feature = "non_zero_count_ones", since = "1.86.0")]
            #[rustc_const_stable(feature = "non_zero_count_ones", since = "1.86.0")]
            #[doc(alias = "popcount")]
            #[doc(alias = "popcnt")]
            #[must_use = "this returns the result of the operation, \
                        without modifying the original"]
            #[inline(always)]
            #[ensures(|result| result.get() > 0)]
            pub const fn count_ones(self) -> NonZero<u32> {
                // SAFETY:
                // `self` is non-zero, which means it has at least one bit set, which means
                // that the result of `count_ones` is non-zero.
                unsafe { NonZero::new_unchecked(self.get().count_ones()) }
            }

            /// Shifts the bits to the left by a specified amount, `n`,
            /// wrapping the truncated bits to the end of the resulting integer.
            ///
            /// Please note this isn't the same operation as the `<<` shifting operator!
            ///
            /// # Examples
            ///
            /// ```
            /// #![feature(nonzero_bitwise)]
            /// # use std::num::NonZero;
            /// #
            /// # fn main() { test().unwrap(); }
            /// # fn test() -> Option<()> {
            #[doc = concat!("let n = NonZero::new(", $rot_op, stringify!($Int), ")?;")]
            #[doc = concat!("let m = NonZero::new(", $rot_result, ")?;")]
            ///
            #[doc = concat!("assert_eq!(n.rotate_left(", $rot, "), m);")]
            /// # Some(())
            /// # }
            /// ```
            #[unstable(feature = "nonzero_bitwise", issue = "128281")]
            #[must_use = "this returns the result of the operation, \
                        without modifying the original"]
            #[inline(always)]
            #[ensures(|result| result.get() != 0)]
            #[ensures(|result| result.rotate_right(n).get() == old(self).get())]
            pub const fn rotate_left(self, n: u32) -> Self {
                let result = self.get().rotate_left(n);
                // SAFETY: Rotating bits preserves the property int > 0.
                unsafe { Self::new_unchecked(result) }
            }

            /// Shifts the bits to the right by a specified amount, `n`,
            /// wrapping the truncated bits to the beginning of the resulting
            /// integer.
            ///
            /// Please note this isn't the same operation as the `>>` shifting operator!
            ///
            /// # Examples
            ///
            /// ```
            /// #![feature(nonzero_bitwise)]
            /// # use std::num::NonZero;
            /// #
            /// # fn main() { test().unwrap(); }
            /// # fn test() -> Option<()> {
            #[doc = concat!("let n = NonZero::new(", $rot_result, stringify!($Int), ")?;")]
            #[doc = concat!("let m = NonZero::new(", $rot_op, ")?;")]
            ///
            #[doc = concat!("assert_eq!(n.rotate_right(", $rot, "), m);")]
            /// # Some(())
            /// # }
            /// ```
            #[unstable(feature = "nonzero_bitwise", issue = "128281")]
            #[must_use = "this returns the result of the operation, \
                        without modifying the original"]
            #[inline(always)]
            #[ensures(|result| result.get() != 0)]
            #[ensures(|result| result.rotate_left(n).get() == old(self).get())]
            pub const fn rotate_right(self, n: u32) -> Self {
                let result = self.get().rotate_right(n);
                // SAFETY: Rotating bits preserves the property int > 0.
                unsafe { Self::new_unchecked(result) }
            }

            /// Reverses the byte order of the integer.
            ///
            /// # Examples
            ///
            /// ```
            /// #![feature(nonzero_bitwise)]
            /// # use std::num::NonZero;
            /// #
            /// # fn main() { test().unwrap(); }
            /// # fn test() -> Option<()> {
            #[doc = concat!("let n = NonZero::new(", $swap_op, stringify!($Int), ")?;")]
            /// let m = n.swap_bytes();
            ///
            #[doc = concat!("assert_eq!(m, NonZero::new(", $swapped, ")?);")]
            /// # Some(())
            /// # }
            /// ```
            #[unstable(feature = "nonzero_bitwise", issue = "128281")]
            #[must_use = "this returns the result of the operation, \
                        without modifying the original"]
            #[inline(always)]
            pub const fn swap_bytes(self) -> Self {
                let result = self.get().swap_bytes();
                // SAFETY: Shuffling bytes preserves the property int > 0.
                unsafe { Self::new_unchecked(result) }
            }

            /// Reverses the order of bits in the integer. The least significant bit becomes the most significant bit,
            /// second least-significant bit becomes second most-significant bit, etc.
            ///
            /// # Examples
            ///
            /// ```
            /// #![feature(nonzero_bitwise)]
            /// # use std::num::NonZero;
            /// #
            /// # fn main() { test().unwrap(); }
            /// # fn test() -> Option<()> {
            #[doc = concat!("let n = NonZero::new(", $swap_op, stringify!($Int), ")?;")]
            /// let m = n.reverse_bits();
            ///
            #[doc = concat!("assert_eq!(m, NonZero::new(", $reversed, ")?);")]
            /// # Some(())
            /// # }
            /// ```
            #[unstable(feature = "nonzero_bitwise", issue = "128281")]
            #[must_use = "this returns the result of the operation, \
                        without modifying the original"]
            #[inline(always)]
            pub const fn reverse_bits(self) -> Self {
                let result = self.get().reverse_bits();
                // SAFETY: Reversing bits preserves the property int > 0.
                unsafe { Self::new_unchecked(result) }
            }

            /// Converts an integer from big endian to the target's endianness.
            ///
            /// On big endian this is a no-op. On little endian the bytes are
            /// swapped.
            ///
            /// # Examples
            ///
            /// ```
            /// #![feature(nonzero_bitwise)]
            /// # use std::num::NonZero;
            #[doc = concat!("use std::num::", stringify!($Ty), ";")]
            /// #
            /// # fn main() { test().unwrap(); }
            /// # fn test() -> Option<()> {
            #[doc = concat!("let n = NonZero::new(0x1A", stringify!($Int), ")?;")]
            ///
            /// if cfg!(target_endian = "big") {
            #[doc = concat!("    assert_eq!(", stringify!($Ty), "::from_be(n), n)")]
            /// } else {
            #[doc = concat!("    assert_eq!(", stringify!($Ty), "::from_be(n), n.swap_bytes())")]
            /// }
            /// # Some(())
            /// # }
            /// ```
            #[unstable(feature = "nonzero_bitwise", issue = "128281")]
            #[must_use]
            #[inline(always)]
            pub const fn from_be(x: Self) -> Self {
                let result = $Int::from_be(x.get());
                // SAFETY: Shuffling bytes preserves the property int > 0.
                unsafe { Self::new_unchecked(result) }
            }

            /// Converts an integer from little endian to the target's endianness.
            ///
            /// On little endian this is a no-op. On big endian the bytes are
            /// swapped.
            ///
            /// # Examples
            ///
            /// ```
            /// #![feature(nonzero_bitwise)]
            /// # use std::num::NonZero;
            #[doc = concat!("use std::num::", stringify!($Ty), ";")]
            /// #
            /// # fn main() { test().unwrap(); }
            /// # fn test() -> Option<()> {
            #[doc = concat!("let n = NonZero::new(0x1A", stringify!($Int), ")?;")]
            ///
            /// if cfg!(target_endian = "little") {
            #[doc = concat!("    assert_eq!(", stringify!($Ty), "::from_le(n), n)")]
            /// } else {
            #[doc = concat!("    assert_eq!(", stringify!($Ty), "::from_le(n), n.swap_bytes())")]
            /// }
            /// # Some(())
            /// # }
            /// ```
            #[unstable(feature = "nonzero_bitwise", issue = "128281")]
            #[must_use]
            #[inline(always)]
            pub const fn from_le(x: Self) -> Self {
                let result = $Int::from_le(x.get());
                // SAFETY: Shuffling bytes preserves the property int > 0.
                unsafe { Self::new_unchecked(result) }
            }

            /// Converts `self` to big endian from the target's endianness.
            ///
            /// On big endian this is a no-op. On little endian the bytes are
            /// swapped.
            ///
            /// # Examples
            ///
            /// ```
            /// #![feature(nonzero_bitwise)]
            /// # use std::num::NonZero;
            /// #
            /// # fn main() { test().unwrap(); }
            /// # fn test() -> Option<()> {
            #[doc = concat!("let n = NonZero::new(0x1A", stringify!($Int), ")?;")]
            ///
            /// if cfg!(target_endian = "big") {
            ///     assert_eq!(n.to_be(), n)
            /// } else {
            ///     assert_eq!(n.to_be(), n.swap_bytes())
            /// }
            /// # Some(())
            /// # }
            /// ```
            #[unstable(feature = "nonzero_bitwise", issue = "128281")]
            #[must_use = "this returns the result of the operation, \
                        without modifying the original"]
            #[inline(always)]
            pub const fn to_be(self) -> Self {
                let result = self.get().to_be();
                // SAFETY: Shuffling bytes preserves the property int > 0.
                unsafe { Self::new_unchecked(result) }
            }

            /// Converts `self` to little endian from the target's endianness.
            ///
            /// On little endian this is a no-op. On big endian the bytes are
            /// swapped.
            ///
            /// # Examples
            ///
            /// ```
            /// #![feature(nonzero_bitwise)]
            /// # use std::num::NonZero;
            /// #
            /// # fn main() { test().unwrap(); }
            /// # fn test() -> Option<()> {
            #[doc = concat!("let n = NonZero::new(0x1A", stringify!($Int), ")?;")]
            ///
            /// if cfg!(target_endian = "little") {
            ///     assert_eq!(n.to_le(), n)
            /// } else {
            ///     assert_eq!(n.to_le(), n.swap_bytes())
            /// }
            /// # Some(())
            /// # }
            /// ```
            #[unstable(feature = "nonzero_bitwise", issue = "128281")]
            #[must_use = "this returns the result of the operation, \
                        without modifying the original"]
            #[inline(always)]
            pub const fn to_le(self) -> Self {
                let result = self.get().to_le();
                // SAFETY: Shuffling bytes preserves the property int > 0.
                unsafe { Self::new_unchecked(result) }
            }

            nonzero_integer_signedness_dependent_methods! {
                Primitive = $signedness $Int,
                SignedPrimitive = $Sint,
                UnsignedPrimitive = $Uint,
            }

            /// Multiplies two non-zero integers together.
            /// Checks for overflow and returns [`None`] on overflow.
            /// As a consequence, the result cannot wrap to zero.
            ///
            /// # Examples
            ///
            /// ```
            /// # use std::num::NonZero;
            /// #
            /// # fn main() { test().unwrap(); }
            /// # fn test() -> Option<()> {
            #[doc = concat!("let two = NonZero::new(2", stringify!($Int), ")?;")]
            #[doc = concat!("let four = NonZero::new(4", stringify!($Int), ")?;")]
            #[doc = concat!("let max = NonZero::new(", stringify!($Int), "::MAX)?;")]
            ///
            /// assert_eq!(Some(four), two.checked_mul(two));
            /// assert_eq!(None, max.checked_mul(two));
            /// # Some(())
            /// # }
            /// ```
            #[stable(feature = "nonzero_checked_ops", since = "1.64.0")]
            #[rustc_const_stable(feature = "const_nonzero_checked_ops", since = "1.64.0")]
            #[must_use = "this returns the result of the operation, \
                          without modifying the original"]
            #[inline]
            pub const fn checked_mul(self, other: Self) -> Option<Self> {
                if let Some(result) = self.get().checked_mul(other.get()) {
                    // SAFETY:
                    // - `checked_mul` returns `None` on overflow
                    // - `self` and `other` are non-zero
                    // - the only way to get zero from a multiplication without overflow is for one
                    //   of the sides to be zero
                    //
                    // So the result cannot be zero.
                    Some(unsafe { Self::new_unchecked(result) })
                } else {
                    None
                }
            }

            /// Multiplies two non-zero integers together.
            #[doc = concat!("Return [`NonZero::<", stringify!($Int), ">::MAX`] on overflow.")]
            ///
            /// # Examples
            ///
            /// ```
            /// # use std::num::NonZero;
            /// #
            /// # fn main() { test().unwrap(); }
            /// # fn test() -> Option<()> {
            #[doc = concat!("let two = NonZero::new(2", stringify!($Int), ")?;")]
            #[doc = concat!("let four = NonZero::new(4", stringify!($Int), ")?;")]
            #[doc = concat!("let max = NonZero::new(", stringify!($Int), "::MAX)?;")]
            ///
            /// assert_eq!(four, two.saturating_mul(two));
            /// assert_eq!(max, four.saturating_mul(max));
            /// # Some(())
            /// # }
            /// ```
            #[stable(feature = "nonzero_checked_ops", since = "1.64.0")]
            #[rustc_const_stable(feature = "const_nonzero_checked_ops", since = "1.64.0")]
            #[must_use = "this returns the result of the operation, \
                          without modifying the original"]
            #[inline]
            pub const fn saturating_mul(self, other: Self) -> Self {
                // SAFETY:
                // - `saturating_mul` returns `u*::MAX`/`i*::MAX`/`i*::MIN` on overflow/underflow,
                //   all of which are non-zero
                // - `self` and `other` are non-zero
                // - the only way to get zero from a multiplication without overflow is for one
                //   of the sides to be zero
                //
                // So the result cannot be zero.
                unsafe { Self::new_unchecked(self.get().saturating_mul(other.get())) }
            }

            /// Multiplies two non-zero integers together,
            /// assuming overflow cannot occur.
            /// Overflow is unchecked, and it is undefined behavior to overflow
            /// *even if the result would wrap to a non-zero value*.
            /// The behavior is undefined as soon as
            #[doc = sign_dependent_expr!{
                $signedness ?
                if signed {
                    concat!("`self * rhs > ", stringify!($Int), "::MAX`, ",
                            "or `self * rhs < ", stringify!($Int), "::MIN`.")
                }
                if unsigned {
                    concat!("`self * rhs > ", stringify!($Int), "::MAX`.")
                }
            }]
            ///
            /// # Examples
            ///
            /// ```
            /// #![feature(nonzero_ops)]
            ///
            /// # use std::num::NonZero;
            /// #
            /// # fn main() { test().unwrap(); }
            /// # fn test() -> Option<()> {
            #[doc = concat!("let two = NonZero::new(2", stringify!($Int), ")?;")]
            #[doc = concat!("let four = NonZero::new(4", stringify!($Int), ")?;")]
            ///
            /// assert_eq!(four, unsafe { two.unchecked_mul(two) });
            /// # Some(())
            /// # }
            /// ```
            #[unstable(feature = "nonzero_ops", issue = "84186")]
            #[must_use = "this returns the result of the operation, \
                          without modifying the original"]
            #[inline]
            #[requires({
                self.get().checked_mul(other.get()).is_some()
            })]
            #[ensures(|result: &Self| {
                self.get().checked_mul(other.get()).is_some_and(|product| product == result.get())
            })]
            pub const unsafe fn unchecked_mul(self, other: Self) -> Self {
                // SAFETY: The caller ensures there is no overflow.
                unsafe { Self::new_unchecked(self.get().unchecked_mul(other.get())) }
            }

            /// Raises non-zero value to an integer power.
            /// Checks for overflow and returns [`None`] on overflow.
            /// As a consequence, the result cannot wrap to zero.
            ///
            /// # Examples
            ///
            /// ```
            /// # use std::num::NonZero;
            /// #
            /// # fn main() { test().unwrap(); }
            /// # fn test() -> Option<()> {
            #[doc = concat!("let three = NonZero::new(3", stringify!($Int), ")?;")]
            #[doc = concat!("let twenty_seven = NonZero::new(27", stringify!($Int), ")?;")]
            #[doc = concat!("let half_max = NonZero::new(", stringify!($Int), "::MAX / 2)?;")]
            ///
            /// assert_eq!(Some(twenty_seven), three.checked_pow(3));
            /// assert_eq!(None, half_max.checked_pow(3));
            /// # Some(())
            /// # }
            /// ```
            #[stable(feature = "nonzero_checked_ops", since = "1.64.0")]
            #[rustc_const_stable(feature = "const_nonzero_checked_ops", since = "1.64.0")]
            #[must_use = "this returns the result of the operation, \
                          without modifying the original"]
            #[inline]
            pub const fn checked_pow(self, other: u32) -> Option<Self> {
                if let Some(result) = self.get().checked_pow(other) {
                    // SAFETY:
                    // - `checked_pow` returns `None` on overflow/underflow
                    // - `self` is non-zero
                    // - the only way to get zero from an exponentiation without overflow is
                    //   for base to be zero
                    //
                    // So the result cannot be zero.
                    Some(unsafe { Self::new_unchecked(result) })
                } else {
                    None
                }
            }

            /// Raise non-zero value to an integer power.
            #[doc = sign_dependent_expr!{
                $signedness ?
                if signed {
                    concat!("Return [`NonZero::<", stringify!($Int), ">::MIN`] ",
                                "or [`NonZero::<", stringify!($Int), ">::MAX`] on overflow.")
                }
                if unsigned {
                    concat!("Return [`NonZero::<", stringify!($Int), ">::MAX`] on overflow.")
                }
            }]
            ///
            /// # Examples
            ///
            /// ```
            /// # use std::num::NonZero;
            /// #
            /// # fn main() { test().unwrap(); }
            /// # fn test() -> Option<()> {
            #[doc = concat!("let three = NonZero::new(3", stringify!($Int), ")?;")]
            #[doc = concat!("let twenty_seven = NonZero::new(27", stringify!($Int), ")?;")]
            #[doc = concat!("let max = NonZero::new(", stringify!($Int), "::MAX)?;")]
            ///
            /// assert_eq!(twenty_seven, three.saturating_pow(3));
            /// assert_eq!(max, max.saturating_pow(3));
            /// # Some(())
            /// # }
            /// ```
            #[stable(feature = "nonzero_checked_ops", since = "1.64.0")]
            #[rustc_const_stable(feature = "const_nonzero_checked_ops", since = "1.64.0")]
            #[must_use = "this returns the result of the operation, \
                          without modifying the original"]
            #[inline]
            pub const fn saturating_pow(self, other: u32) -> Self {
                // SAFETY:
                // - `saturating_pow` returns `u*::MAX`/`i*::MAX`/`i*::MIN` on overflow/underflow,
                //   all of which are non-zero
                // - `self` is non-zero
                // - the only way to get zero from an exponentiation without overflow is
                //   for base to be zero
                //
                // So the result cannot be zero.
                unsafe { Self::new_unchecked(self.get().saturating_pow(other)) }
            }
        }

        #[stable(feature = "nonzero_parse", since = "1.35.0")]
        impl FromStr for NonZero<$Int> {
            type Err = ParseIntError;
            fn from_str(src: &str) -> Result<Self, Self::Err> {
                Self::new(<$Int>::from_str_radix(src, 10)?)
                    .ok_or(ParseIntError {
                        kind: IntErrorKind::Zero
                    })
            }
        }

        nonzero_integer_signedness_dependent_impls!($signedness $Int);
    };

    (
        Self = $Ty:ident,
        Primitive = unsigned $Int:ident,
        SignedPrimitive = $Sint:ident,
        rot = $rot:literal,
        rot_op = $rot_op:literal,
        rot_result = $rot_result:literal,
        swap_op = $swap_op:literal,
        swapped = $swapped:literal,
        reversed = $reversed:literal,
        $(,)?
    ) => {
        nonzero_integer! {
            #[stable(feature = "nonzero", since = "1.28.0")]
            Self = $Ty,
            Primitive = unsigned $Int,
            SignedPrimitive = $Sint,
            UnsignedPrimitive = $Int,
            rot = $rot,
            rot_op = $rot_op,
            rot_result = $rot_result,
            swap_op = $swap_op,
            swapped = $swapped,
            reversed = $reversed,
            leading_zeros_test = concat!(stringify!($Int), "::MAX"),
        }
    };

    (
        Self = $Ty:ident,
        Primitive = signed $Int:ident,
        UnsignedPrimitive = $Uint:ident,
        rot = $rot:literal,
        rot_op = $rot_op:literal,
        rot_result = $rot_result:literal,
        swap_op = $swap_op:literal,
        swapped = $swapped:literal,
        reversed = $reversed:literal,
    ) => {
        nonzero_integer! {
            #[stable(feature = "signed_nonzero", since = "1.34.0")]
            Self = $Ty,
            Primitive = signed $Int,
            SignedPrimitive = $Int,
            UnsignedPrimitive = $Uint,
            rot = $rot,
            rot_op = $rot_op,
            rot_result = $rot_result,
            swap_op = $swap_op,
            swapped = $swapped,
            reversed = $reversed,
            leading_zeros_test = concat!("-1", stringify!($Int)),
        }
    };
}

macro_rules! nonzero_integer_signedness_dependent_impls {
    // Impls for unsigned nonzero types only.
    (unsigned $Int:ty) => {
        #[stable(feature = "nonzero_div", since = "1.51.0")]
        impl Div<NonZero<$Int>> for $Int {
            type Output = $Int;

            /// Same as `self / other.get()`, but because `other` is a `NonZero<_>`,
            /// there's never a runtime check for division-by-zero.
            ///
            /// This operation rounds towards zero, truncating any fractional
            /// part of the exact result, and cannot panic.
            #[doc(alias = "unchecked_div")]
            #[inline]
            fn div(self, other: NonZero<$Int>) -> $Int {
                // SAFETY: Division by zero is checked because `other` is non-zero,
                // and MIN/-1 is checked because `self` is an unsigned int.
                unsafe { intrinsics::unchecked_div(self, other.get()) }
            }
        }

        #[stable(feature = "nonzero_div_assign", since = "1.79.0")]
        impl DivAssign<NonZero<$Int>> for $Int {
            /// Same as `self /= other.get()`, but because `other` is a `NonZero<_>`,
            /// there's never a runtime check for division-by-zero.
            ///
            /// This operation rounds towards zero, truncating any fractional
            /// part of the exact result, and cannot panic.
            #[inline]
            fn div_assign(&mut self, other: NonZero<$Int>) {
                *self = *self / other;
            }
        }

        #[stable(feature = "nonzero_div", since = "1.51.0")]
        impl Rem<NonZero<$Int>> for $Int {
            type Output = $Int;

            /// This operation satisfies `n % d == n - (n / d) * d`, and cannot panic.
            #[inline]
            fn rem(self, other: NonZero<$Int>) -> $Int {
                // SAFETY: Remainder by zero is checked because `other` is non-zero,
                // and MIN/-1 is checked because `self` is an unsigned int.
                unsafe { intrinsics::unchecked_rem(self, other.get()) }
            }
        }

        #[stable(feature = "nonzero_div_assign", since = "1.79.0")]
        impl RemAssign<NonZero<$Int>> for $Int {
            /// This operation satisfies `n % d == n - (n / d) * d`, and cannot panic.
            #[inline]
            fn rem_assign(&mut self, other: NonZero<$Int>) {
                *self = *self % other;
            }
        }

        impl NonZero<$Int> {
            /// Calculates the quotient of `self` and `rhs`, rounding the result towards positive infinity.
            ///
            /// The result is guaranteed to be non-zero.
            ///
            /// # Examples
            ///
            /// ```
            /// # #![feature(unsigned_nonzero_div_ceil)]
            /// # use std::num::NonZero;
            #[doc = concat!("let one = NonZero::new(1", stringify!($Int), ").unwrap();")]
            #[doc = concat!("let max = NonZero::new(", stringify!($Int), "::MAX).unwrap();")]
            /// assert_eq!(one.div_ceil(max), one);
            ///
            #[doc = concat!("let two = NonZero::new(2", stringify!($Int), ").unwrap();")]
            #[doc = concat!("let three = NonZero::new(3", stringify!($Int), ").unwrap();")]
            /// assert_eq!(three.div_ceil(two), two);
            /// ```
            #[unstable(feature = "unsigned_nonzero_div_ceil", issue = "132968")]
            #[must_use = "this returns the result of the operation, \
                          without modifying the original"]
            #[inline]
            pub const fn div_ceil(self, rhs: Self) -> Self {
                let v = self.get().div_ceil(rhs.get());
                // SAFETY: ceiled division of two positive integers can never be zero.
                unsafe { Self::new_unchecked(v) }
            }
        }
    };
    // Impls for signed nonzero types only.
    (signed $Int:ty) => {
        #[stable(feature = "signed_nonzero_neg", since = "1.71.0")]
        impl Neg for NonZero<$Int> {
            type Output = Self;

            #[inline]
            fn neg(self) -> Self {
                // SAFETY: negation of nonzero cannot yield zero values.
                unsafe { Self::new_unchecked(self.get().neg()) }
            }
        }

        forward_ref_unop! { impl Neg, neg for NonZero<$Int>,
        #[stable(feature = "signed_nonzero_neg", since = "1.71.0")] }
    };
}

#[rustfmt::skip] // https://github.com/rust-lang/rustfmt/issues/5974
macro_rules! nonzero_integer_signedness_dependent_methods {
    // Associated items for unsigned nonzero types only.
    (
        Primitive = unsigned $Int:ident,
        SignedPrimitive = $Sint:ty,
        UnsignedPrimitive = $Uint:ty,
    ) => {
        /// The smallest value that can be represented by this non-zero
        /// integer type, 1.
        ///
        /// # Examples
        ///
        /// ```
        /// # use std::num::NonZero;
        /// #
        #[doc = concat!("assert_eq!(NonZero::<", stringify!($Int), ">::MIN.get(), 1", stringify!($Int), ");")]
        /// ```
        #[stable(feature = "nonzero_min_max", since = "1.70.0")]
        pub const MIN: Self = Self::new(1).unwrap();

        /// The largest value that can be represented by this non-zero
        /// integer type,
        #[doc = concat!("equal to [`", stringify!($Int), "::MAX`].")]
        ///
        /// # Examples
        ///
        /// ```
        /// # use std::num::NonZero;
        /// #
        #[doc = concat!("assert_eq!(NonZero::<", stringify!($Int), ">::MAX.get(), ", stringify!($Int), "::MAX);")]
        /// ```
        #[stable(feature = "nonzero_min_max", since = "1.70.0")]
        pub const MAX: Self = Self::new(<$Int>::MAX).unwrap();

        /// Adds an unsigned integer to a non-zero value.
        /// Checks for overflow and returns [`None`] on overflow.
        /// As a consequence, the result cannot wrap to zero.
        ///
        ///
        /// # Examples
        ///
        /// ```
        /// # use std::num::NonZero;
        /// #
        /// # fn main() { test().unwrap(); }
        /// # fn test() -> Option<()> {
        #[doc = concat!("let one = NonZero::new(1", stringify!($Int), ")?;")]
        #[doc = concat!("let two = NonZero::new(2", stringify!($Int), ")?;")]
        #[doc = concat!("let max = NonZero::new(", stringify!($Int), "::MAX)?;")]
        ///
        /// assert_eq!(Some(two), one.checked_add(1));
        /// assert_eq!(None, max.checked_add(1));
        /// # Some(())
        /// # }
        /// ```
        #[stable(feature = "nonzero_checked_ops", since = "1.64.0")]
        #[rustc_const_stable(feature = "const_nonzero_checked_ops", since = "1.64.0")]
        #[must_use = "this returns the result of the operation, \
                      without modifying the original"]
        #[inline]
        pub const fn checked_add(self, other: $Int) -> Option<Self> {
            if let Some(result) = self.get().checked_add(other) {
                // SAFETY:
                // - `checked_add` returns `None` on overflow
                // - `self` is non-zero
                // - the only way to get zero from an addition without overflow is for both
                //   sides to be zero
                //
                // So the result cannot be zero.
                Some(unsafe { Self::new_unchecked(result) })
            } else {
                None
            }
        }

        /// Adds an unsigned integer to a non-zero value.
        #[doc = concat!("Return [`NonZero::<", stringify!($Int), ">::MAX`] on overflow.")]
        ///
        /// # Examples
        ///
        /// ```
        /// # use std::num::NonZero;
        /// #
        /// # fn main() { test().unwrap(); }
        /// # fn test() -> Option<()> {
        #[doc = concat!("let one = NonZero::new(1", stringify!($Int), ")?;")]
        #[doc = concat!("let two = NonZero::new(2", stringify!($Int), ")?;")]
        #[doc = concat!("let max = NonZero::new(", stringify!($Int), "::MAX)?;")]
        ///
        /// assert_eq!(two, one.saturating_add(1));
        /// assert_eq!(max, max.saturating_add(1));
        /// # Some(())
        /// # }
        /// ```
        #[stable(feature = "nonzero_checked_ops", since = "1.64.0")]
        #[rustc_const_stable(feature = "const_nonzero_checked_ops", since = "1.64.0")]
        #[must_use = "this returns the result of the operation, \
                      without modifying the original"]
        #[inline]
        pub const fn saturating_add(self, other: $Int) -> Self {
            // SAFETY:
            // - `saturating_add` returns `u*::MAX` on overflow, which is non-zero
            // - `self` is non-zero
            // - the only way to get zero from an addition without overflow is for both
            //   sides to be zero
            //
            // So the result cannot be zero.
            unsafe { Self::new_unchecked(self.get().saturating_add(other)) }
        }

        /// Adds an unsigned integer to a non-zero value,
        /// assuming overflow cannot occur.
        /// Overflow is unchecked, and it is undefined behavior to overflow
        /// *even if the result would wrap to a non-zero value*.
        /// The behavior is undefined as soon as
        #[doc = concat!("`self + rhs > ", stringify!($Int), "::MAX`.")]
        ///
        /// # Examples
        ///
        /// ```
        /// #![feature(nonzero_ops)]
        ///
        /// # use std::num::NonZero;
        /// #
        /// # fn main() { test().unwrap(); }
        /// # fn test() -> Option<()> {
        #[doc = concat!("let one = NonZero::new(1", stringify!($Int), ")?;")]
        #[doc = concat!("let two = NonZero::new(2", stringify!($Int), ")?;")]
        ///
        /// assert_eq!(two, unsafe { one.unchecked_add(1) });
        /// # Some(())
        /// # }
        /// ```
        #[unstable(feature = "nonzero_ops", issue = "84186")]
        #[must_use = "this returns the result of the operation, \
                      without modifying the original"]
        #[inline]
        #[requires({
            self.get().checked_add(other).is_some()
        })]
        #[ensures(|result: &Self| {
            // Postcondition: the result matches the expected addition
            self.get().checked_add(other).is_some_and(|sum| sum == result.get())
        })]
        pub const unsafe fn unchecked_add(self, other: $Int) -> Self {
            // SAFETY: The caller ensures there is no overflow.
            unsafe { Self::new_unchecked(self.get().unchecked_add(other)) }
        }

        /// Returns the smallest power of two greater than or equal to `self`.
        /// Checks for overflow and returns [`None`]
        /// if the next power of two is greater than the type’s maximum value.
        /// As a consequence, the result cannot wrap to zero.
        ///
        /// # Examples
        ///
        /// ```
        /// # use std::num::NonZero;
        /// #
        /// # fn main() { test().unwrap(); }
        /// # fn test() -> Option<()> {
        #[doc = concat!("let two = NonZero::new(2", stringify!($Int), ")?;")]
        #[doc = concat!("let three = NonZero::new(3", stringify!($Int), ")?;")]
        #[doc = concat!("let four = NonZero::new(4", stringify!($Int), ")?;")]
        #[doc = concat!("let max = NonZero::new(", stringify!($Int), "::MAX)?;")]
        ///
        /// assert_eq!(Some(two), two.checked_next_power_of_two() );
        /// assert_eq!(Some(four), three.checked_next_power_of_two() );
        /// assert_eq!(None, max.checked_next_power_of_two() );
        /// # Some(())
        /// # }
        /// ```
        #[stable(feature = "nonzero_checked_ops", since = "1.64.0")]
        #[rustc_const_stable(feature = "const_nonzero_checked_ops", since = "1.64.0")]
        #[must_use = "this returns the result of the operation, \
                      without modifying the original"]
        #[inline]
        pub const fn checked_next_power_of_two(self) -> Option<Self> {
            if let Some(nz) = self.get().checked_next_power_of_two() {
                // SAFETY: The next power of two is positive
                // and overflow is checked.
                Some(unsafe { Self::new_unchecked(nz) })
            } else {
                None
            }
        }

        /// Returns the base 2 logarithm of the number, rounded down.
        ///
        /// This is the same operation as
        #[doc = concat!("[`", stringify!($Int), "::ilog2`],")]
        /// except that it has no failure cases to worry about
        /// since this value can never be zero.
        ///
        /// # Examples
        ///
        /// ```
        /// # use std::num::NonZero;
        /// #
        /// # fn main() { test().unwrap(); }
        /// # fn test() -> Option<()> {
        #[doc = concat!("assert_eq!(NonZero::new(7", stringify!($Int), ")?.ilog2(), 2);")]
        #[doc = concat!("assert_eq!(NonZero::new(8", stringify!($Int), ")?.ilog2(), 3);")]
        #[doc = concat!("assert_eq!(NonZero::new(9", stringify!($Int), ")?.ilog2(), 3);")]
        /// # Some(())
        /// # }
        /// ```
        #[stable(feature = "int_log", since = "1.67.0")]
        #[rustc_const_stable(feature = "int_log", since = "1.67.0")]
        #[must_use = "this returns the result of the operation, \
                      without modifying the original"]
        #[inline]
        pub const fn ilog2(self) -> u32 {
            Self::BITS - 1 - self.leading_zeros()
        }

        /// Returns the base 10 logarithm of the number, rounded down.
        ///
        /// This is the same operation as
        #[doc = concat!("[`", stringify!($Int), "::ilog10`],")]
        /// except that it has no failure cases to worry about
        /// since this value can never be zero.
        ///
        /// # Examples
        ///
        /// ```
        /// # use std::num::NonZero;
        /// #
        /// # fn main() { test().unwrap(); }
        /// # fn test() -> Option<()> {
        #[doc = concat!("assert_eq!(NonZero::new(99", stringify!($Int), ")?.ilog10(), 1);")]
        #[doc = concat!("assert_eq!(NonZero::new(100", stringify!($Int), ")?.ilog10(), 2);")]
        #[doc = concat!("assert_eq!(NonZero::new(101", stringify!($Int), ")?.ilog10(), 2);")]
        /// # Some(())
        /// # }
        /// ```
        #[stable(feature = "int_log", since = "1.67.0")]
        #[rustc_const_stable(feature = "int_log", since = "1.67.0")]
        #[must_use = "this returns the result of the operation, \
                      without modifying the original"]
        #[inline]
        pub const fn ilog10(self) -> u32 {
            super::int_log10::$Int(self.get())
        }

        /// Calculates the midpoint (average) between `self` and `rhs`.
        ///
        /// `midpoint(a, b)` is `(a + b) >> 1` as if it were performed in a
        /// sufficiently-large signed integral type. This implies that the result is
        /// always rounded towards negative infinity and that no overflow will ever occur.
        ///
        /// # Examples
        ///
        /// ```
        /// # use std::num::NonZero;
        /// #
        /// # fn main() { test().unwrap(); }
        /// # fn test() -> Option<()> {
        #[doc = concat!("let one = NonZero::new(1", stringify!($Int), ")?;")]
        #[doc = concat!("let two = NonZero::new(2", stringify!($Int), ")?;")]
        #[doc = concat!("let four = NonZero::new(4", stringify!($Int), ")?;")]
        ///
        /// assert_eq!(one.midpoint(four), two);
        /// assert_eq!(four.midpoint(one), two);
        /// # Some(())
        /// # }
        /// ```
        #[stable(feature = "num_midpoint", since = "1.85.0")]
        #[rustc_const_stable(feature = "num_midpoint", since = "1.85.0")]
        #[must_use = "this returns the result of the operation, \
                      without modifying the original"]
        #[doc(alias = "average_floor")]
        #[doc(alias = "average")]
        #[inline]
        pub const fn midpoint(self, rhs: Self) -> Self {
            // SAFETY: The only way to get `0` with midpoint is to have two opposite or
            // near opposite numbers: (-5, 5), (0, 1), (0, 0) which is impossible because
            // of the unsignedness of this number and also because `Self` is guaranteed to
            // never being 0.
            unsafe { Self::new_unchecked(self.get().midpoint(rhs.get())) }
        }

        /// Returns `true` if and only if `self == (1 << k)` for some `k`.
        ///
        /// On many architectures, this function can perform better than `is_power_of_two()`
        /// on the underlying integer type, as special handling of zero can be avoided.
        ///
        /// # Examples
        ///
        /// ```
        /// # use std::num::NonZero;
        /// #
        /// # fn main() { test().unwrap(); }
        /// # fn test() -> Option<()> {
        #[doc = concat!("let eight = NonZero::new(8", stringify!($Int), ")?;")]
        /// assert!(eight.is_power_of_two());
        #[doc = concat!("let ten = NonZero::new(10", stringify!($Int), ")?;")]
        /// assert!(!ten.is_power_of_two());
        /// # Some(())
        /// # }
        /// ```
        #[must_use]
        #[stable(feature = "nonzero_is_power_of_two", since = "1.59.0")]
        #[rustc_const_stable(feature = "nonzero_is_power_of_two", since = "1.59.0")]
        #[inline]
        pub const fn is_power_of_two(self) -> bool {
            // LLVM 11 normalizes `unchecked_sub(x, 1) & x == 0` to the implementation seen here.
            // On the basic x86-64 target, this saves 3 instructions for the zero check.
            // On x86_64 with BMI1, being nonzero lets it codegen to `BLSR`, which saves an instruction
            // compared to the `POPCNT` implementation on the underlying integer type.

            intrinsics::ctpop(self.get()) < 2
        }

        /// Returns the square root of the number, rounded down.
        ///
        /// # Examples
        ///
        /// ```
        /// # use std::num::NonZero;
        /// #
        /// # fn main() { test().unwrap(); }
        /// # fn test() -> Option<()> {
        #[doc = concat!("let ten = NonZero::new(10", stringify!($Int), ")?;")]
        #[doc = concat!("let three = NonZero::new(3", stringify!($Int), ")?;")]
        ///
        /// assert_eq!(ten.isqrt(), three);
        /// # Some(())
        /// # }
        /// ```
        #[stable(feature = "isqrt", since = "1.84.0")]
        #[rustc_const_stable(feature = "isqrt", since = "1.84.0")]
        #[must_use = "this returns the result of the operation, \
                      without modifying the original"]
        #[inline]
        pub const fn isqrt(self) -> Self {
            let result = self.get().isqrt();

            // SAFETY: Integer square root is a monotonically nondecreasing
            // function, which means that increasing the input will never cause
            // the output to decrease. Thus, since the input for nonzero
            // unsigned integers has a lower bound of 1, the lower bound of the
            // results will be sqrt(1), which is 1, so a result can't be zero.
            unsafe { Self::new_unchecked(result) }
        }

        /// Returns the bit pattern of `self` reinterpreted as a signed integer of the same size.
        ///
        /// # Examples
        ///
        /// ```
        /// # use std::num::NonZero;
        ///
        #[doc = concat!("let n = NonZero::<", stringify!($Int), ">::MAX;")]
        ///
        #[doc = concat!("assert_eq!(n.cast_signed(), NonZero::new(-1", stringify!($Sint), ").unwrap());")]
        /// ```
        #[stable(feature = "integer_sign_cast", since = "1.87.0")]
        #[rustc_const_stable(feature = "integer_sign_cast", since = "1.87.0")]
        #[must_use = "this returns the result of the operation, \
                      without modifying the original"]
        #[inline(always)]
        pub const fn cast_signed(self) -> NonZero<$Sint> {
            // SAFETY: `self.get()` can't be zero
            unsafe { NonZero::new_unchecked(self.get().cast_signed()) }
        }
    };

    // Associated items for signed nonzero types only.
    (
        Primitive = signed $Int:ident,
        SignedPrimitive = $Sint:ty,
        UnsignedPrimitive = $Uint:ty,
    ) => {
        /// The smallest value that can be represented by this non-zero
        /// integer type,
        #[doc = concat!("equal to [`", stringify!($Int), "::MIN`].")]
        ///
        /// Note: While most integer types are defined for every whole
        /// number between `MIN` and `MAX`, signed non-zero integers are
        /// a special case. They have a "gap" at 0.
        ///
        /// # Examples
        ///
        /// ```
        /// # use std::num::NonZero;
        /// #
        #[doc = concat!("assert_eq!(NonZero::<", stringify!($Int), ">::MIN.get(), ", stringify!($Int), "::MIN);")]
        /// ```
        #[stable(feature = "nonzero_min_max", since = "1.70.0")]
        pub const MIN: Self = Self::new(<$Int>::MIN).unwrap();

        /// The largest value that can be represented by this non-zero
        /// integer type,
        #[doc = concat!("equal to [`", stringify!($Int), "::MAX`].")]
        ///
        /// Note: While most integer types are defined for every whole
        /// number between `MIN` and `MAX`, signed non-zero integers are
        /// a special case. They have a "gap" at 0.
        ///
        /// # Examples
        ///
        /// ```
        /// # use std::num::NonZero;
        /// #
        #[doc = concat!("assert_eq!(NonZero::<", stringify!($Int), ">::MAX.get(), ", stringify!($Int), "::MAX);")]
        /// ```
        #[stable(feature = "nonzero_min_max", since = "1.70.0")]
        pub const MAX: Self = Self::new(<$Int>::MAX).unwrap();

        /// Computes the absolute value of self.
        #[doc = concat!("See [`", stringify!($Int), "::abs`]")]
        /// for documentation on overflow behavior.
        ///
        /// # Example
        ///
        /// ```
        /// # use std::num::NonZero;
        /// #
        /// # fn main() { test().unwrap(); }
        /// # fn test() -> Option<()> {
        #[doc = concat!("let pos = NonZero::new(1", stringify!($Int), ")?;")]
        #[doc = concat!("let neg = NonZero::new(-1", stringify!($Int), ")?;")]
        ///
        /// assert_eq!(pos, pos.abs());
        /// assert_eq!(pos, neg.abs());
        /// # Some(())
        /// # }
        /// ```
        #[stable(feature = "nonzero_checked_ops", since = "1.64.0")]
        #[rustc_const_stable(feature = "const_nonzero_checked_ops", since = "1.64.0")]
        #[must_use = "this returns the result of the operation, \
                      without modifying the original"]
        #[inline]
        pub const fn abs(self) -> Self {
            // SAFETY: This cannot overflow to zero.
            unsafe { Self::new_unchecked(self.get().abs()) }
        }

        /// Checked absolute value.
        /// Checks for overflow and returns [`None`] if
        #[doc = concat!("`self == NonZero::<", stringify!($Int), ">::MIN`.")]
        /// The result cannot be zero.
        ///
        /// # Example
        ///
        /// ```
        /// # use std::num::NonZero;
        /// #
        /// # fn main() { test().unwrap(); }
        /// # fn test() -> Option<()> {
        #[doc = concat!("let pos = NonZero::new(1", stringify!($Int), ")?;")]
        #[doc = concat!("let neg = NonZero::new(-1", stringify!($Int), ")?;")]
        #[doc = concat!("let min = NonZero::new(", stringify!($Int), "::MIN)?;")]
        ///
        /// assert_eq!(Some(pos), neg.checked_abs());
        /// assert_eq!(None, min.checked_abs());
        /// # Some(())
        /// # }
        /// ```
        #[stable(feature = "nonzero_checked_ops", since = "1.64.0")]
        #[rustc_const_stable(feature = "const_nonzero_checked_ops", since = "1.64.0")]
        #[must_use = "this returns the result of the operation, \
                      without modifying the original"]
        #[inline]
        pub const fn checked_abs(self) -> Option<Self> {
            if let Some(nz) = self.get().checked_abs() {
                // SAFETY: absolute value of nonzero cannot yield zero values.
                Some(unsafe { Self::new_unchecked(nz) })
            } else {
                None
            }
        }

        /// Computes the absolute value of self,
        /// with overflow information, see
        #[doc = concat!("[`", stringify!($Int), "::overflowing_abs`].")]
        ///
        /// # Example
        ///
        /// ```
        /// # use std::num::NonZero;
        /// #
        /// # fn main() { test().unwrap(); }
        /// # fn test() -> Option<()> {
        #[doc = concat!("let pos = NonZero::new(1", stringify!($Int), ")?;")]
        #[doc = concat!("let neg = NonZero::new(-1", stringify!($Int), ")?;")]
        #[doc = concat!("let min = NonZero::new(", stringify!($Int), "::MIN)?;")]
        ///
        /// assert_eq!((pos, false), pos.overflowing_abs());
        /// assert_eq!((pos, false), neg.overflowing_abs());
        /// assert_eq!((min, true), min.overflowing_abs());
        /// # Some(())
        /// # }
        /// ```
        #[stable(feature = "nonzero_checked_ops", since = "1.64.0")]
        #[rustc_const_stable(feature = "const_nonzero_checked_ops", since = "1.64.0")]
        #[must_use = "this returns the result of the operation, \
                      without modifying the original"]
        #[inline]
        pub const fn overflowing_abs(self) -> (Self, bool) {
            let (nz, flag) = self.get().overflowing_abs();
            (
                // SAFETY: absolute value of nonzero cannot yield zero values.
                unsafe { Self::new_unchecked(nz) },
                flag,
            )
        }

        /// Saturating absolute value, see
        #[doc = concat!("[`", stringify!($Int), "::saturating_abs`].")]
        ///
        /// # Example
        ///
        /// ```
        /// # use std::num::NonZero;
        /// #
        /// # fn main() { test().unwrap(); }
        /// # fn test() -> Option<()> {
        #[doc = concat!("let pos = NonZero::new(1", stringify!($Int), ")?;")]
        #[doc = concat!("let neg = NonZero::new(-1", stringify!($Int), ")?;")]
        #[doc = concat!("let min = NonZero::new(", stringify!($Int), "::MIN)?;")]
        #[doc = concat!("let min_plus = NonZero::new(", stringify!($Int), "::MIN + 1)?;")]
        #[doc = concat!("let max = NonZero::new(", stringify!($Int), "::MAX)?;")]
        ///
        /// assert_eq!(pos, pos.saturating_abs());
        /// assert_eq!(pos, neg.saturating_abs());
        /// assert_eq!(max, min.saturating_abs());
        /// assert_eq!(max, min_plus.saturating_abs());
        /// # Some(())
        /// # }
        /// ```
        #[stable(feature = "nonzero_checked_ops", since = "1.64.0")]
        #[rustc_const_stable(feature = "const_nonzero_checked_ops", since = "1.64.0")]
        #[must_use = "this returns the result of the operation, \
                      without modifying the original"]
        #[inline]
        pub const fn saturating_abs(self) -> Self {
            // SAFETY: absolute value of nonzero cannot yield zero values.
            unsafe { Self::new_unchecked(self.get().saturating_abs()) }
        }

        /// Wrapping absolute value, see
        #[doc = concat!("[`", stringify!($Int), "::wrapping_abs`].")]
        ///
        /// # Example
        ///
        /// ```
        /// # use std::num::NonZero;
        /// #
        /// # fn main() { test().unwrap(); }
        /// # fn test() -> Option<()> {
        #[doc = concat!("let pos = NonZero::new(1", stringify!($Int), ")?;")]
        #[doc = concat!("let neg = NonZero::new(-1", stringify!($Int), ")?;")]
        #[doc = concat!("let min = NonZero::new(", stringify!($Int), "::MIN)?;")]
        #[doc = concat!("# let max = NonZero::new(", stringify!($Int), "::MAX)?;")]
        ///
        /// assert_eq!(pos, pos.wrapping_abs());
        /// assert_eq!(pos, neg.wrapping_abs());
        /// assert_eq!(min, min.wrapping_abs());
        /// assert_eq!(max, (-max).wrapping_abs());
        /// # Some(())
        /// # }
        /// ```
        #[stable(feature = "nonzero_checked_ops", since = "1.64.0")]
        #[rustc_const_stable(feature = "const_nonzero_checked_ops", since = "1.64.0")]
        #[must_use = "this returns the result of the operation, \
                      without modifying the original"]
        #[inline]
        pub const fn wrapping_abs(self) -> Self {
            // SAFETY: absolute value of nonzero cannot yield zero values.
            unsafe { Self::new_unchecked(self.get().wrapping_abs()) }
        }

        /// Computes the absolute value of self
        /// without any wrapping or panicking.
        ///
        /// # Example
        ///
        /// ```
        /// # use std::num::NonZero;
        /// #
        /// # fn main() { test().unwrap(); }
        /// # fn test() -> Option<()> {
        #[doc = concat!("let u_pos = NonZero::new(1", stringify!($Uint), ")?;")]
        #[doc = concat!("let i_pos = NonZero::new(1", stringify!($Int), ")?;")]
        #[doc = concat!("let i_neg = NonZero::new(-1", stringify!($Int), ")?;")]
        #[doc = concat!("let i_min = NonZero::new(", stringify!($Int), "::MIN)?;")]
        #[doc = concat!("let u_max = NonZero::new(", stringify!($Uint), "::MAX / 2 + 1)?;")]
        ///
        /// assert_eq!(u_pos, i_pos.unsigned_abs());
        /// assert_eq!(u_pos, i_neg.unsigned_abs());
        /// assert_eq!(u_max, i_min.unsigned_abs());
        /// # Some(())
        /// # }
        /// ```
        #[stable(feature = "nonzero_checked_ops", since = "1.64.0")]
        #[rustc_const_stable(feature = "const_nonzero_checked_ops", since = "1.64.0")]
        #[must_use = "this returns the result of the operation, \
                      without modifying the original"]
        #[inline]
        pub const fn unsigned_abs(self) -> NonZero<$Uint> {
            // SAFETY: absolute value of nonzero cannot yield zero values.
            unsafe { NonZero::new_unchecked(self.get().unsigned_abs()) }
        }

        /// Returns `true` if `self` is positive and `false` if the
        /// number is negative.
        ///
        /// # Example
        ///
        /// ```
        /// # use std::num::NonZero;
        /// #
        /// # fn main() { test().unwrap(); }
        /// # fn test() -> Option<()> {
        #[doc = concat!("let pos_five = NonZero::new(5", stringify!($Int), ")?;")]
        #[doc = concat!("let neg_five = NonZero::new(-5", stringify!($Int), ")?;")]
        ///
        /// assert!(pos_five.is_positive());
        /// assert!(!neg_five.is_positive());
        /// # Some(())
        /// # }
        /// ```
        #[must_use]
        #[inline]
        #[stable(feature = "nonzero_negation_ops", since = "1.71.0")]
        #[rustc_const_stable(feature = "nonzero_negation_ops", since = "1.71.0")]
        pub const fn is_positive(self) -> bool {
            self.get().is_positive()
        }

        /// Returns `true` if `self` is negative and `false` if the
        /// number is positive.
        ///
        /// # Example
        ///
        /// ```
        /// # use std::num::NonZero;
        /// #
        /// # fn main() { test().unwrap(); }
        /// # fn test() -> Option<()> {
        #[doc = concat!("let pos_five = NonZero::new(5", stringify!($Int), ")?;")]
        #[doc = concat!("let neg_five = NonZero::new(-5", stringify!($Int), ")?;")]
        ///
        /// assert!(neg_five.is_negative());
        /// assert!(!pos_five.is_negative());
        /// # Some(())
        /// # }
        /// ```
        #[must_use]
        #[inline]
        #[stable(feature = "nonzero_negation_ops", since = "1.71.0")]
        #[rustc_const_stable(feature = "nonzero_negation_ops", since = "1.71.0")]
        pub const fn is_negative(self) -> bool {
            self.get().is_negative()
        }

        /// Checked negation. Computes `-self`,
        #[doc = concat!("returning `None` if `self == NonZero::<", stringify!($Int), ">::MIN`.")]
        ///
        /// # Example
        ///
        /// ```
        /// # use std::num::NonZero;
        /// #
        /// # fn main() { test().unwrap(); }
        /// # fn test() -> Option<()> {
        #[doc = concat!("let pos_five = NonZero::new(5", stringify!($Int), ")?;")]
        #[doc = concat!("let neg_five = NonZero::new(-5", stringify!($Int), ")?;")]
        #[doc = concat!("let min = NonZero::new(", stringify!($Int), "::MIN)?;")]
        ///
        /// assert_eq!(pos_five.checked_neg(), Some(neg_five));
        /// assert_eq!(min.checked_neg(), None);
        /// # Some(())
        /// # }
        /// ```
        #[inline]
        #[stable(feature = "nonzero_negation_ops", since = "1.71.0")]
        #[rustc_const_stable(feature = "nonzero_negation_ops", since = "1.71.0")]
        pub const fn checked_neg(self) -> Option<Self> {
            if let Some(result) = self.get().checked_neg() {
                // SAFETY: negation of nonzero cannot yield zero values.
                return Some(unsafe { Self::new_unchecked(result) });
            }
            None
        }

        /// Negates self, overflowing if this is equal to the minimum value.
        ///
        #[doc = concat!("See [`", stringify!($Int), "::overflowing_neg`]")]
        /// for documentation on overflow behavior.
        ///
        /// # Example
        ///
        /// ```
        /// # use std::num::NonZero;
        /// #
        /// # fn main() { test().unwrap(); }
        /// # fn test() -> Option<()> {
        #[doc = concat!("let pos_five = NonZero::new(5", stringify!($Int), ")?;")]
        #[doc = concat!("let neg_five = NonZero::new(-5", stringify!($Int), ")?;")]
        #[doc = concat!("let min = NonZero::new(", stringify!($Int), "::MIN)?;")]
        ///
        /// assert_eq!(pos_five.overflowing_neg(), (neg_five, false));
        /// assert_eq!(min.overflowing_neg(), (min, true));
        /// # Some(())
        /// # }
        /// ```
        #[inline]
        #[stable(feature = "nonzero_negation_ops", since = "1.71.0")]
        #[rustc_const_stable(feature = "nonzero_negation_ops", since = "1.71.0")]
        pub const fn overflowing_neg(self) -> (Self, bool) {
            let (result, overflow) = self.get().overflowing_neg();
            // SAFETY: negation of nonzero cannot yield zero values.
            ((unsafe { Self::new_unchecked(result) }), overflow)
        }

        /// Saturating negation. Computes `-self`,
        #[doc = concat!("returning [`NonZero::<", stringify!($Int), ">::MAX`]")]
        #[doc = concat!("if `self == NonZero::<", stringify!($Int), ">::MIN`")]
        /// instead of overflowing.
        ///
        /// # Example
        ///
        /// ```
        /// # use std::num::NonZero;
        /// #
        /// # fn main() { test().unwrap(); }
        /// # fn test() -> Option<()> {
        #[doc = concat!("let pos_five = NonZero::new(5", stringify!($Int), ")?;")]
        #[doc = concat!("let neg_five = NonZero::new(-5", stringify!($Int), ")?;")]
        #[doc = concat!("let min = NonZero::new(", stringify!($Int), "::MIN)?;")]
        #[doc = concat!("let min_plus_one = NonZero::new(", stringify!($Int), "::MIN + 1)?;")]
        #[doc = concat!("let max = NonZero::new(", stringify!($Int), "::MAX)?;")]
        ///
        /// assert_eq!(pos_five.saturating_neg(), neg_five);
        /// assert_eq!(min.saturating_neg(), max);
        /// assert_eq!(max.saturating_neg(), min_plus_one);
        /// # Some(())
        /// # }
        /// ```
        #[inline]
        #[stable(feature = "nonzero_negation_ops", since = "1.71.0")]
        #[rustc_const_stable(feature = "nonzero_negation_ops", since = "1.71.0")]
        pub const fn saturating_neg(self) -> Self {
            if let Some(result) = self.checked_neg() {
                return result;
            }
            Self::MAX
        }

        /// Wrapping (modular) negation. Computes `-self`, wrapping around at the boundary
        /// of the type.
        ///
        #[doc = concat!("See [`", stringify!($Int), "::wrapping_neg`]")]
        /// for documentation on overflow behavior.
        ///
        /// # Example
        ///
        /// ```
        /// # use std::num::NonZero;
        /// #
        /// # fn main() { test().unwrap(); }
        /// # fn test() -> Option<()> {
        #[doc = concat!("let pos_five = NonZero::new(5", stringify!($Int), ")?;")]
        #[doc = concat!("let neg_five = NonZero::new(-5", stringify!($Int), ")?;")]
        #[doc = concat!("let min = NonZero::new(", stringify!($Int), "::MIN)?;")]
        ///
        /// assert_eq!(pos_five.wrapping_neg(), neg_five);
        /// assert_eq!(min.wrapping_neg(), min);
        /// # Some(())
        /// # }
        /// ```
        #[inline]
        #[stable(feature = "nonzero_negation_ops", since = "1.71.0")]
        #[rustc_const_stable(feature = "nonzero_negation_ops", since = "1.71.0")]
        pub const fn wrapping_neg(self) -> Self {
            let result = self.get().wrapping_neg();
            // SAFETY: negation of nonzero cannot yield zero values.
            unsafe { Self::new_unchecked(result) }
        }

        /// Returns the bit pattern of `self` reinterpreted as an unsigned integer of the same size.
        ///
        /// # Examples
        ///
        /// ```
        /// # use std::num::NonZero;
        ///
        #[doc = concat!("let n = NonZero::new(-1", stringify!($Int), ").unwrap();")]
        ///
        #[doc = concat!("assert_eq!(n.cast_unsigned(), NonZero::<", stringify!($Uint), ">::MAX);")]
        /// ```
        #[stable(feature = "integer_sign_cast", since = "1.87.0")]
        #[rustc_const_stable(feature = "integer_sign_cast", since = "1.87.0")]
        #[must_use = "this returns the result of the operation, \
                      without modifying the original"]
        #[inline(always)]
        pub const fn cast_unsigned(self) -> NonZero<$Uint> {
            // SAFETY: `self.get()` can't be zero
            unsafe { NonZero::new_unchecked(self.get().cast_unsigned()) }
        }

    };
}

nonzero_integer! {
    Self = NonZeroU8,
    Primitive = unsigned u8,
    SignedPrimitive = i8,
    rot = 2,
    rot_op = "0x82",
    rot_result = "0xa",
    swap_op = "0x12",
    swapped = "0x12",
    reversed = "0x48",
}

nonzero_integer! {
    Self = NonZeroU16,
    Primitive = unsigned u16,
    SignedPrimitive = i16,
    rot = 4,
    rot_op = "0xa003",
    rot_result = "0x3a",
    swap_op = "0x1234",
    swapped = "0x3412",
    reversed = "0x2c48",
}

nonzero_integer! {
    Self = NonZeroU32,
    Primitive = unsigned u32,
    SignedPrimitive = i32,
    rot = 8,
    rot_op = "0x10000b3",
    rot_result = "0xb301",
    swap_op = "0x12345678",
    swapped = "0x78563412",
    reversed = "0x1e6a2c48",
}

nonzero_integer! {
    Self = NonZeroU64,
    Primitive = unsigned u64,
    SignedPrimitive = i64,
    rot = 12,
    rot_op = "0xaa00000000006e1",
    rot_result = "0x6e10aa",
    swap_op = "0x1234567890123456",
    swapped = "0x5634129078563412",
    reversed = "0x6a2c48091e6a2c48",
}

nonzero_integer! {
    Self = NonZeroU128,
    Primitive = unsigned u128,
    SignedPrimitive = i128,
    rot = 16,
    rot_op = "0x13f40000000000000000000000004f76",
    rot_result = "0x4f7613f4",
    swap_op = "0x12345678901234567890123456789012",
    swapped = "0x12907856341290785634129078563412",
    reversed = "0x48091e6a2c48091e6a2c48091e6a2c48",
}

#[cfg(target_pointer_width = "16")]
nonzero_integer! {
    Self = NonZeroUsize,
    Primitive = unsigned usize,
    SignedPrimitive = isize,
    rot = 4,
    rot_op = "0xa003",
    rot_result = "0x3a",
    swap_op = "0x1234",
    swapped = "0x3412",
    reversed = "0x2c48",
}

#[cfg(target_pointer_width = "32")]
nonzero_integer! {
    Self = NonZeroUsize,
    Primitive = unsigned usize,
    SignedPrimitive = isize,
    rot = 8,
    rot_op = "0x10000b3",
    rot_result = "0xb301",
    swap_op = "0x12345678",
    swapped = "0x78563412",
    reversed = "0x1e6a2c48",
}

#[cfg(target_pointer_width = "64")]
nonzero_integer! {
    Self = NonZeroUsize,
    Primitive = unsigned usize,
    SignedPrimitive = isize,
    rot = 12,
    rot_op = "0xaa00000000006e1",
    rot_result = "0x6e10aa",
    swap_op = "0x1234567890123456",
    swapped = "0x5634129078563412",
    reversed = "0x6a2c48091e6a2c48",
}

nonzero_integer! {
    Self = NonZeroI8,
    Primitive = signed i8,
    UnsignedPrimitive = u8,
    rot = 2,
    rot_op = "-0x7e",
    rot_result = "0xa",
    swap_op = "0x12",
    swapped = "0x12",
    reversed = "0x48",
}

nonzero_integer! {
    Self = NonZeroI16,
    Primitive = signed i16,
    UnsignedPrimitive = u16,
    rot = 4,
    rot_op = "-0x5ffd",
    rot_result = "0x3a",
    swap_op = "0x1234",
    swapped = "0x3412",
    reversed = "0x2c48",
}

nonzero_integer! {
    Self = NonZeroI32,
    Primitive = signed i32,
    UnsignedPrimitive = u32,
    rot = 8,
    rot_op = "0x10000b3",
    rot_result = "0xb301",
    swap_op = "0x12345678",
    swapped = "0x78563412",
    reversed = "0x1e6a2c48",
}

nonzero_integer! {
    Self = NonZeroI64,
    Primitive = signed i64,
    UnsignedPrimitive = u64,
    rot = 12,
    rot_op = "0xaa00000000006e1",
    rot_result = "0x6e10aa",
    swap_op = "0x1234567890123456",
    swapped = "0x5634129078563412",
    reversed = "0x6a2c48091e6a2c48",
}

nonzero_integer! {
    Self = NonZeroI128,
    Primitive = signed i128,
    UnsignedPrimitive = u128,
    rot = 16,
    rot_op = "0x13f40000000000000000000000004f76",
    rot_result = "0x4f7613f4",
    swap_op = "0x12345678901234567890123456789012",
    swapped = "0x12907856341290785634129078563412",
    reversed = "0x48091e6a2c48091e6a2c48091e6a2c48",
}

#[cfg(target_pointer_width = "16")]
nonzero_integer! {
    Self = NonZeroIsize,
    Primitive = signed isize,
    UnsignedPrimitive = usize,
    rot = 4,
    rot_op = "-0x5ffd",
    rot_result = "0x3a",
    swap_op = "0x1234",
    swapped = "0x3412",
    reversed = "0x2c48",
}

#[cfg(target_pointer_width = "32")]
nonzero_integer! {
    Self = NonZeroIsize,
    Primitive = signed isize,
    UnsignedPrimitive = usize,
    rot = 8,
    rot_op = "0x10000b3",
    rot_result = "0xb301",
    swap_op = "0x12345678",
    swapped = "0x78563412",
    reversed = "0x1e6a2c48",
}

#[cfg(target_pointer_width = "64")]
nonzero_integer! {
    Self = NonZeroIsize,
    Primitive = signed isize,
    UnsignedPrimitive = usize,
    rot = 12,
    rot_op = "0xaa00000000006e1",
    rot_result = "0x6e10aa",
    swap_op = "0x1234567890123456",
    swapped = "0x5634129078563412",
    reversed = "0x6a2c48091e6a2c48",
}

#[unstable(feature = "kani", issue = "none")]
#[cfg(kani)]
mod verify {
    use super::*;

    macro_rules! nonzero_check {
        ($t:ty, $nonzero_type:ty, $nonzero_check_new_unchecked_for:ident) => {
            #[kani::proof_for_contract(NonZero::new_unchecked)]
            pub fn $nonzero_check_new_unchecked_for() {
                let x: $t = kani::any(); // Generates a symbolic value of the provided type

                unsafe {
                    <$nonzero_type>::new_unchecked(x); // Calls NonZero::new_unchecked for the specified NonZero type
                }
            }
        };
    }

    // Use the macro to generate different versions of the function for multiple types
    nonzero_check!(i8, core::num::NonZeroI8, nonzero_check_new_unchecked_for_i8);
    nonzero_check!(i16, core::num::NonZeroI16, nonzero_check_new_unchecked_for_16);
    nonzero_check!(i32, core::num::NonZeroI32, nonzero_check_new_unchecked_for_32);
    nonzero_check!(i64, core::num::NonZeroI64, nonzero_check_new_unchecked_for_64);
    nonzero_check!(i128, core::num::NonZeroI128, nonzero_check_new_unchecked_for_128);
    nonzero_check!(isize, core::num::NonZeroIsize, nonzero_check_new_unchecked_for_isize);
    nonzero_check!(u8, core::num::NonZeroU8, nonzero_check_new_unchecked_for_u8);
    nonzero_check!(u16, core::num::NonZeroU16, nonzero_check_new_unchecked_for_u16);
    nonzero_check!(u32, core::num::NonZeroU32, nonzero_check_new_unchecked_for_u32);
    nonzero_check!(u64, core::num::NonZeroU64, nonzero_check_new_unchecked_for_u64);
    nonzero_check!(u128, core::num::NonZeroU128, nonzero_check_new_unchecked_for_u128);
    nonzero_check!(usize, core::num::NonZeroUsize, nonzero_check_new_unchecked_for_usize);

    macro_rules! nonzero_check_from_mut_unchecked {
        ($t:ty, $nonzero_type:ty, $harness_name:ident) => {
            #[kani::proof_for_contract(<T>::from_mut_unchecked)]
            pub fn $harness_name() {
                let mut x: $t = kani::any();
                unsafe {
                    <$nonzero_type>::from_mut_unchecked(&mut x);
                }
            }
        };
    }

    // Generate harnesses for multiple types
    nonzero_check_from_mut_unchecked!(i8, core::num::NonZeroI8, nonzero_check_from_mut_unchecked_i8);
    nonzero_check_from_mut_unchecked!(i16, core::num::NonZeroI16, nonzero_check_from_mut_unchecked_i16);
    nonzero_check_from_mut_unchecked!(i32, core::num::NonZeroI32, nonzero_check_from_mut_unchecked_i32);
    nonzero_check_from_mut_unchecked!(i64, core::num::NonZeroI64, nonzero_check_from_mut_unchecked_i64);
    nonzero_check_from_mut_unchecked!(i128, core::num::NonZeroI128, nonzero_check_from_mut_unchecked_i128);
    nonzero_check_from_mut_unchecked!(isize, core::num::NonZeroIsize, nonzero_check_from_mut_unchecked_isize);
    nonzero_check_from_mut_unchecked!(u8, core::num::NonZeroU8, nonzero_check_from_mut_unchecked_u8);
    nonzero_check_from_mut_unchecked!(u16, core::num::NonZeroU16, nonzero_check_from_mut_unchecked_u16);
    nonzero_check_from_mut_unchecked!(u32, core::num::NonZeroU32, nonzero_check_from_mut_unchecked_u32);
    nonzero_check_from_mut_unchecked!(u64, core::num::NonZeroU64, nonzero_check_from_mut_unchecked_u64);
    nonzero_check_from_mut_unchecked!(u128, core::num::NonZeroU128, nonzero_check_from_mut_unchecked_u128);
    nonzero_check_from_mut_unchecked!(usize, core::num::NonZeroUsize, nonzero_check_from_mut_unchecked_usize);

    macro_rules! nonzero_check_cmp {
        ($nonzero_type:ty, $nonzero_check_cmp_for:ident) => {
            #[kani::proof]
            pub fn $nonzero_check_cmp_for() {
                let x: $nonzero_type = kani::any();
                let y: $nonzero_type = kani::any();
                if x < y {
                    assert!(x.cmp(&y) == core::cmp::Ordering::Less);
                } else if x > y {
                    assert!(x.cmp(&y) == core::cmp::Ordering::Greater);
                } else {
                    assert!(x.cmp(&y) == core::cmp::Ordering::Equal);
                }
            }
        };
    }

    // Use the macro to generate different versions of the function for multiple types
    nonzero_check_cmp!(core::num::NonZeroI8, nonzero_check_cmp_for_i8);
    nonzero_check_cmp!(core::num::NonZeroI16, nonzero_check_cmp_for_i16);
    nonzero_check_cmp!(core::num::NonZeroI32, nonzero_check_cmp_for_i32);
    nonzero_check_cmp!(core::num::NonZeroI64, nonzero_check_cmp_for_i64);
    nonzero_check_cmp!(core::num::NonZeroI128, nonzero_check_cmp_for_i128);
    nonzero_check_cmp!(core::num::NonZeroIsize, nonzero_check_cmp_for_isize);
    nonzero_check_cmp!(core::num::NonZeroU8, nonzero_check_cmp_for_u8);
    nonzero_check_cmp!(core::num::NonZeroU16, nonzero_check_cmp_for_u16);
    nonzero_check_cmp!(core::num::NonZeroU32, nonzero_check_cmp_for_u32);
    nonzero_check_cmp!(core::num::NonZeroU64, nonzero_check_cmp_for_u64);
    nonzero_check_cmp!(core::num::NonZeroU128, nonzero_check_cmp_for_u128);
    nonzero_check_cmp!(core::num::NonZeroUsize, nonzero_check_cmp_for_usize);

    macro_rules! nonzero_check_max {
        ($nonzero_type:ty, $nonzero_check_max_for:ident) => {
            #[kani::proof]
            pub fn $nonzero_check_max_for() {
                let x: $nonzero_type = kani::any();
                let y: $nonzero_type = kani::any();
                let result = x.max(y);
                if x > y {
                    assert!(result == x);
                } else {
                    assert!(result == y);
                }
            }
        };
    }

    nonzero_check_max!(core::num::NonZeroI8, nonzero_check_max_for_i8);
    nonzero_check_max!(core::num::NonZeroI16, nonzero_check_max_for_i16);
    nonzero_check_max!(core::num::NonZeroI32, nonzero_check_max_for_i32);
    nonzero_check_max!(core::num::NonZeroI64, nonzero_check_max_for_i64);
    nonzero_check_max!(core::num::NonZeroI128, nonzero_check_max_for_i128);
    nonzero_check_max!(core::num::NonZeroIsize, nonzero_check_max_for_isize);
    nonzero_check_max!(core::num::NonZeroU8, nonzero_check_max_for_u8);
    nonzero_check_max!(core::num::NonZeroU16, nonzero_check_max_for_u16);
    nonzero_check_max!(core::num::NonZeroU32, nonzero_check_max_for_u32);
    nonzero_check_max!(core::num::NonZeroU64, nonzero_check_max_for_u64);
    nonzero_check_max!(core::num::NonZeroU128, nonzero_check_max_for_u128);
    nonzero_check_max!(core::num::NonZeroUsize, nonzero_check_max_for_usize);

    macro_rules! nonzero_check_min {
        ($nonzero_type:ty, $nonzero_check_min_for:ident) => {
            #[kani::proof]
            pub fn $nonzero_check_min_for() {
                let x: $nonzero_type = kani::any();
                let y: $nonzero_type = kani::any();
                let result = x.min(y);
                if x < y {
                    assert!(result == x);
                } else {
                    assert!(result == y);
                }
            }
        };
    }

    nonzero_check_min!(core::num::NonZeroI8, nonzero_check_min_for_i8);
    nonzero_check_min!(core::num::NonZeroI16, nonzero_check_min_for_i16);
    nonzero_check_min!(core::num::NonZeroI32, nonzero_check_min_for_i32);
    nonzero_check_min!(core::num::NonZeroI64, nonzero_check_min_for_i64);
    nonzero_check_min!(core::num::NonZeroI128, nonzero_check_min_for_i128);
    nonzero_check_min!(core::num::NonZeroIsize, nonzero_check_min_for_isize);
    nonzero_check_min!(core::num::NonZeroU8, nonzero_check_min_for_u8);
    nonzero_check_min!(core::num::NonZeroU16, nonzero_check_min_for_u16);
    nonzero_check_min!(core::num::NonZeroU32, nonzero_check_min_for_u32);
    nonzero_check_min!(core::num::NonZeroU64, nonzero_check_min_for_u64);
    nonzero_check_min!(core::num::NonZeroU128, nonzero_check_min_for_u128);
    nonzero_check_min!(core::num::NonZeroUsize, nonzero_check_min_for_usize);

    macro_rules! nonzero_check_clamp {
        ($nonzero_type:ty, $nonzero_check_clamp_for:ident) => {
            #[kani::proof]
            pub fn $nonzero_check_clamp_for() {
                let x: $nonzero_type = kani::any();
                let min: $nonzero_type = kani::any();
                let max: $nonzero_type = kani::any();
                // Ensure min <= max, so the function should no panic
                kani::assume(min <= max);
                // Use the clamp function and check the result
                let result = x.clamp(min, max);
                if x < min {
                    assert!(result == min);
                } else if x > max {
                    assert!(result == max);
                } else {
                    assert!(result == x);
                }
            }
        };
    }

    // Use the macro to generate different versions of the function for multiple types
    nonzero_check_clamp!(core::num::NonZeroI8, nonzero_check_clamp_for_i8);
    nonzero_check_clamp!(core::num::NonZeroI16, nonzero_check_clamp_for_16);
    nonzero_check_clamp!(core::num::NonZeroI32, nonzero_check_clamp_for_32);
    nonzero_check_clamp!(core::num::NonZeroI64, nonzero_check_clamp_for_64);
    nonzero_check_clamp!(core::num::NonZeroI128, nonzero_check_clamp_for_128);
    nonzero_check_clamp!(core::num::NonZeroIsize, nonzero_check_clamp_for_isize);
    nonzero_check_clamp!(core::num::NonZeroU8, nonzero_check_clamp_for_u8);
    nonzero_check_clamp!(core::num::NonZeroU16, nonzero_check_clamp_for_u16);
    nonzero_check_clamp!(core::num::NonZeroU32, nonzero_check_clamp_for_u32);
    nonzero_check_clamp!(core::num::NonZeroU64, nonzero_check_clamp_for_u64);
    nonzero_check_clamp!(core::num::NonZeroU128, nonzero_check_clamp_for_u128);
    nonzero_check_clamp!(core::num::NonZeroUsize, nonzero_check_clamp_for_usize);

    macro_rules! nonzero_check_clamp_panic {
        ($nonzero_type:ty, $nonzero_check_clamp_for:ident) => {
            #[kani::proof]
            #[kani::should_panic]
            pub fn $nonzero_check_clamp_for() {
                let x: $nonzero_type = kani::any();
                let min: $nonzero_type = kani::any();
                let max: $nonzero_type = kani::any();
                // Ensure min > max, so the function should panic
                kani::assume(min > max);
                // Use the clamp function and check the result
                let result = x.clamp(min, max);
                if x < min {
                    assert!(result == min);
                } else if x > max {
                    assert!(result == max);
                } else {
                    assert!(result == x);
                }
            }
        };
    }

    // Use the macro to generate different versions of the function for multiple types
    nonzero_check_clamp_panic!(core::num::NonZeroI8, nonzero_check_clamp_panic_for_i8);
    nonzero_check_clamp_panic!(core::num::NonZeroI16, nonzero_check_clamp_panic_for_16);
    nonzero_check_clamp_panic!(core::num::NonZeroI32, nonzero_check_clamp_panic_for_32);
    nonzero_check_clamp_panic!(core::num::NonZeroI64, nonzero_check_clamp_panic_for_64);
    nonzero_check_clamp_panic!(core::num::NonZeroI128, nonzero_check_clamp_panic_for_128);
    nonzero_check_clamp_panic!(core::num::NonZeroIsize, nonzero_check_clamp_panic_for_isize);
    nonzero_check_clamp_panic!(core::num::NonZeroU8, nonzero_check_clamp_panic_for_u8);
    nonzero_check_clamp_panic!(core::num::NonZeroU16, nonzero_check_clamp_panic_for_u16);
    nonzero_check_clamp_panic!(core::num::NonZeroU32, nonzero_check_clamp_panic_for_u32);
    nonzero_check_clamp_panic!(core::num::NonZeroU64, nonzero_check_clamp_panic_for_u64);
    nonzero_check_clamp_panic!(core::num::NonZeroU128, nonzero_check_clamp_panic_for_u128);
    nonzero_check_clamp_panic!(core::num::NonZeroUsize, nonzero_check_clamp_panic_for_usize);

    macro_rules! check_mul_unchecked_small {
        ($t:ty, $nonzero_type:ty, $nonzero_check_unchecked_mul_for:ident) => {
            #[kani::proof_for_contract(NonZero::<$t>::unchecked_mul)]
            pub fn $nonzero_check_unchecked_mul_for() {
                let x: $nonzero_type = kani::any();
                let y: $nonzero_type = kani::any();

                unsafe {
                    x.unchecked_mul(y);
                }
            }
        };
    }

    // Use for NonZero what already worked well for general numeric types (see num/mod.rs)
    macro_rules! check_mul_unchecked_intervals {
        ($t:ty, $nonzero_type:ty, $nonzero_check_mul_for:ident, $min:expr, $max:expr) => {
            #[kani::proof_for_contract(NonZero::<$t>::unchecked_mul)]
            pub fn $nonzero_check_mul_for() {
                let x = kani::any::<$t>();
                let y = kani::any::<$t>();

                kani::assume(x != 0 && x >= $min && x <= $max);
                kani::assume(y != 0 && y >= $min && y <= $max);

                let x = <$nonzero_type>::new(x).unwrap();
                let y = <$nonzero_type>::new(y).unwrap();

                unsafe {
                    x.unchecked_mul(y);
                }
            }
        };
    }

    //Calls for i32
    check_mul_unchecked_intervals!(
        i32,
        NonZeroI32,
        check_mul_i32_small,
        NonZeroI32::new(-10i32).unwrap().into(),
        NonZeroI32::new(10i32).unwrap().into()
    );
    check_mul_unchecked_intervals!(
        i32,
        NonZeroI32,
        check_mul_i32_large_pos,
        NonZeroI32::new(i32::MAX - 1000i32).unwrap().into(),
        NonZeroI32::new(i32::MAX).unwrap().into()
    );
    check_mul_unchecked_intervals!(
        i32,
        NonZeroI32,
        check_mul_i32_large_neg,
        NonZeroI32::new(i32::MIN + 1000i32).unwrap().into(),
        NonZeroI32::new(i32::MIN + 1).unwrap().into()
    );
    check_mul_unchecked_intervals!(
        i32,
        NonZeroI32,
        check_mul_i32_edge_pos,
        NonZeroI32::new(i32::MAX / 2).unwrap().into(),
        NonZeroI32::new(i32::MAX).unwrap().into()
    );
    check_mul_unchecked_intervals!(
        i32,
        NonZeroI32,
        check_mul_i32_edge_neg,
        NonZeroI32::new(i32::MIN / 2).unwrap().into(),
        NonZeroI32::new(i32::MIN + 1).unwrap().into()
    );

    //Calls for i64
    check_mul_unchecked_intervals!(
        i64,
        NonZeroI64,
        check_mul_i64_small,
        NonZeroI64::new(-10i64).unwrap().into(),
        NonZeroI64::new(10i64).unwrap().into()
    );
    check_mul_unchecked_intervals!(
        i64,
        NonZeroI64,
        check_mul_i64_large_pos,
        NonZeroI64::new(i64::MAX - 1000i64).unwrap().into(),
        NonZeroI64::new(i64::MAX).unwrap().into()
    );
    check_mul_unchecked_intervals!(
        i64,
        NonZeroI64,
        check_mul_i64_large_neg,
        NonZeroI64::new(i64::MIN + 1000i64).unwrap().into(),
        NonZeroI64::new(i64::MIN + 1).unwrap().into()
    );
    check_mul_unchecked_intervals!(
        i64,
        NonZeroI64,
        check_mul_i64_edge_pos,
        NonZeroI64::new(i64::MAX / 2).unwrap().into(),
        NonZeroI64::new(i64::MAX).unwrap().into()
    );
    check_mul_unchecked_intervals!(
        i64,
        NonZeroI64,
        check_mul_i64_edge_neg,
        NonZeroI64::new(i64::MIN / 2).unwrap().into(),
        NonZeroI64::new(i64::MIN + 1).unwrap().into()
    );

    //calls for i128
    check_mul_unchecked_intervals!(
        i128,
        NonZeroI128,
        check_mul_i128_small,
        NonZeroI128::new(-10i128).unwrap().into(),
        NonZeroI128::new(10i128).unwrap().into()
    );
    check_mul_unchecked_intervals!(
        i128,
        NonZeroI128,
        check_mul_i128_large_pos,
        NonZeroI128::new(i128::MAX - 1000i128).unwrap().into(),
        NonZeroI128::new(i128::MAX).unwrap().into()
    );
    check_mul_unchecked_intervals!(
        i128,
        NonZeroI128,
        check_mul_i128_large_neg,
        NonZeroI128::new(i128::MIN + 1000i128).unwrap().into(),
        NonZeroI128::new(i128::MIN + 1).unwrap().into()
    );
    check_mul_unchecked_intervals!(
        i128,
        NonZeroI128,
        check_mul_i128_edge_pos,
        NonZeroI128::new(i128::MAX / 2).unwrap().into(),
        NonZeroI128::new(i128::MAX).unwrap().into()
    );
    check_mul_unchecked_intervals!(
        i128,
        NonZeroI128,
        check_mul_i128_edge_neg,
        NonZeroI128::new(i128::MIN / 2).unwrap().into(),
        NonZeroI128::new(i128::MIN + 1).unwrap().into()
    );

    //calls for isize
    check_mul_unchecked_intervals!(
        isize,
        NonZeroIsize,
        check_mul_isize_small,
        NonZeroIsize::new(-10isize).unwrap().into(),
        NonZeroIsize::new(10isize).unwrap().into()
    );
    check_mul_unchecked_intervals!(
        isize,
        NonZeroIsize,
        check_mul_isize_large_pos,
        NonZeroIsize::new(isize::MAX - 1000isize).unwrap().into(),
        NonZeroIsize::new(isize::MAX).unwrap().into()
    );
    check_mul_unchecked_intervals!(
        isize,
        NonZeroIsize,
        check_mul_isize_large_neg,
        NonZeroIsize::new(isize::MIN + 1000isize).unwrap().into(),
        NonZeroIsize::new(isize::MIN + 1).unwrap().into()
    );
    check_mul_unchecked_intervals!(
        isize,
        NonZeroIsize,
        check_mul_isize_edge_pos,
        NonZeroIsize::new(isize::MAX / 2).unwrap().into(),
        NonZeroIsize::new(isize::MAX).unwrap().into()
    );
    check_mul_unchecked_intervals!(
        isize,
        NonZeroIsize,
        check_mul_isize_edge_neg,
        NonZeroIsize::new(isize::MIN / 2).unwrap().into(),
        NonZeroIsize::new(isize::MIN + 1).unwrap().into()
    );

    //calls for u32
    check_mul_unchecked_intervals!(
        u32,
        NonZeroU32,
        check_mul_u32_small,
        NonZeroU32::new(1u32).unwrap().into(),
        NonZeroU32::new(10u32).unwrap().into()
    );
    check_mul_unchecked_intervals!(
        u32,
        NonZeroU32,
        check_mul_u32_large,
        NonZeroU32::new(u32::MAX - 1000u32).unwrap().into(),
        NonZeroU32::new(u32::MAX).unwrap().into()
    );
    check_mul_unchecked_intervals!(
        u32,
        NonZeroU32,
        check_mul_u32_edge,
        NonZeroU32::new(u32::MAX / 2).unwrap().into(),
        NonZeroU32::new(u32::MAX).unwrap().into()
    );

    //calls for u64
    check_mul_unchecked_intervals!(
        u64,
        NonZeroU64,
        check_mul_u64_small,
        NonZeroU64::new(1u64).unwrap().into(),
        NonZeroU64::new(10u64).unwrap().into()
    );
    check_mul_unchecked_intervals!(
        u64,
        NonZeroU64,
        check_mul_u64_large,
        NonZeroU64::new(u64::MAX - 1000u64).unwrap().into(),
        NonZeroU64::new(u64::MAX).unwrap().into()
    );
    check_mul_unchecked_intervals!(
        u64,
        NonZeroU64,
        check_mul_u64_edge,
        NonZeroU64::new(u64::MAX / 2).unwrap().into(),
        NonZeroU64::new(u64::MAX).unwrap().into()
    );

    //calls for u128
    check_mul_unchecked_intervals!(
        u128,
        NonZeroU128,
        check_mul_u128_small,
        NonZeroU128::new(1u128).unwrap().into(),
        NonZeroU128::new(10u128).unwrap().into()
    );
    check_mul_unchecked_intervals!(
        u128,
        NonZeroU128,
        check_mul_u128_large,
        NonZeroU128::new(u128::MAX - 1000u128).unwrap().into(),
        NonZeroU128::new(u128::MAX).unwrap().into()
    );
    check_mul_unchecked_intervals!(
        u128,
        NonZeroU128,
        check_mul_u128_edge,
        NonZeroU128::new(u128::MAX / 2).unwrap().into(),
        NonZeroU128::new(u128::MAX).unwrap().into()
    );

    //calls for usize
    check_mul_unchecked_intervals!(
        usize,
        NonZeroUsize,
        check_mul_usize_small,
        NonZeroUsize::new(1usize).unwrap().into(),
        NonZeroUsize::new(10usize).unwrap().into()
    );
    check_mul_unchecked_intervals!(
        usize,
        NonZeroUsize,
        check_mul_usize_large,
        NonZeroUsize::new(usize::MAX - 1000usize).unwrap().into(),
        NonZeroUsize::new(usize::MAX).unwrap().into()
    );
    check_mul_unchecked_intervals!(
        usize,
        NonZeroUsize,
        check_mul_usize_edge,
        NonZeroUsize::new(usize::MAX / 2).unwrap().into(),
        NonZeroUsize::new(usize::MAX).unwrap().into()
    );

    //calls for i8, i16, u8, u16
    check_mul_unchecked_small!(i8, NonZeroI8, nonzero_check_mul_for_i8);
    check_mul_unchecked_small!(i16, NonZeroI16, nonzero_check_mul_for_i16);
    check_mul_unchecked_small!(u8, NonZeroU8, nonzero_check_mul_for_u8);
    check_mul_unchecked_small!(u16, NonZeroU16, nonzero_check_mul_for_u16);

    macro_rules! nonzero_check_add {
        ($t:ty, $nonzero_type:ty, $nonzero_check_unchecked_add_for:ident) => {
            #[kani::proof_for_contract(NonZero::<$t>::unchecked_add)]
            pub fn $nonzero_check_unchecked_add_for() {
                let x: $nonzero_type = kani::any();
                let y: $t = kani::any();

                unsafe {
                    x.unchecked_add(y);
                }
            }
        };
    }

    nonzero_check_add!(u8, core::num::NonZeroU8, nonzero_check_unchecked_add_for_u8);
    nonzero_check_add!(u16, core::num::NonZeroU16, nonzero_check_unchecked_add_for_u16);
    nonzero_check_add!(u32, core::num::NonZeroU32, nonzero_check_unchecked_add_for_u32);
    nonzero_check_add!(u64, core::num::NonZeroU64, nonzero_check_unchecked_add_for_u64);
    nonzero_check_add!(u128, core::num::NonZeroU128, nonzero_check_unchecked_add_for_u128);
    nonzero_check_add!(usize, core::num::NonZeroUsize, nonzero_check_unchecked_add_for_usize);
}<|MERGE_RESOLUTION|>--- conflicted
+++ resolved
@@ -449,16 +449,13 @@
     #[unstable(feature = "nonzero_from_mut", issue = "106290")]
     #[must_use]
     #[inline]
-<<<<<<< HEAD
+    #[track_caller]
     #[requires({
         let size = core::mem::size_of::<T>();
         let ptr = n as *const T as *const u8;
         let slice = unsafe { core::slice::from_raw_parts(ptr, size) };
         !slice.iter().all(|&byte| byte == 0)
     })]
-=======
-    #[track_caller]
->>>>>>> 45ed9e91
     pub unsafe fn from_mut_unchecked(n: &mut T) -> &mut Self {
         match Self::from_mut(n) {
             Some(n) => n,
