--- conflicted
+++ resolved
@@ -1724,8 +1724,6 @@
     generate_unchecked_shift_harness!(u64, unchecked_shr, checked_unchecked_shr_u64);
     generate_unchecked_shift_harness!(u128, unchecked_shr, checked_unchecked_shr_u128);
     generate_unchecked_shift_harness!(usize, unchecked_shr, checked_unchecked_shr_usize);
-<<<<<<< HEAD
-=======
 
     // `unchecked_shl` proofs
     //
@@ -1752,6 +1750,4 @@
     generate_unchecked_shift_harness!(u64, unchecked_shl, checked_unchecked_shl_u64);
     generate_unchecked_shift_harness!(u128, unchecked_shl, checked_unchecked_shl_u128);
     generate_unchecked_shift_harness!(usize, unchecked_shl, checked_unchecked_shl_usize);
-
->>>>>>> 2b3771f6
 }