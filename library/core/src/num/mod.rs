--- conflicted
+++ resolved
@@ -1657,18 +1657,7 @@
             }
         }
     }
-    
-    /// A macro to generate Kani proof harnesses for the `carrying_mul` method,
-    ///
-    /// The macro creates multiple harnesses for different ranges of input values,
-    /// allowing testing of both small and large inputs.
-    ///
-    /// # Parameters:
-    /// - `$type`: The integer type (e.g., u8, u16) for which the `carrying_mul` function is being tested.
-    /// - `$wide_type`: A wider type to simulate the multiplication (e.g., u16 for u8, u32 for u16).
-    /// - `$harness_name`: The name of the Kani harness to be generated.
-    /// - `$min`: The minimum value for the range of inputs for `lhs`, `rhs`, and `carry_in`.
-    /// - `$max`: The maximum value for the range of inputs for `lhs`, `rhs`, and `carry_in`.
+
     macro_rules! generate_carrying_mul_intervals {
         ($type:ty, $wide_type:ty, $($harness_name:ident, $min:expr, $max:expr),+) => {
             $(
@@ -1700,65 +1689,6 @@
             )+
         }
     }
-    
-    
-
-    // Part 2 : Nested unsafe functions Generation Macros --> https://github.com/verify-rust-std/blob/main/doc/src/challenges/0011-floats-ints.md
-
-    // Verify `widening_mul`, which internally uses `unchecked_mul`
-    macro_rules! generate_widening_mul_intervals {
-        ($type:ty, $wide_type:ty, $($harness_name:ident, $min:expr, $max:expr),+) => {
-            $(
-                #[kani::proof]
-                pub fn $harness_name() {
-                    let lhs: $type = kani::any::<$type>();
-                    let rhs: $type = kani::any::<$type>();
-
-                    kani::assume(lhs >= $min && lhs <= $max);
-                    kani::assume(rhs >= $min && rhs <= $max);
-
-                    let (result_low, result_high) = lhs.widening_mul(rhs);
-
-                    // Compute expected result using wider type
-                    let expected = (lhs as $wide_type) * (rhs as $wide_type);
-
-                    let expected_low = expected as $type;
-                    let expected_high = (expected >> <$type>::BITS) as $type;
-
-                    assert_eq!(result_low, expected_low);
-                    assert_eq!(result_high, expected_high);
-                }
-            )+
-        }
-    }
-
-    // Verify `wrapping_{shl, shr}` which internally uses `unchecked_{shl,shr}`
-    macro_rules! generate_wrapping_shift_harness {
-        ($type:ty, $method:ident, $harness_name:ident) => {
-            #[kani::proof_for_contract($type::$method)]
-            pub fn $harness_name() {
-                let num1: $type = kani::any::<$type>();
-                let num2: u32 = kani::any::<u32>();
-
-                let _ = num1.$method(num2);
-            }
-        }
-    }
-
-    // Part 3: Float to Integer Conversion function Harness Generation Macros
-    macro_rules! generate_to_int_unchecked_harness {
-        ($floatType:ty, $($intType:ty, $harness_name:ident),+) => {
-            $(
-                #[kani::proof_for_contract($floatType::to_int_unchecked)]
-                pub fn $harness_name() {
-                    let num1: $floatType = kani::any::<$floatType>();
-                    let result = unsafe { num1.to_int_unchecked::<$intType>() };
-
-                    assert_eq!(result, num1 as $intType);
-                }
-            )+
-        }
-    }
 
     // `unchecked_add` proofs
     //
@@ -1801,7 +1731,7 @@
     generate_unchecked_neg_harness!(i128, checked_unchecked_neg_i128);
     generate_unchecked_neg_harness!(isize, checked_unchecked_neg_isize);
 
-    // `unchecked_mul` proofs
+    // unchecked_mul proofs
     //
     // Target types:
     // i{8,16,32,64,128,size} and u{8,16,32,64,128,size} -- 12 types in total, with different interval checks for each.
@@ -1953,53 +1883,23 @@
     generate_unchecked_math_harness!(usize, unchecked_sub, checked_unchecked_sub_usize);
 
 
-    // Part_2 `carrying_mul` proofs 
-    // 
-    // ====================== u8 Harnesses ======================
-    /// Kani proof harness for `carrying_mul` on `u8` type with full range of values.
-    generate_carrying_mul_intervals!(u8, u16,
-        carrying_mul_u8_full_range, 0u8, u8::MAX
-    );
-
-    // ====================== u16 Harnesses ======================
-    /// Kani proof harness for `carrying_mul` on `u16` type with full range of values.
-    generate_carrying_mul_intervals!(u16, u32,
-        carrying_mul_u16_full_range, 0u16, u16::MAX
-    );
-
-    // ====================== u32 Harnesses ======================
-    generate_carrying_mul_intervals!(u32, u64,
-        carrying_mul_u32_small, 0u32, 10u32,
-        carrying_mul_u32_large, u32::MAX - 10u32, u32::MAX,
-        carrying_mul_u32_mid_edge, (u32::MAX / 2) - 10u32, (u32::MAX / 2) + 10u32
-    );
-
-    // ====================== u64 Harnesses ======================
-    generate_carrying_mul_intervals!(u64, u128,
-        carrying_mul_u64_small, 0u64, 10u64,
-        carrying_mul_u64_large, u64::MAX - 10u64, u64::MAX,
-        carrying_mul_u64_mid_edge, (u64::MAX / 2) - 10u64, (u64::MAX / 2) + 10u64
-    );
-
-    
-    // Part_2 `widening_mul` proofs
-    
-    // ====================== u8 Harnesses ======================
-    generate_widening_mul_intervals!(u8, u16, widening_mul_u8, 0u8, u8::MAX);
-    
-    // ====================== u16 Harnesses ======================
-    generate_widening_mul_intervals!(u16, u32,
-        widening_mul_u16_small, 0u16, 10u16,
-        widening_mul_u16_large, u16::MAX - 10u16, u16::MAX,
-        widening_mul_u16_mid_edge, (u16::MAX / 2) - 10u16, (u16::MAX / 2) + 10u16
-    );
-
-    // ====================== u32 Harnesses ======================
-    generate_widening_mul_intervals!(u32, u64,
-        widening_mul_u32_small, 0u32, 10u32,
-        widening_mul_u32_large, u32::MAX - 10u32, u32::MAX,
-        widening_mul_u32_mid_edge, (u32::MAX / 2) - 10u32, (u32::MAX / 2) + 10u32
-    );
+// ====================== u8 Harnesses ======================
+generate_carrying_mul_intervals!(u8, u16,
+    carrying_mul_u8_small, 0u8, 10u8,
+    carrying_mul_u8_large, u8::MAX - 10u8, u8::MAX
+);
+
+// ====================== u16 Harnesses ======================
+generate_carrying_mul_intervals!(u16, u32,
+    carrying_mul_u16_small, 0u16, 10u16,
+    carrying_mul_u16_large, u16::MAX - 10u16, u16::MAX
+);
+
+// ====================== u32 Harnesses ======================
+generate_carrying_mul_intervals!(u32, u64,
+    carrying_mul_u32_small, 0u32, 10u32,
+    carrying_mul_u32_large, u32::MAX - 10u32, u32::MAX
+);
 
     // ====================== u64 Harnesses ======================
     generate_widening_mul_intervals!(u64, u128,
@@ -2007,100 +1907,4 @@
         widening_mul_u64_large, u64::MAX - 10u64, u64::MAX,
         widening_mul_u64_mid_edge, (u64::MAX / 2) - 10u64, (u64::MAX / 2) + 10u64
     );
-
-    // Part_2 `wrapping_shl` proofs
-    //
-    // Target types:
-    // i{8,16,32,64,128,size} and u{8,16,32,64,128,size} -- 12 types in total
-    //
-    // Target contracts:
-    // #[ensures(|result| *result == self << (rhs & (Self::BITS - 1)))]
-    //
-    // Target function:
-    // pub const fn wrapping_shl(self, rhs: u32) -> Self
-    //
-    // This function performs an panic-free bitwise left shift operation.
-    generate_wrapping_shift_harness!(i8, wrapping_shl, checked_wrapping_shl_i8);
-    generate_wrapping_shift_harness!(i16, wrapping_shl, checked_wrapping_shl_i16);
-    generate_wrapping_shift_harness!(i32, wrapping_shl, checked_wrapping_shl_i32);
-    generate_wrapping_shift_harness!(i64, wrapping_shl, checked_wrapping_shl_i64);
-    generate_wrapping_shift_harness!(i128, wrapping_shl, checked_wrapping_shl_i128);
-    generate_wrapping_shift_harness!(isize, wrapping_shl, checked_wrapping_shl_isize);
-    generate_wrapping_shift_harness!(u8, wrapping_shl, checked_wrapping_shl_u8);
-    generate_wrapping_shift_harness!(u16, wrapping_shl, checked_wrapping_shl_u16);
-    generate_wrapping_shift_harness!(u32, wrapping_shl, checked_wrapping_shl_u32);
-    generate_wrapping_shift_harness!(u64, wrapping_shl, checked_wrapping_shl_u64);
-    generate_wrapping_shift_harness!(u128, wrapping_shl, checked_wrapping_shl_u128);
-    generate_wrapping_shift_harness!(usize, wrapping_shl, checked_wrapping_shl_usize);
-
-    // Part_2 `wrapping_shr` proofs
-    //
-    // Target types:
-    // i{8,16,32,64,128,size} and u{8,16,32,64,128,size} -- 12 types in total
-    //
-    // Target contracts:
-    // #[ensures(|result| *result == self >> (rhs & (Self::BITS - 1)))]
-    // Target function:
-    // pub const fn wrapping_shr(self, rhs: u32) -> Self {
-    //
-    // This function performs an panic-free bitwise right shift operation.
-    generate_wrapping_shift_harness!(i8, wrapping_shr, checked_wrapping_shr_i8);
-    generate_wrapping_shift_harness!(i16, wrapping_shr, checked_wrapping_shr_i16);
-    generate_wrapping_shift_harness!(i32, wrapping_shr, checked_wrapping_shr_i32);
-    generate_wrapping_shift_harness!(i64, wrapping_shr, checked_wrapping_shr_i64);
-    generate_wrapping_shift_harness!(i128, wrapping_shr, checked_wrapping_shr_i128);
-    generate_wrapping_shift_harness!(isize, wrapping_shr, checked_wrapping_shr_isize);
-    generate_wrapping_shift_harness!(u8, wrapping_shr, checked_wrapping_shr_u8);
-    generate_wrapping_shift_harness!(u16, wrapping_shr, checked_wrapping_shr_u16);
-    generate_wrapping_shift_harness!(u32, wrapping_shr, checked_wrapping_shr_u32);
-    generate_wrapping_shift_harness!(u64, wrapping_shr, checked_wrapping_shr_u64);
-    generate_wrapping_shift_harness!(u128, wrapping_shr, checked_wrapping_shr_u128);
-    generate_wrapping_shift_harness!(usize, wrapping_shr, checked_wrapping_shr_usize);
-
-<<<<<<< HEAD
-}
-=======
-    // `f{16,32,64,128}::to_int_unchecked` proofs
-    //
-    // Target integer types:
-    // i{8,16,32,64,128,size} and u{8,16,32,64,128,size} -- 12 types in total
-    //
-    // Target contracts:
-    // 1. Float is not `NaN` and infinite
-    // 2. Float is representable in the return type `Int`, after truncating
-    //    off its fractional part
-    // [requires(self.is_finite() && self >= Self::MIN && self <= Self::MAX)]
-    //
-    // Target function:
-    // pub unsafe fn to_int_unchecked<Int>(self) -> Int where Self: FloatToInt<Int>
-    generate_to_int_unchecked_harness!(f32,
-        i8, checked_f32_to_int_unchecked_i8,
-        i16, checked_f32_to_int_unchecked_i16,
-        i32, checked_f32_to_int_unchecked_i32,
-        i64, checked_f32_to_int_unchecked_i64,
-        i128, checked_f32_to_int_unchecked_i128,
-        isize, checked_f32_to_int_unchecked_isize,
-        u8, checked_f32_to_int_unchecked_u8,
-        u16, checked_f32_to_int_unchecked_u16,
-        u32, checked_f32_to_int_unchecked_u32,
-        u64, checked_f32_to_int_unchecked_u64,
-        u128, checked_f32_to_int_unchecked_u128,
-        usize, checked_f32_to_int_unchecked_usize
-    );
-
-    generate_to_int_unchecked_harness!(f128,
-        i8, checked_f128_to_int_unchecked_i8,
-        i16, checked_f128_to_int_unchecked_i16,
-        i32, checked_f128_to_int_unchecked_i32,
-        i64, checked_f128_to_int_unchecked_i64,
-        i128, checked_f128_to_int_unchecked_i128,
-        isize, checked_f128_to_int_unchecked_isize,
-        u8, checked_f128_to_int_unchecked_u8,
-        u16, checked_f128_to_int_unchecked_u16,
-        u32, checked_f128_to_int_unchecked_u32,
-        u64, checked_f128_to_int_unchecked_u64,
-        u128, checked_f128_to_int_unchecked_u128,
-        usize, checked_f128_to_int_unchecked_usize
-    );
-}
->>>>>>> c85ce2a3
+}