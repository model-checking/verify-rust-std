--- conflicted
+++ resolved
@@ -2155,7 +2155,6 @@
     generate_wrapping_shift_harness!(u128, wrapping_shr, checked_wrapping_shr_u128);
     generate_wrapping_shift_harness!(usize, wrapping_shr, checked_wrapping_shr_usize);
 
-<<<<<<< HEAD
     // `f{16,32,64,128}::to_int_unchecked` proofs
     //
     // Target integer types:
@@ -2213,6 +2212,4 @@
         u128, checked_f128_to_int_unchecked_u128,
         usize, checked_f128_to_int_unchecked_usize
     );
-=======
->>>>>>> c7384504
 }