//! Numeric traits and functions for the built-in numeric types.

#![stable(feature = "rust1", since = "1.0.0")]

use crate::panic::const_panic;
use crate::str::FromStr;
use crate::ub_checks::assert_unsafe_precondition;
use crate::{ascii, intrinsics, mem};
use safety::{requires, ensures};

#[cfg(kani)]
use crate::kani;

// FIXME(const-hack): Used because the `?` operator is not allowed in a const context.
macro_rules! try_opt {
    ($e:expr) => {
        match $e {
            Some(x) => x,
            None => return None,
        }
    };
}

// Use this when the generated code should differ between signed and unsigned types.
macro_rules! sign_dependent_expr {
    (signed ? if signed { $signed_case:expr } if unsigned { $unsigned_case:expr } ) => {
        $signed_case
    };
    (unsigned ? if signed { $signed_case:expr } if unsigned { $unsigned_case:expr } ) => {
        $unsigned_case
    };
}

// All these modules are technically private and only exposed for coretests:
#[cfg(not(no_fp_fmt_parse))]
pub mod bignum;
#[cfg(not(no_fp_fmt_parse))]
pub mod dec2flt;
#[cfg(not(no_fp_fmt_parse))]
pub mod diy_float;
#[cfg(not(no_fp_fmt_parse))]
pub mod flt2dec;
pub mod fmt;

#[macro_use]
mod int_macros; // import int_impl!
#[macro_use]
mod uint_macros; // import uint_impl!

mod error;
mod int_log10;
mod int_sqrt;
mod nonzero;
mod overflow_panic;
mod saturating;
mod wrapping;

#[stable(feature = "rust1", since = "1.0.0")]
#[cfg(not(no_fp_fmt_parse))]
pub use dec2flt::ParseFloatError;
#[stable(feature = "int_error_matching", since = "1.55.0")]
pub use error::IntErrorKind;
#[stable(feature = "rust1", since = "1.0.0")]
pub use error::ParseIntError;
#[stable(feature = "try_from", since = "1.34.0")]
pub use error::TryFromIntError;
#[stable(feature = "generic_nonzero", since = "1.79.0")]
pub use nonzero::NonZero;
#[unstable(
    feature = "nonzero_internals",
    reason = "implementation detail which may disappear or be replaced at any time",
    issue = "none"
)]
pub use nonzero::ZeroablePrimitive;
#[stable(feature = "signed_nonzero", since = "1.34.0")]
pub use nonzero::{NonZeroI8, NonZeroI16, NonZeroI32, NonZeroI64, NonZeroI128, NonZeroIsize};
#[stable(feature = "nonzero", since = "1.28.0")]
pub use nonzero::{NonZeroU8, NonZeroU16, NonZeroU32, NonZeroU64, NonZeroU128, NonZeroUsize};
#[stable(feature = "saturating_int_impl", since = "1.74.0")]
pub use saturating::Saturating;
#[stable(feature = "rust1", since = "1.0.0")]
pub use wrapping::Wrapping;

macro_rules! usize_isize_to_xe_bytes_doc {
    () => {
        "

**Note**: This function returns an array of length 2, 4 or 8 bytes
depending on the target pointer size.

"
    };
}

macro_rules! usize_isize_from_xe_bytes_doc {
    () => {
        "

**Note**: This function takes an array of length 2, 4 or 8 bytes
depending on the target pointer size.

"
    };
}

macro_rules! midpoint_impl {
    ($SelfT:ty, unsigned) => {
        /// Calculates the middle point of `self` and `rhs`.
        ///
        /// `midpoint(a, b)` is `(a + b) >> 1` as if it were performed in a
        /// sufficiently-large signed integral type. This implies that the result is
        /// always rounded towards negative infinity and that no overflow will ever occur.
        ///
        /// # Examples
        ///
        /// ```
        /// #![feature(num_midpoint)]
        #[doc = concat!("assert_eq!(0", stringify!($SelfT), ".midpoint(4), 2);")]
        #[doc = concat!("assert_eq!(1", stringify!($SelfT), ".midpoint(4), 2);")]
        /// ```
        #[unstable(feature = "num_midpoint", issue = "110840")]
        #[must_use = "this returns the result of the operation, \
                      without modifying the original"]
        #[inline]
        pub const fn midpoint(self, rhs: $SelfT) -> $SelfT {
            // Use the well known branchless algorithm from Hacker's Delight to compute
            // `(a + b) / 2` without overflowing: `((a ^ b) >> 1) + (a & b)`.
            ((self ^ rhs) >> 1) + (self & rhs)
        }
    };
    ($SelfT:ty, signed) => {
        /// Calculates the middle point of `self` and `rhs`.
        ///
        /// `midpoint(a, b)` is `(a + b) / 2` as if it were performed in a
        /// sufficiently-large signed integral type. This implies that the result is
        /// always rounded towards zero and that no overflow will ever occur.
        ///
        /// # Examples
        ///
        /// ```
        /// #![feature(num_midpoint)]
        #[doc = concat!("assert_eq!(0", stringify!($SelfT), ".midpoint(4), 2);")]
        #[doc = concat!("assert_eq!((-1", stringify!($SelfT), ").midpoint(2), 0);")]
        #[doc = concat!("assert_eq!((-7", stringify!($SelfT), ").midpoint(0), -3);")]
        #[doc = concat!("assert_eq!(0", stringify!($SelfT), ".midpoint(-7), -3);")]
        #[doc = concat!("assert_eq!(0", stringify!($SelfT), ".midpoint(7), 3);")]
        /// ```
        #[unstable(feature = "num_midpoint", issue = "110840")]
        #[must_use = "this returns the result of the operation, \
                      without modifying the original"]
        #[inline]
        pub const fn midpoint(self, rhs: Self) -> Self {
            // Use the well known branchless algorithm from Hacker's Delight to compute
            // `(a + b) / 2` without overflowing: `((a ^ b) >> 1) + (a & b)`.
            let t = ((self ^ rhs) >> 1) + (self & rhs);
            // Except that it fails for integers whose sum is an odd negative number as
            // their floor is one less than their average. So we adjust the result.
            t + (if t < 0 { 1 } else { 0 } & (self ^ rhs))
        }
    };
    ($SelfT:ty, $WideT:ty, unsigned) => {
        /// Calculates the middle point of `self` and `rhs`.
        ///
        /// `midpoint(a, b)` is `(a + b) >> 1` as if it were performed in a
        /// sufficiently-large signed integral type. This implies that the result is
        /// always rounded towards negative infinity and that no overflow will ever occur.
        ///
        /// # Examples
        ///
        /// ```
        /// #![feature(num_midpoint)]
        #[doc = concat!("assert_eq!(0", stringify!($SelfT), ".midpoint(4), 2);")]
        #[doc = concat!("assert_eq!(1", stringify!($SelfT), ".midpoint(4), 2);")]
        /// ```
        #[unstable(feature = "num_midpoint", issue = "110840")]
        #[must_use = "this returns the result of the operation, \
                      without modifying the original"]
        #[inline]
        pub const fn midpoint(self, rhs: $SelfT) -> $SelfT {
            ((self as $WideT + rhs as $WideT) / 2) as $SelfT
        }
    };
    ($SelfT:ty, $WideT:ty, signed) => {
        /// Calculates the middle point of `self` and `rhs`.
        ///
        /// `midpoint(a, b)` is `(a + b) / 2` as if it were performed in a
        /// sufficiently-large signed integral type. This implies that the result is
        /// always rounded towards zero and that no overflow will ever occur.
        ///
        /// # Examples
        ///
        /// ```
        /// #![feature(num_midpoint)]
        #[doc = concat!("assert_eq!(0", stringify!($SelfT), ".midpoint(4), 2);")]
        #[doc = concat!("assert_eq!((-1", stringify!($SelfT), ").midpoint(2), 0);")]
        #[doc = concat!("assert_eq!((-7", stringify!($SelfT), ").midpoint(0), -3);")]
        #[doc = concat!("assert_eq!(0", stringify!($SelfT), ".midpoint(-7), -3);")]
        #[doc = concat!("assert_eq!(0", stringify!($SelfT), ".midpoint(7), 3);")]
        /// ```
        #[unstable(feature = "num_midpoint", issue = "110840")]
        #[must_use = "this returns the result of the operation, \
                      without modifying the original"]
        #[inline]
        pub const fn midpoint(self, rhs: $SelfT) -> $SelfT {
            ((self as $WideT + rhs as $WideT) / 2) as $SelfT
        }
    };
}

macro_rules! widening_impl {
    ($SelfT:ty, $WideT:ty, $BITS:literal, unsigned) => {
        /// Calculates the complete product `self * rhs` without the possibility to overflow.
        ///
        /// This returns the low-order (wrapping) bits and the high-order (overflow) bits
        /// of the result as two separate values, in that order.
        ///
        /// If you also need to add a carry to the wide result, then you want
        /// [`Self::carrying_mul`] instead.
        ///
        /// # Examples
        ///
        /// Basic usage:
        ///
        /// Please note that this example is shared between integer types.
        /// Which explains why `u32` is used here.
        ///
        /// ```
        /// #![feature(bigint_helper_methods)]
        /// assert_eq!(5u32.widening_mul(2), (10, 0));
        /// assert_eq!(1_000_000_000u32.widening_mul(10), (1410065408, 2));
        /// ```
        #[unstable(feature = "bigint_helper_methods", issue = "85532")]
        #[must_use = "this returns the result of the operation, \
                      without modifying the original"]
        #[inline]
        pub const fn widening_mul(self, rhs: Self) -> (Self, Self) {
            // note: longer-term this should be done via an intrinsic,
            //   but for now we can deal without an impl for u128/i128
            // SAFETY: overflow will be contained within the wider types
            let wide = unsafe { (self as $WideT).unchecked_mul(rhs as $WideT) };
            (wide as $SelfT, (wide >> $BITS) as $SelfT)
        }

        /// Calculates the "full multiplication" `self * rhs + carry`
        /// without the possibility to overflow.
        ///
        /// This returns the low-order (wrapping) bits and the high-order (overflow) bits
        /// of the result as two separate values, in that order.
        ///
        /// Performs "long multiplication" which takes in an extra amount to add, and may return an
        /// additional amount of overflow. This allows for chaining together multiple
        /// multiplications to create "big integers" which represent larger values.
        ///
        /// If you don't need the `carry`, then you can use [`Self::widening_mul`] instead.
        ///
        /// # Examples
        ///
        /// Basic usage:
        ///
        /// Please note that this example is shared between integer types.
        /// Which explains why `u32` is used here.
        ///
        /// ```
        /// #![feature(bigint_helper_methods)]
        /// assert_eq!(5u32.carrying_mul(2, 0), (10, 0));
        /// assert_eq!(5u32.carrying_mul(2, 10), (20, 0));
        /// assert_eq!(1_000_000_000u32.carrying_mul(10, 0), (1410065408, 2));
        /// assert_eq!(1_000_000_000u32.carrying_mul(10, 10), (1410065418, 2));
        #[doc = concat!("assert_eq!(",
            stringify!($SelfT), "::MAX.carrying_mul(", stringify!($SelfT), "::MAX, ", stringify!($SelfT), "::MAX), ",
            "(0, ", stringify!($SelfT), "::MAX));"
        )]
        /// ```
        ///
        /// This is the core operation needed for scalar multiplication when
        /// implementing it for wider-than-native types.
        ///
        /// ```
        /// #![feature(bigint_helper_methods)]
        /// fn scalar_mul_eq(little_endian_digits: &mut Vec<u16>, multiplicand: u16) {
        ///     let mut carry = 0;
        ///     for d in little_endian_digits.iter_mut() {
        ///         (*d, carry) = d.carrying_mul(multiplicand, carry);
        ///     }
        ///     if carry != 0 {
        ///         little_endian_digits.push(carry);
        ///     }
        /// }
        ///
        /// let mut v = vec![10, 20];
        /// scalar_mul_eq(&mut v, 3);
        /// assert_eq!(v, [30, 60]);
        ///
        /// assert_eq!(0x87654321_u64 * 0xFEED, 0x86D3D159E38D);
        /// let mut v = vec![0x4321, 0x8765];
        /// scalar_mul_eq(&mut v, 0xFEED);
        /// assert_eq!(v, [0xE38D, 0xD159, 0x86D3]);
        /// ```
        ///
        /// If `carry` is zero, this is similar to [`overflowing_mul`](Self::overflowing_mul),
        /// except that it gives the value of the overflow instead of just whether one happened:
        ///
        /// ```
        /// #![feature(bigint_helper_methods)]
        /// let r = u8::carrying_mul(7, 13, 0);
        /// assert_eq!((r.0, r.1 != 0), u8::overflowing_mul(7, 13));
        /// let r = u8::carrying_mul(13, 42, 0);
        /// assert_eq!((r.0, r.1 != 0), u8::overflowing_mul(13, 42));
        /// ```
        ///
        /// The value of the first field in the returned tuple matches what you'd get
        /// by combining the [`wrapping_mul`](Self::wrapping_mul) and
        /// [`wrapping_add`](Self::wrapping_add) methods:
        ///
        /// ```
        /// #![feature(bigint_helper_methods)]
        /// assert_eq!(
        ///     789_u16.carrying_mul(456, 123).0,
        ///     789_u16.wrapping_mul(456).wrapping_add(123),
        /// );
        /// ```
        #[unstable(feature = "bigint_helper_methods", issue = "85532")]
        #[must_use = "this returns the result of the operation, \
                      without modifying the original"]
        #[inline]
        pub const fn carrying_mul(self, rhs: Self, carry: Self) -> (Self, Self) {
            // note: longer-term this should be done via an intrinsic,
            //   but for now we can deal without an impl for u128/i128
            // SAFETY: overflow will be contained within the wider types
            let wide = unsafe {
                (self as $WideT).unchecked_mul(rhs as $WideT).unchecked_add(carry as $WideT)
            };
            (wide as $SelfT, (wide >> $BITS) as $SelfT)
        }
    };
}

impl i8 {
    int_impl! {
        Self = i8,
        ActualT = i8,
        UnsignedT = u8,
        BITS = 8,
        BITS_MINUS_ONE = 7,
        Min = -128,
        Max = 127,
        rot = 2,
        rot_op = "-0x7e",
        rot_result = "0xa",
        swap_op = "0x12",
        swapped = "0x12",
        reversed = "0x48",
        le_bytes = "[0x12]",
        be_bytes = "[0x12]",
        to_xe_bytes_doc = "",
        from_xe_bytes_doc = "",
        bound_condition = "",
    }
    midpoint_impl! { i8, i16, signed }
}

impl i16 {
    int_impl! {
        Self = i16,
        ActualT = i16,
        UnsignedT = u16,
        BITS = 16,
        BITS_MINUS_ONE = 15,
        Min = -32768,
        Max = 32767,
        rot = 4,
        rot_op = "-0x5ffd",
        rot_result = "0x3a",
        swap_op = "0x1234",
        swapped = "0x3412",
        reversed = "0x2c48",
        le_bytes = "[0x34, 0x12]",
        be_bytes = "[0x12, 0x34]",
        to_xe_bytes_doc = "",
        from_xe_bytes_doc = "",
        bound_condition = "",
    }
    midpoint_impl! { i16, i32, signed }
}

impl i32 {
    int_impl! {
        Self = i32,
        ActualT = i32,
        UnsignedT = u32,
        BITS = 32,
        BITS_MINUS_ONE = 31,
        Min = -2147483648,
        Max = 2147483647,
        rot = 8,
        rot_op = "0x10000b3",
        rot_result = "0xb301",
        swap_op = "0x12345678",
        swapped = "0x78563412",
        reversed = "0x1e6a2c48",
        le_bytes = "[0x78, 0x56, 0x34, 0x12]",
        be_bytes = "[0x12, 0x34, 0x56, 0x78]",
        to_xe_bytes_doc = "",
        from_xe_bytes_doc = "",
        bound_condition = "",
    }
    midpoint_impl! { i32, i64, signed }
}

impl i64 {
    int_impl! {
        Self = i64,
        ActualT = i64,
        UnsignedT = u64,
        BITS = 64,
        BITS_MINUS_ONE = 63,
        Min = -9223372036854775808,
        Max = 9223372036854775807,
        rot = 12,
        rot_op = "0xaa00000000006e1",
        rot_result = "0x6e10aa",
        swap_op = "0x1234567890123456",
        swapped = "0x5634129078563412",
        reversed = "0x6a2c48091e6a2c48",
        le_bytes = "[0x56, 0x34, 0x12, 0x90, 0x78, 0x56, 0x34, 0x12]",
        be_bytes = "[0x12, 0x34, 0x56, 0x78, 0x90, 0x12, 0x34, 0x56]",
        to_xe_bytes_doc = "",
        from_xe_bytes_doc = "",
        bound_condition = "",
    }
    midpoint_impl! { i64, signed }
}

impl i128 {
    int_impl! {
        Self = i128,
        ActualT = i128,
        UnsignedT = u128,
        BITS = 128,
        BITS_MINUS_ONE = 127,
        Min = -170141183460469231731687303715884105728,
        Max = 170141183460469231731687303715884105727,
        rot = 16,
        rot_op = "0x13f40000000000000000000000004f76",
        rot_result = "0x4f7613f4",
        swap_op = "0x12345678901234567890123456789012",
        swapped = "0x12907856341290785634129078563412",
        reversed = "0x48091e6a2c48091e6a2c48091e6a2c48",
        le_bytes = "[0x12, 0x90, 0x78, 0x56, 0x34, 0x12, 0x90, 0x78, \
            0x56, 0x34, 0x12, 0x90, 0x78, 0x56, 0x34, 0x12]",
        be_bytes = "[0x12, 0x34, 0x56, 0x78, 0x90, 0x12, 0x34, 0x56, \
            0x78, 0x90, 0x12, 0x34, 0x56, 0x78, 0x90, 0x12]",
        to_xe_bytes_doc = "",
        from_xe_bytes_doc = "",
        bound_condition = "",
    }
    midpoint_impl! { i128, signed }
}

#[cfg(target_pointer_width = "16")]
impl isize {
    int_impl! {
        Self = isize,
        ActualT = i16,
        UnsignedT = usize,
        BITS = 16,
        BITS_MINUS_ONE = 15,
        Min = -32768,
        Max = 32767,
        rot = 4,
        rot_op = "-0x5ffd",
        rot_result = "0x3a",
        swap_op = "0x1234",
        swapped = "0x3412",
        reversed = "0x2c48",
        le_bytes = "[0x34, 0x12]",
        be_bytes = "[0x12, 0x34]",
        to_xe_bytes_doc = usize_isize_to_xe_bytes_doc!(),
        from_xe_bytes_doc = usize_isize_from_xe_bytes_doc!(),
        bound_condition = " on 16-bit targets",
    }
    midpoint_impl! { isize, i32, signed }
}

#[cfg(target_pointer_width = "32")]
impl isize {
    int_impl! {
        Self = isize,
        ActualT = i32,
        UnsignedT = usize,
        BITS = 32,
        BITS_MINUS_ONE = 31,
        Min = -2147483648,
        Max = 2147483647,
        rot = 8,
        rot_op = "0x10000b3",
        rot_result = "0xb301",
        swap_op = "0x12345678",
        swapped = "0x78563412",
        reversed = "0x1e6a2c48",
        le_bytes = "[0x78, 0x56, 0x34, 0x12]",
        be_bytes = "[0x12, 0x34, 0x56, 0x78]",
        to_xe_bytes_doc = usize_isize_to_xe_bytes_doc!(),
        from_xe_bytes_doc = usize_isize_from_xe_bytes_doc!(),
        bound_condition = " on 32-bit targets",
    }
    midpoint_impl! { isize, i64, signed }
}

#[cfg(target_pointer_width = "64")]
impl isize {
    int_impl! {
        Self = isize,
        ActualT = i64,
        UnsignedT = usize,
        BITS = 64,
        BITS_MINUS_ONE = 63,
        Min = -9223372036854775808,
        Max = 9223372036854775807,
        rot = 12,
        rot_op = "0xaa00000000006e1",
        rot_result = "0x6e10aa",
        swap_op = "0x1234567890123456",
        swapped = "0x5634129078563412",
        reversed = "0x6a2c48091e6a2c48",
        le_bytes = "[0x56, 0x34, 0x12, 0x90, 0x78, 0x56, 0x34, 0x12]",
        be_bytes = "[0x12, 0x34, 0x56, 0x78, 0x90, 0x12, 0x34, 0x56]",
        to_xe_bytes_doc = usize_isize_to_xe_bytes_doc!(),
        from_xe_bytes_doc = usize_isize_from_xe_bytes_doc!(),
        bound_condition = " on 64-bit targets",
    }
    midpoint_impl! { isize, signed }
}

/// If the bit selected by this mask is set, ascii is lower case.
const ASCII_CASE_MASK: u8 = 0b0010_0000;

impl u8 {
    uint_impl! {
        Self = u8,
        ActualT = u8,
        SignedT = i8,
        BITS = 8,
        BITS_MINUS_ONE = 7,
        MAX = 255,
        rot = 2,
        rot_op = "0x82",
        rot_result = "0xa",
        swap_op = "0x12",
        swapped = "0x12",
        reversed = "0x48",
        le_bytes = "[0x12]",
        be_bytes = "[0x12]",
        to_xe_bytes_doc = "",
        from_xe_bytes_doc = "",
        bound_condition = "",
    }
    widening_impl! { u8, u16, 8, unsigned }
    midpoint_impl! { u8, u16, unsigned }

    /// Checks if the value is within the ASCII range.
    ///
    /// # Examples
    ///
    /// ```
    /// let ascii = 97u8;
    /// let non_ascii = 150u8;
    ///
    /// assert!(ascii.is_ascii());
    /// assert!(!non_ascii.is_ascii());
    /// ```
    #[must_use]
    #[stable(feature = "ascii_methods_on_intrinsics", since = "1.23.0")]
    #[rustc_const_stable(feature = "const_u8_is_ascii", since = "1.43.0")]
    #[inline]
    pub const fn is_ascii(&self) -> bool {
        *self <= 127
    }

    /// If the value of this byte is within the ASCII range, returns it as an
    /// [ASCII character](ascii::Char).  Otherwise, returns `None`.
    #[must_use]
    #[unstable(feature = "ascii_char", issue = "110998")]
    #[inline]
    pub const fn as_ascii(&self) -> Option<ascii::Char> {
        ascii::Char::from_u8(*self)
    }

    /// Makes a copy of the value in its ASCII upper case equivalent.
    ///
    /// ASCII letters 'a' to 'z' are mapped to 'A' to 'Z',
    /// but non-ASCII letters are unchanged.
    ///
    /// To uppercase the value in-place, use [`make_ascii_uppercase`].
    ///
    /// # Examples
    ///
    /// ```
    /// let lowercase_a = 97u8;
    ///
    /// assert_eq!(65, lowercase_a.to_ascii_uppercase());
    /// ```
    ///
    /// [`make_ascii_uppercase`]: Self::make_ascii_uppercase
    #[must_use = "to uppercase the value in-place, use `make_ascii_uppercase()`"]
    #[stable(feature = "ascii_methods_on_intrinsics", since = "1.23.0")]
    #[rustc_const_stable(feature = "const_ascii_methods_on_intrinsics", since = "1.52.0")]
    #[inline]
    pub const fn to_ascii_uppercase(&self) -> u8 {
        // Toggle the 6th bit if this is a lowercase letter
        *self ^ ((self.is_ascii_lowercase() as u8) * ASCII_CASE_MASK)
    }

    /// Makes a copy of the value in its ASCII lower case equivalent.
    ///
    /// ASCII letters 'A' to 'Z' are mapped to 'a' to 'z',
    /// but non-ASCII letters are unchanged.
    ///
    /// To lowercase the value in-place, use [`make_ascii_lowercase`].
    ///
    /// # Examples
    ///
    /// ```
    /// let uppercase_a = 65u8;
    ///
    /// assert_eq!(97, uppercase_a.to_ascii_lowercase());
    /// ```
    ///
    /// [`make_ascii_lowercase`]: Self::make_ascii_lowercase
    #[must_use = "to lowercase the value in-place, use `make_ascii_lowercase()`"]
    #[stable(feature = "ascii_methods_on_intrinsics", since = "1.23.0")]
    #[rustc_const_stable(feature = "const_ascii_methods_on_intrinsics", since = "1.52.0")]
    #[inline]
    pub const fn to_ascii_lowercase(&self) -> u8 {
        // Set the 6th bit if this is an uppercase letter
        *self | (self.is_ascii_uppercase() as u8 * ASCII_CASE_MASK)
    }

    /// Assumes self is ascii
    #[inline]
    pub(crate) const fn ascii_change_case_unchecked(&self) -> u8 {
        *self ^ ASCII_CASE_MASK
    }

    /// Checks that two values are an ASCII case-insensitive match.
    ///
    /// This is equivalent to `to_ascii_lowercase(a) == to_ascii_lowercase(b)`.
    ///
    /// # Examples
    ///
    /// ```
    /// let lowercase_a = 97u8;
    /// let uppercase_a = 65u8;
    ///
    /// assert!(lowercase_a.eq_ignore_ascii_case(&uppercase_a));
    /// ```
    #[stable(feature = "ascii_methods_on_intrinsics", since = "1.23.0")]
    #[rustc_const_stable(feature = "const_ascii_methods_on_intrinsics", since = "1.52.0")]
    #[inline]
    pub const fn eq_ignore_ascii_case(&self, other: &u8) -> bool {
        self.to_ascii_lowercase() == other.to_ascii_lowercase()
    }

    /// Converts this value to its ASCII upper case equivalent in-place.
    ///
    /// ASCII letters 'a' to 'z' are mapped to 'A' to 'Z',
    /// but non-ASCII letters are unchanged.
    ///
    /// To return a new uppercased value without modifying the existing one, use
    /// [`to_ascii_uppercase`].
    ///
    /// # Examples
    ///
    /// ```
    /// let mut byte = b'a';
    ///
    /// byte.make_ascii_uppercase();
    ///
    /// assert_eq!(b'A', byte);
    /// ```
    ///
    /// [`to_ascii_uppercase`]: Self::to_ascii_uppercase
    #[stable(feature = "ascii_methods_on_intrinsics", since = "1.23.0")]
    #[rustc_const_stable(feature = "const_make_ascii", since = "CURRENT_RUSTC_VERSION")]
    #[inline]
    pub const fn make_ascii_uppercase(&mut self) {
        *self = self.to_ascii_uppercase();
    }

    /// Converts this value to its ASCII lower case equivalent in-place.
    ///
    /// ASCII letters 'A' to 'Z' are mapped to 'a' to 'z',
    /// but non-ASCII letters are unchanged.
    ///
    /// To return a new lowercased value without modifying the existing one, use
    /// [`to_ascii_lowercase`].
    ///
    /// # Examples
    ///
    /// ```
    /// let mut byte = b'A';
    ///
    /// byte.make_ascii_lowercase();
    ///
    /// assert_eq!(b'a', byte);
    /// ```
    ///
    /// [`to_ascii_lowercase`]: Self::to_ascii_lowercase
    #[stable(feature = "ascii_methods_on_intrinsics", since = "1.23.0")]
    #[rustc_const_stable(feature = "const_make_ascii", since = "CURRENT_RUSTC_VERSION")]
    #[inline]
    pub const fn make_ascii_lowercase(&mut self) {
        *self = self.to_ascii_lowercase();
    }

    /// Checks if the value is an ASCII alphabetic character:
    ///
    /// - U+0041 'A' ..= U+005A 'Z', or
    /// - U+0061 'a' ..= U+007A 'z'.
    ///
    /// # Examples
    ///
    /// ```
    /// let uppercase_a = b'A';
    /// let uppercase_g = b'G';
    /// let a = b'a';
    /// let g = b'g';
    /// let zero = b'0';
    /// let percent = b'%';
    /// let space = b' ';
    /// let lf = b'\n';
    /// let esc = b'\x1b';
    ///
    /// assert!(uppercase_a.is_ascii_alphabetic());
    /// assert!(uppercase_g.is_ascii_alphabetic());
    /// assert!(a.is_ascii_alphabetic());
    /// assert!(g.is_ascii_alphabetic());
    /// assert!(!zero.is_ascii_alphabetic());
    /// assert!(!percent.is_ascii_alphabetic());
    /// assert!(!space.is_ascii_alphabetic());
    /// assert!(!lf.is_ascii_alphabetic());
    /// assert!(!esc.is_ascii_alphabetic());
    /// ```
    #[must_use]
    #[stable(feature = "ascii_ctype_on_intrinsics", since = "1.24.0")]
    #[rustc_const_stable(feature = "const_ascii_ctype_on_intrinsics", since = "1.47.0")]
    #[inline]
    pub const fn is_ascii_alphabetic(&self) -> bool {
        matches!(*self, b'A'..=b'Z' | b'a'..=b'z')
    }

    /// Checks if the value is an ASCII uppercase character:
    /// U+0041 'A' ..= U+005A 'Z'.
    ///
    /// # Examples
    ///
    /// ```
    /// let uppercase_a = b'A';
    /// let uppercase_g = b'G';
    /// let a = b'a';
    /// let g = b'g';
    /// let zero = b'0';
    /// let percent = b'%';
    /// let space = b' ';
    /// let lf = b'\n';
    /// let esc = b'\x1b';
    ///
    /// assert!(uppercase_a.is_ascii_uppercase());
    /// assert!(uppercase_g.is_ascii_uppercase());
    /// assert!(!a.is_ascii_uppercase());
    /// assert!(!g.is_ascii_uppercase());
    /// assert!(!zero.is_ascii_uppercase());
    /// assert!(!percent.is_ascii_uppercase());
    /// assert!(!space.is_ascii_uppercase());
    /// assert!(!lf.is_ascii_uppercase());
    /// assert!(!esc.is_ascii_uppercase());
    /// ```
    #[must_use]
    #[stable(feature = "ascii_ctype_on_intrinsics", since = "1.24.0")]
    #[rustc_const_stable(feature = "const_ascii_ctype_on_intrinsics", since = "1.47.0")]
    #[inline]
    pub const fn is_ascii_uppercase(&self) -> bool {
        matches!(*self, b'A'..=b'Z')
    }

    /// Checks if the value is an ASCII lowercase character:
    /// U+0061 'a' ..= U+007A 'z'.
    ///
    /// # Examples
    ///
    /// ```
    /// let uppercase_a = b'A';
    /// let uppercase_g = b'G';
    /// let a = b'a';
    /// let g = b'g';
    /// let zero = b'0';
    /// let percent = b'%';
    /// let space = b' ';
    /// let lf = b'\n';
    /// let esc = b'\x1b';
    ///
    /// assert!(!uppercase_a.is_ascii_lowercase());
    /// assert!(!uppercase_g.is_ascii_lowercase());
    /// assert!(a.is_ascii_lowercase());
    /// assert!(g.is_ascii_lowercase());
    /// assert!(!zero.is_ascii_lowercase());
    /// assert!(!percent.is_ascii_lowercase());
    /// assert!(!space.is_ascii_lowercase());
    /// assert!(!lf.is_ascii_lowercase());
    /// assert!(!esc.is_ascii_lowercase());
    /// ```
    #[must_use]
    #[stable(feature = "ascii_ctype_on_intrinsics", since = "1.24.0")]
    #[rustc_const_stable(feature = "const_ascii_ctype_on_intrinsics", since = "1.47.0")]
    #[inline]
    pub const fn is_ascii_lowercase(&self) -> bool {
        matches!(*self, b'a'..=b'z')
    }

    /// Checks if the value is an ASCII alphanumeric character:
    ///
    /// - U+0041 'A' ..= U+005A 'Z', or
    /// - U+0061 'a' ..= U+007A 'z', or
    /// - U+0030 '0' ..= U+0039 '9'.
    ///
    /// # Examples
    ///
    /// ```
    /// let uppercase_a = b'A';
    /// let uppercase_g = b'G';
    /// let a = b'a';
    /// let g = b'g';
    /// let zero = b'0';
    /// let percent = b'%';
    /// let space = b' ';
    /// let lf = b'\n';
    /// let esc = b'\x1b';
    ///
    /// assert!(uppercase_a.is_ascii_alphanumeric());
    /// assert!(uppercase_g.is_ascii_alphanumeric());
    /// assert!(a.is_ascii_alphanumeric());
    /// assert!(g.is_ascii_alphanumeric());
    /// assert!(zero.is_ascii_alphanumeric());
    /// assert!(!percent.is_ascii_alphanumeric());
    /// assert!(!space.is_ascii_alphanumeric());
    /// assert!(!lf.is_ascii_alphanumeric());
    /// assert!(!esc.is_ascii_alphanumeric());
    /// ```
    #[must_use]
    #[stable(feature = "ascii_ctype_on_intrinsics", since = "1.24.0")]
    #[rustc_const_stable(feature = "const_ascii_ctype_on_intrinsics", since = "1.47.0")]
    #[inline]
    pub const fn is_ascii_alphanumeric(&self) -> bool {
        matches!(*self, b'0'..=b'9') | matches!(*self, b'A'..=b'Z') | matches!(*self, b'a'..=b'z')
    }

    /// Checks if the value is an ASCII decimal digit:
    /// U+0030 '0' ..= U+0039 '9'.
    ///
    /// # Examples
    ///
    /// ```
    /// let uppercase_a = b'A';
    /// let uppercase_g = b'G';
    /// let a = b'a';
    /// let g = b'g';
    /// let zero = b'0';
    /// let percent = b'%';
    /// let space = b' ';
    /// let lf = b'\n';
    /// let esc = b'\x1b';
    ///
    /// assert!(!uppercase_a.is_ascii_digit());
    /// assert!(!uppercase_g.is_ascii_digit());
    /// assert!(!a.is_ascii_digit());
    /// assert!(!g.is_ascii_digit());
    /// assert!(zero.is_ascii_digit());
    /// assert!(!percent.is_ascii_digit());
    /// assert!(!space.is_ascii_digit());
    /// assert!(!lf.is_ascii_digit());
    /// assert!(!esc.is_ascii_digit());
    /// ```
    #[must_use]
    #[stable(feature = "ascii_ctype_on_intrinsics", since = "1.24.0")]
    #[rustc_const_stable(feature = "const_ascii_ctype_on_intrinsics", since = "1.47.0")]
    #[inline]
    pub const fn is_ascii_digit(&self) -> bool {
        matches!(*self, b'0'..=b'9')
    }

    /// Checks if the value is an ASCII octal digit:
    /// U+0030 '0' ..= U+0037 '7'.
    ///
    /// # Examples
    ///
    /// ```
    /// #![feature(is_ascii_octdigit)]
    ///
    /// let uppercase_a = b'A';
    /// let a = b'a';
    /// let zero = b'0';
    /// let seven = b'7';
    /// let nine = b'9';
    /// let percent = b'%';
    /// let lf = b'\n';
    ///
    /// assert!(!uppercase_a.is_ascii_octdigit());
    /// assert!(!a.is_ascii_octdigit());
    /// assert!(zero.is_ascii_octdigit());
    /// assert!(seven.is_ascii_octdigit());
    /// assert!(!nine.is_ascii_octdigit());
    /// assert!(!percent.is_ascii_octdigit());
    /// assert!(!lf.is_ascii_octdigit());
    /// ```
    #[must_use]
    #[unstable(feature = "is_ascii_octdigit", issue = "101288")]
    #[inline]
    pub const fn is_ascii_octdigit(&self) -> bool {
        matches!(*self, b'0'..=b'7')
    }

    /// Checks if the value is an ASCII hexadecimal digit:
    ///
    /// - U+0030 '0' ..= U+0039 '9', or
    /// - U+0041 'A' ..= U+0046 'F', or
    /// - U+0061 'a' ..= U+0066 'f'.
    ///
    /// # Examples
    ///
    /// ```
    /// let uppercase_a = b'A';
    /// let uppercase_g = b'G';
    /// let a = b'a';
    /// let g = b'g';
    /// let zero = b'0';
    /// let percent = b'%';
    /// let space = b' ';
    /// let lf = b'\n';
    /// let esc = b'\x1b';
    ///
    /// assert!(uppercase_a.is_ascii_hexdigit());
    /// assert!(!uppercase_g.is_ascii_hexdigit());
    /// assert!(a.is_ascii_hexdigit());
    /// assert!(!g.is_ascii_hexdigit());
    /// assert!(zero.is_ascii_hexdigit());
    /// assert!(!percent.is_ascii_hexdigit());
    /// assert!(!space.is_ascii_hexdigit());
    /// assert!(!lf.is_ascii_hexdigit());
    /// assert!(!esc.is_ascii_hexdigit());
    /// ```
    #[must_use]
    #[stable(feature = "ascii_ctype_on_intrinsics", since = "1.24.0")]
    #[rustc_const_stable(feature = "const_ascii_ctype_on_intrinsics", since = "1.47.0")]
    #[inline]
    pub const fn is_ascii_hexdigit(&self) -> bool {
        matches!(*self, b'0'..=b'9') | matches!(*self, b'A'..=b'F') | matches!(*self, b'a'..=b'f')
    }

    /// Checks if the value is an ASCII punctuation character:
    ///
    /// - U+0021 ..= U+002F `! " # $ % & ' ( ) * + , - . /`, or
    /// - U+003A ..= U+0040 `: ; < = > ? @`, or
    /// - U+005B ..= U+0060 `` [ \ ] ^ _ ` ``, or
    /// - U+007B ..= U+007E `{ | } ~`
    ///
    /// # Examples
    ///
    /// ```
    /// let uppercase_a = b'A';
    /// let uppercase_g = b'G';
    /// let a = b'a';
    /// let g = b'g';
    /// let zero = b'0';
    /// let percent = b'%';
    /// let space = b' ';
    /// let lf = b'\n';
    /// let esc = b'\x1b';
    ///
    /// assert!(!uppercase_a.is_ascii_punctuation());
    /// assert!(!uppercase_g.is_ascii_punctuation());
    /// assert!(!a.is_ascii_punctuation());
    /// assert!(!g.is_ascii_punctuation());
    /// assert!(!zero.is_ascii_punctuation());
    /// assert!(percent.is_ascii_punctuation());
    /// assert!(!space.is_ascii_punctuation());
    /// assert!(!lf.is_ascii_punctuation());
    /// assert!(!esc.is_ascii_punctuation());
    /// ```
    #[must_use]
    #[stable(feature = "ascii_ctype_on_intrinsics", since = "1.24.0")]
    #[rustc_const_stable(feature = "const_ascii_ctype_on_intrinsics", since = "1.47.0")]
    #[inline]
    pub const fn is_ascii_punctuation(&self) -> bool {
        matches!(*self, b'!'..=b'/')
            | matches!(*self, b':'..=b'@')
            | matches!(*self, b'['..=b'`')
            | matches!(*self, b'{'..=b'~')
    }

    /// Checks if the value is an ASCII graphic character:
    /// U+0021 '!' ..= U+007E '~'.
    ///
    /// # Examples
    ///
    /// ```
    /// let uppercase_a = b'A';
    /// let uppercase_g = b'G';
    /// let a = b'a';
    /// let g = b'g';
    /// let zero = b'0';
    /// let percent = b'%';
    /// let space = b' ';
    /// let lf = b'\n';
    /// let esc = b'\x1b';
    ///
    /// assert!(uppercase_a.is_ascii_graphic());
    /// assert!(uppercase_g.is_ascii_graphic());
    /// assert!(a.is_ascii_graphic());
    /// assert!(g.is_ascii_graphic());
    /// assert!(zero.is_ascii_graphic());
    /// assert!(percent.is_ascii_graphic());
    /// assert!(!space.is_ascii_graphic());
    /// assert!(!lf.is_ascii_graphic());
    /// assert!(!esc.is_ascii_graphic());
    /// ```
    #[must_use]
    #[stable(feature = "ascii_ctype_on_intrinsics", since = "1.24.0")]
    #[rustc_const_stable(feature = "const_ascii_ctype_on_intrinsics", since = "1.47.0")]
    #[inline]
    pub const fn is_ascii_graphic(&self) -> bool {
        matches!(*self, b'!'..=b'~')
    }

    /// Checks if the value is an ASCII whitespace character:
    /// U+0020 SPACE, U+0009 HORIZONTAL TAB, U+000A LINE FEED,
    /// U+000C FORM FEED, or U+000D CARRIAGE RETURN.
    ///
    /// Rust uses the WhatWG Infra Standard's [definition of ASCII
    /// whitespace][infra-aw]. There are several other definitions in
    /// wide use. For instance, [the POSIX locale][pct] includes
    /// U+000B VERTICAL TAB as well as all the above characters,
    /// but—from the very same specification—[the default rule for
    /// "field splitting" in the Bourne shell][bfs] considers *only*
    /// SPACE, HORIZONTAL TAB, and LINE FEED as whitespace.
    ///
    /// If you are writing a program that will process an existing
    /// file format, check what that format's definition of whitespace is
    /// before using this function.
    ///
    /// [infra-aw]: https://infra.spec.whatwg.org/#ascii-whitespace
    /// [pct]: https://pubs.opengroup.org/onlinepubs/9699919799/basedefs/V1_chap07.html#tag_07_03_01
    /// [bfs]: https://pubs.opengroup.org/onlinepubs/9699919799/utilities/V3_chap02.html#tag_18_06_05
    ///
    /// # Examples
    ///
    /// ```
    /// let uppercase_a = b'A';
    /// let uppercase_g = b'G';
    /// let a = b'a';
    /// let g = b'g';
    /// let zero = b'0';
    /// let percent = b'%';
    /// let space = b' ';
    /// let lf = b'\n';
    /// let esc = b'\x1b';
    ///
    /// assert!(!uppercase_a.is_ascii_whitespace());
    /// assert!(!uppercase_g.is_ascii_whitespace());
    /// assert!(!a.is_ascii_whitespace());
    /// assert!(!g.is_ascii_whitespace());
    /// assert!(!zero.is_ascii_whitespace());
    /// assert!(!percent.is_ascii_whitespace());
    /// assert!(space.is_ascii_whitespace());
    /// assert!(lf.is_ascii_whitespace());
    /// assert!(!esc.is_ascii_whitespace());
    /// ```
    #[must_use]
    #[stable(feature = "ascii_ctype_on_intrinsics", since = "1.24.0")]
    #[rustc_const_stable(feature = "const_ascii_ctype_on_intrinsics", since = "1.47.0")]
    #[inline]
    pub const fn is_ascii_whitespace(&self) -> bool {
        matches!(*self, b'\t' | b'\n' | b'\x0C' | b'\r' | b' ')
    }

    /// Checks if the value is an ASCII control character:
    /// U+0000 NUL ..= U+001F UNIT SEPARATOR, or U+007F DELETE.
    /// Note that most ASCII whitespace characters are control
    /// characters, but SPACE is not.
    ///
    /// # Examples
    ///
    /// ```
    /// let uppercase_a = b'A';
    /// let uppercase_g = b'G';
    /// let a = b'a';
    /// let g = b'g';
    /// let zero = b'0';
    /// let percent = b'%';
    /// let space = b' ';
    /// let lf = b'\n';
    /// let esc = b'\x1b';
    ///
    /// assert!(!uppercase_a.is_ascii_control());
    /// assert!(!uppercase_g.is_ascii_control());
    /// assert!(!a.is_ascii_control());
    /// assert!(!g.is_ascii_control());
    /// assert!(!zero.is_ascii_control());
    /// assert!(!percent.is_ascii_control());
    /// assert!(!space.is_ascii_control());
    /// assert!(lf.is_ascii_control());
    /// assert!(esc.is_ascii_control());
    /// ```
    #[must_use]
    #[stable(feature = "ascii_ctype_on_intrinsics", since = "1.24.0")]
    #[rustc_const_stable(feature = "const_ascii_ctype_on_intrinsics", since = "1.47.0")]
    #[inline]
    pub const fn is_ascii_control(&self) -> bool {
        matches!(*self, b'\0'..=b'\x1F' | b'\x7F')
    }

    /// Returns an iterator that produces an escaped version of a `u8`,
    /// treating it as an ASCII character.
    ///
    /// The behavior is identical to [`ascii::escape_default`].
    ///
    /// # Examples
    ///
    /// ```
    ///
    /// assert_eq!("0", b'0'.escape_ascii().to_string());
    /// assert_eq!("\\t", b'\t'.escape_ascii().to_string());
    /// assert_eq!("\\r", b'\r'.escape_ascii().to_string());
    /// assert_eq!("\\n", b'\n'.escape_ascii().to_string());
    /// assert_eq!("\\'", b'\''.escape_ascii().to_string());
    /// assert_eq!("\\\"", b'"'.escape_ascii().to_string());
    /// assert_eq!("\\\\", b'\\'.escape_ascii().to_string());
    /// assert_eq!("\\x9d", b'\x9d'.escape_ascii().to_string());
    /// ```
    #[must_use = "this returns the escaped byte as an iterator, \
                  without modifying the original"]
    #[stable(feature = "inherent_ascii_escape", since = "1.60.0")]
    #[inline]
    pub fn escape_ascii(self) -> ascii::EscapeDefault {
        ascii::escape_default(self)
    }

    #[inline]
    pub(crate) const fn is_utf8_char_boundary(self) -> bool {
        // This is bit magic equivalent to: b < 128 || b >= 192
        (self as i8) >= -0x40
    }
}

impl u16 {
    uint_impl! {
        Self = u16,
        ActualT = u16,
        SignedT = i16,
        BITS = 16,
        BITS_MINUS_ONE = 15,
        MAX = 65535,
        rot = 4,
        rot_op = "0xa003",
        rot_result = "0x3a",
        swap_op = "0x1234",
        swapped = "0x3412",
        reversed = "0x2c48",
        le_bytes = "[0x34, 0x12]",
        be_bytes = "[0x12, 0x34]",
        to_xe_bytes_doc = "",
        from_xe_bytes_doc = "",
        bound_condition = "",
    }
    widening_impl! { u16, u32, 16, unsigned }
    midpoint_impl! { u16, u32, unsigned }

    /// Checks if the value is a Unicode surrogate code point, which are disallowed values for [`char`].
    ///
    /// # Examples
    ///
    /// ```
    /// #![feature(utf16_extra)]
    ///
    /// let low_non_surrogate = 0xA000u16;
    /// let low_surrogate = 0xD800u16;
    /// let high_surrogate = 0xDC00u16;
    /// let high_non_surrogate = 0xE000u16;
    ///
    /// assert!(!low_non_surrogate.is_utf16_surrogate());
    /// assert!(low_surrogate.is_utf16_surrogate());
    /// assert!(high_surrogate.is_utf16_surrogate());
    /// assert!(!high_non_surrogate.is_utf16_surrogate());
    /// ```
    #[must_use]
    #[unstable(feature = "utf16_extra", issue = "94919")]
    #[inline]
    pub const fn is_utf16_surrogate(self) -> bool {
        matches!(self, 0xD800..=0xDFFF)
    }
}

impl u32 {
    uint_impl! {
        Self = u32,
        ActualT = u32,
        SignedT = i32,
        BITS = 32,
        BITS_MINUS_ONE = 31,
        MAX = 4294967295,
        rot = 8,
        rot_op = "0x10000b3",
        rot_result = "0xb301",
        swap_op = "0x12345678",
        swapped = "0x78563412",
        reversed = "0x1e6a2c48",
        le_bytes = "[0x78, 0x56, 0x34, 0x12]",
        be_bytes = "[0x12, 0x34, 0x56, 0x78]",
        to_xe_bytes_doc = "",
        from_xe_bytes_doc = "",
        bound_condition = "",
    }
    widening_impl! { u32, u64, 32, unsigned }
    midpoint_impl! { u32, u64, unsigned }
}

impl u64 {
    uint_impl! {
        Self = u64,
        ActualT = u64,
        SignedT = i64,
        BITS = 64,
        BITS_MINUS_ONE = 63,
        MAX = 18446744073709551615,
        rot = 12,
        rot_op = "0xaa00000000006e1",
        rot_result = "0x6e10aa",
        swap_op = "0x1234567890123456",
        swapped = "0x5634129078563412",
        reversed = "0x6a2c48091e6a2c48",
        le_bytes = "[0x56, 0x34, 0x12, 0x90, 0x78, 0x56, 0x34, 0x12]",
        be_bytes = "[0x12, 0x34, 0x56, 0x78, 0x90, 0x12, 0x34, 0x56]",
        to_xe_bytes_doc = "",
        from_xe_bytes_doc = "",
        bound_condition = "",
    }
    widening_impl! { u64, u128, 64, unsigned }
    midpoint_impl! { u64, u128, unsigned }
}

impl u128 {
    uint_impl! {
        Self = u128,
        ActualT = u128,
        SignedT = i128,
        BITS = 128,
        BITS_MINUS_ONE = 127,
        MAX = 340282366920938463463374607431768211455,
        rot = 16,
        rot_op = "0x13f40000000000000000000000004f76",
        rot_result = "0x4f7613f4",
        swap_op = "0x12345678901234567890123456789012",
        swapped = "0x12907856341290785634129078563412",
        reversed = "0x48091e6a2c48091e6a2c48091e6a2c48",
        le_bytes = "[0x12, 0x90, 0x78, 0x56, 0x34, 0x12, 0x90, 0x78, \
            0x56, 0x34, 0x12, 0x90, 0x78, 0x56, 0x34, 0x12]",
        be_bytes = "[0x12, 0x34, 0x56, 0x78, 0x90, 0x12, 0x34, 0x56, \
            0x78, 0x90, 0x12, 0x34, 0x56, 0x78, 0x90, 0x12]",
        to_xe_bytes_doc = "",
        from_xe_bytes_doc = "",
        bound_condition = "",
    }
    midpoint_impl! { u128, unsigned }
}

#[cfg(target_pointer_width = "16")]
impl usize {
    uint_impl! {
        Self = usize,
        ActualT = u16,
        SignedT = isize,
        BITS = 16,
        BITS_MINUS_ONE = 15,
        MAX = 65535,
        rot = 4,
        rot_op = "0xa003",
        rot_result = "0x3a",
        swap_op = "0x1234",
        swapped = "0x3412",
        reversed = "0x2c48",
        le_bytes = "[0x34, 0x12]",
        be_bytes = "[0x12, 0x34]",
        to_xe_bytes_doc = usize_isize_to_xe_bytes_doc!(),
        from_xe_bytes_doc = usize_isize_from_xe_bytes_doc!(),
        bound_condition = " on 16-bit targets",
    }
    widening_impl! { usize, u32, 16, unsigned }
    midpoint_impl! { usize, u32, unsigned }
}

#[cfg(target_pointer_width = "32")]
impl usize {
    uint_impl! {
        Self = usize,
        ActualT = u32,
        SignedT = isize,
        BITS = 32,
        BITS_MINUS_ONE = 31,
        MAX = 4294967295,
        rot = 8,
        rot_op = "0x10000b3",
        rot_result = "0xb301",
        swap_op = "0x12345678",
        swapped = "0x78563412",
        reversed = "0x1e6a2c48",
        le_bytes = "[0x78, 0x56, 0x34, 0x12]",
        be_bytes = "[0x12, 0x34, 0x56, 0x78]",
        to_xe_bytes_doc = usize_isize_to_xe_bytes_doc!(),
        from_xe_bytes_doc = usize_isize_from_xe_bytes_doc!(),
        bound_condition = " on 32-bit targets",
    }
    widening_impl! { usize, u64, 32, unsigned }
    midpoint_impl! { usize, u64, unsigned }
}

#[cfg(target_pointer_width = "64")]
impl usize {
    uint_impl! {
        Self = usize,
        ActualT = u64,
        SignedT = isize,
        BITS = 64,
        BITS_MINUS_ONE = 63,
        MAX = 18446744073709551615,
        rot = 12,
        rot_op = "0xaa00000000006e1",
        rot_result = "0x6e10aa",
        swap_op = "0x1234567890123456",
        swapped = "0x5634129078563412",
        reversed = "0x6a2c48091e6a2c48",
        le_bytes = "[0x56, 0x34, 0x12, 0x90, 0x78, 0x56, 0x34, 0x12]",
        be_bytes = "[0x12, 0x34, 0x56, 0x78, 0x90, 0x12, 0x34, 0x56]",
        to_xe_bytes_doc = usize_isize_to_xe_bytes_doc!(),
        from_xe_bytes_doc = usize_isize_from_xe_bytes_doc!(),
        bound_condition = " on 64-bit targets",
    }
    widening_impl! { usize, u128, 64, unsigned }
    midpoint_impl! { usize, u128, unsigned }
}

impl usize {
    /// Returns an `usize` where every byte is equal to `x`.
    #[inline]
    pub(crate) const fn repeat_u8(x: u8) -> usize {
        usize::from_ne_bytes([x; mem::size_of::<usize>()])
    }

    /// Returns an `usize` where every byte pair is equal to `x`.
    #[inline]
    pub(crate) const fn repeat_u16(x: u16) -> usize {
        let mut r = 0usize;
        let mut i = 0;
        while i < mem::size_of::<usize>() {
            // Use `wrapping_shl` to make it work on targets with 16-bit `usize`
            r = r.wrapping_shl(16) | (x as usize);
            i += 2;
        }
        r
    }
}

/// A classification of floating point numbers.
///
/// This `enum` is used as the return type for [`f32::classify`] and [`f64::classify`]. See
/// their documentation for more.
///
/// # Examples
///
/// ```
/// use std::num::FpCategory;
///
/// let num = 12.4_f32;
/// let inf = f32::INFINITY;
/// let zero = 0f32;
/// let sub: f32 = 1.1754942e-38;
/// let nan = f32::NAN;
///
/// assert_eq!(num.classify(), FpCategory::Normal);
/// assert_eq!(inf.classify(), FpCategory::Infinite);
/// assert_eq!(zero.classify(), FpCategory::Zero);
/// assert_eq!(sub.classify(), FpCategory::Subnormal);
/// assert_eq!(nan.classify(), FpCategory::Nan);
/// ```
#[derive(Copy, Clone, PartialEq, Eq, Debug)]
#[stable(feature = "rust1", since = "1.0.0")]
pub enum FpCategory {
    /// NaN (not a number): this value results from calculations like `(-1.0).sqrt()`.
    ///
    /// See [the documentation for `f32`](f32) for more information on the unusual properties
    /// of NaN.
    #[stable(feature = "rust1", since = "1.0.0")]
    Nan,

    /// Positive or negative infinity, which often results from dividing a nonzero number
    /// by zero.
    #[stable(feature = "rust1", since = "1.0.0")]
    Infinite,

    /// Positive or negative zero.
    ///
    /// See [the documentation for `f32`](f32) for more information on the signedness of zeroes.
    #[stable(feature = "rust1", since = "1.0.0")]
    Zero,

    /// “Subnormal” or “denormal” floating point representation (less precise, relative to
    /// their magnitude, than [`Normal`]).
    ///
    /// Subnormal numbers are larger in magnitude than [`Zero`] but smaller in magnitude than all
    /// [`Normal`] numbers.
    ///
    /// [`Normal`]: Self::Normal
    /// [`Zero`]: Self::Zero
    #[stable(feature = "rust1", since = "1.0.0")]
    Subnormal,

    /// A regular floating point number, not any of the exceptional categories.
    ///
    /// The smallest positive normal numbers are [`f32::MIN_POSITIVE`] and [`f64::MIN_POSITIVE`],
    /// and the largest positive normal numbers are [`f32::MAX`] and [`f64::MAX`]. (Unlike signed
    /// integers, floating point numbers are symmetric in their range, so negating any of these
    /// constants will produce their negative counterpart.)
    #[stable(feature = "rust1", since = "1.0.0")]
    Normal,
}

macro_rules! from_str_radix_int_impl {
    ($($t:ty)*) => {$(
        #[stable(feature = "rust1", since = "1.0.0")]
        impl FromStr for $t {
            type Err = ParseIntError;
            #[inline]
            fn from_str(src: &str) -> Result<Self, ParseIntError> {
                <$t>::from_str_radix(src, 10)
            }
        }
    )*}
}
from_str_radix_int_impl! { isize i8 i16 i32 i64 i128 usize u8 u16 u32 u64 u128 }

/// Determines if a string of text of that length of that radix could be guaranteed to be
/// stored in the given type T.
/// Note that if the radix is known to the compiler, it is just the check of digits.len that
/// is done at runtime.
#[doc(hidden)]
#[inline(always)]
#[unstable(issue = "none", feature = "std_internals")]
#[cfg_attr(bootstrap, rustc_const_stable(feature = "const_int_from_str", since = "1.82.0"))]
pub const fn can_not_overflow<T>(radix: u32, is_signed_ty: bool, digits: &[u8]) -> bool {
    radix <= 16 && digits.len() <= mem::size_of::<T>() * 2 - is_signed_ty as usize
}

#[cfg_attr(not(feature = "panic_immediate_abort"), inline(never))]
#[cfg_attr(feature = "panic_immediate_abort", inline)]
#[cold]
#[track_caller]
const fn from_str_radix_panic(radix: u32) -> ! {
    const_panic!(
        "from_str_radix_int: must lie in the range `[2, 36]`",
        "from_str_radix_int: must lie in the range `[2, 36]` - found {radix}",
        radix: u32 = radix,
    )
}

macro_rules! from_str_radix {
    ($signedness:ident $($int_ty:ty)+) => {$(
        impl $int_ty {
            /// Converts a string slice in a given base to an integer.
            ///
            /// The string is expected to be an optional
            #[doc = sign_dependent_expr!{
                $signedness ?
                if signed {
                    " `+` or `-` "
                }
                if unsigned {
                    " `+` "
                }
            }]
            /// sign followed by only digits. Leading and trailing non-digit characters (including
            /// whitespace) represent an error. Underscores (which are accepted in rust literals)
            /// also represent an error.
            ///
            /// Digits are a subset of these characters, depending on `radix`:
            /// * `0-9`
            /// * `a-z`
            /// * `A-Z`
            ///
            /// # Panics
            ///
            /// This function panics if `radix` is not in the range from 2 to 36.
            ///
            /// # Examples
            ///
            /// Basic usage:
            /// ```
            #[doc = concat!("assert_eq!(", stringify!($int_ty), "::from_str_radix(\"A\", 16), Ok(10));")]
            /// ```
            /// Trailing space returns error:
            /// ```
            #[doc = concat!("assert!(", stringify!($int_ty), "::from_str_radix(\"1 \", 10).is_err());")]
            /// ```
            #[stable(feature = "rust1", since = "1.0.0")]
            #[rustc_const_stable(feature = "const_int_from_str", since = "1.82.0")]
            #[inline]
            pub const fn from_str_radix(src: &str, radix: u32) -> Result<$int_ty, ParseIntError> {
                use self::IntErrorKind::*;
                use self::ParseIntError as PIE;

                if 2 > radix || radix > 36 {
                    from_str_radix_panic(radix);
                }

                if src.is_empty() {
                    return Err(PIE { kind: Empty });
                }

                #[allow(unused_comparisons)]
                let is_signed_ty = 0 > <$int_ty>::MIN;

                // all valid digits are ascii, so we will just iterate over the utf8 bytes
                // and cast them to chars. .to_digit() will safely return None for anything
                // other than a valid ascii digit for the given radix, including the first-byte
                // of multi-byte sequences
                let src = src.as_bytes();

                let (is_positive, mut digits) = match src {
                    [b'+' | b'-'] => {
                        return Err(PIE { kind: InvalidDigit });
                    }
                    [b'+', rest @ ..] => (true, rest),
                    [b'-', rest @ ..] if is_signed_ty => (false, rest),
                    _ => (true, src),
                };

                let mut result = 0;

                macro_rules! unwrap_or_PIE {
                    ($option:expr, $kind:ident) => {
                        match $option {
                            Some(value) => value,
                            None => return Err(PIE { kind: $kind }),
                        }
                    };
                }

                if can_not_overflow::<$int_ty>(radix, is_signed_ty, digits) {
                    // If the len of the str is short compared to the range of the type
                    // we are parsing into, then we can be certain that an overflow will not occur.
                    // This bound is when `radix.pow(digits.len()) - 1 <= T::MAX` but the condition
                    // above is a faster (conservative) approximation of this.
                    //
                    // Consider radix 16 as it has the highest information density per digit and will thus overflow the earliest:
                    // `u8::MAX` is `ff` - any str of len 2 is guaranteed to not overflow.
                    // `i8::MAX` is `7f` - only a str of len 1 is guaranteed to not overflow.
                    macro_rules! run_unchecked_loop {
                        ($unchecked_additive_op:tt) => {{
                            while let [c, rest @ ..] = digits {
                                result = result * (radix as $int_ty);
                                let x = unwrap_or_PIE!((*c as char).to_digit(radix), InvalidDigit);
                                result = result $unchecked_additive_op (x as $int_ty);
                                digits = rest;
                            }
                        }};
                    }
                    if is_positive {
                        run_unchecked_loop!(+)
                    } else {
                        run_unchecked_loop!(-)
                    };
                } else {
                    macro_rules! run_checked_loop {
                        ($checked_additive_op:ident, $overflow_err:ident) => {{
                            while let [c, rest @ ..] = digits {
                                // When `radix` is passed in as a literal, rather than doing a slow `imul`
                                // the compiler can use shifts if `radix` can be expressed as a
                                // sum of powers of 2 (x*10 can be written as x*8 + x*2).
                                // When the compiler can't use these optimisations,
                                // the latency of the multiplication can be hidden by issuing it
                                // before the result is needed to improve performance on
                                // modern out-of-order CPU as multiplication here is slower
                                // than the other instructions, we can get the end result faster
                                // doing multiplication first and let the CPU spends other cycles
                                // doing other computation and get multiplication result later.
                                let mul = result.checked_mul(radix as $int_ty);
                                let x = unwrap_or_PIE!((*c as char).to_digit(radix), InvalidDigit) as $int_ty;
                                result = unwrap_or_PIE!(mul, $overflow_err);
                                result = unwrap_or_PIE!(<$int_ty>::$checked_additive_op(result, x), $overflow_err);
                                digits = rest;
                            }
                        }};
                    }
                    if is_positive {
                        run_checked_loop!(checked_add, PosOverflow)
                    } else {
                        run_checked_loop!(checked_sub, NegOverflow)
                    };
                }
                Ok(result)
            }
        }
    )+}
}

from_str_radix! { unsigned u8 u16 u32 u64 u128 }
from_str_radix! { signed i8 i16 i32 i64 i128 }

// Re-use the relevant implementation of from_str_radix for isize and usize to avoid outputting two
// identical functions.
macro_rules! from_str_radix_size_impl {
    ($($signedness:ident $t:ident $size:ty),*) => {$(
    impl $size {
        /// Converts a string slice in a given base to an integer.
        ///
        /// The string is expected to be an optional
        #[doc = sign_dependent_expr!{
            $signedness ?
            if signed {
                " `+` or `-` "
            }
            if unsigned {
                " `+` "
            }
        }]
        /// sign followed by only digits. Leading and trailing non-digit characters (including
        /// whitespace) represent an error. Underscores (which are accepted in rust literals)
        /// also represent an error.
        ///
        /// Digits are a subset of these characters, depending on `radix`:
        /// * `0-9`
        /// * `a-z`
        /// * `A-Z`
        ///
        /// # Panics
        ///
        /// This function panics if `radix` is not in the range from 2 to 36.
        ///
        /// # Examples
        ///
        /// Basic usage:
        /// ```
        #[doc = concat!("assert_eq!(", stringify!($size), "::from_str_radix(\"A\", 16), Ok(10));")]
        /// ```
        /// Trailing space returns error:
        /// ```
        #[doc = concat!("assert!(", stringify!($size), "::from_str_radix(\"1 \", 10).is_err());")]
        /// ```
        #[stable(feature = "rust1", since = "1.0.0")]
        #[rustc_const_stable(feature = "const_int_from_str", since = "1.82.0")]
        #[inline]
        pub const fn from_str_radix(src: &str, radix: u32) -> Result<$size, ParseIntError> {
            match <$t>::from_str_radix(src, radix) {
                Ok(x) => Ok(x as $size),
                Err(e) => Err(e),
            }
        }
    })*}
}

#[cfg(target_pointer_width = "16")]
from_str_radix_size_impl! { signed i16 isize, unsigned u16 usize }
#[cfg(target_pointer_width = "32")]
from_str_radix_size_impl! { signed i32 isize, unsigned u32 usize }
#[cfg(target_pointer_width = "64")]
from_str_radix_size_impl! { signed i64 isize, unsigned u64 usize }

#[cfg(kani)]
#[unstable(feature = "kani", issue = "none")]
mod verify {
    use super::*;

    // Verify `unchecked_{add, sub, mul}`
    macro_rules! generate_unchecked_math_harness {
        ($type:ty, $method:ident, $harness_name:ident) => {
            #[kani::proof_for_contract($type::$method)]
            pub fn $harness_name() {
                let num1: $type = kani::any::<$type>();
                let num2: $type = kani::any::<$type>();

                unsafe {
                    num1.$method(num2);
                }
            }
        }
    }

    // Improve unchecked_mul performance for {32, 64, 128}-bit integer types
    // by adding upper and lower limits for inputs
    macro_rules! generate_unchecked_mul_intervals {
        ($type:ty, $method:ident, $($harness_name:ident, $min:expr, $max:expr),+) => {
            $(
                #[kani::proof_for_contract($type::$method)]
                pub fn $harness_name() {
                    let num1: $type = kani::any::<$type>();
                    let num2: $type = kani::any::<$type>();
    
                    kani::assume(num1 >= $min && num1 <= $max);
                    kani::assume(num2 >= $min && num2 <= $max);
    
                    // Ensure that multiplication does not overflow
                    kani::assume(!num1.overflowing_mul(num2).1);
    
                    unsafe {
                        num1.$method(num2);
                    }
                }
            )+
        }
    }

    // Verify `unchecked_{shl, shr}`
    macro_rules! generate_unchecked_shift_harness {
        ($type:ty, $method:ident, $harness_name:ident) => {
            #[kani::proof_for_contract($type::$method)]
            pub fn $harness_name() {
                let num1: $type = kani::any::<$type>();
                let num2: u32 = kani::any::<u32>();

                unsafe {
                    num1.$method(num2);
                }
            }
        }
    }

    macro_rules! generate_unchecked_neg_harness {
        ($type:ty, $harness_name:ident) => {
            #[kani::proof_for_contract($type::unchecked_neg)]
            pub fn $harness_name() {
                let num1: $type = kani::any::<$type>();

                unsafe {
                    num1.unchecked_neg();
                }
            }
        }
    }
    
    /// A macro to generate Kani proof harnesses for the `carrying_mul` method,
    ///
    /// The macro creates multiple harnesses for different ranges of input values,
    /// allowing testing of both small and large inputs.
    ///
    /// # Parameters:
    /// - `$type`: The integer type (e.g., u8, u16) for which the `carrying_mul` function is being tested.
    /// - `$wide_type`: A wider type to simulate the multiplication (e.g., u16 for u8, u32 for u16).
    /// - `$harness_name`: The name of the Kani harness to be generated.
    /// - `$min`: The minimum value for the range of inputs for `lhs`, `rhs`, and `carry_in`.
    /// - `$max`: The maximum value for the range of inputs for `lhs`, `rhs`, and `carry_in`.
    macro_rules! generate_carrying_mul_intervals {
        ($type:ty, $wide_type:ty, $($harness_name:ident, $min:expr, $max:expr),+) => {
            $(
                #[kani::proof]
                pub fn $harness_name() {
                    let lhs: $type = kani::any::<$type>();
                    let rhs: $type = kani::any::<$type>();
                    let carry_in: $type = kani::any::<$type>();
    
                    kani::assume(lhs >= $min && lhs <= $max);
                    kani::assume(rhs >= $min && rhs <= $max);
                    kani::assume(carry_in >= $min && carry_in <= $max);
    
                    // Perform the carrying multiplication
                    let (result, carry_out) = lhs.carrying_mul(rhs, carry_in);
    
                    // Manually compute the expected result and carry using wider type
                    let wide_result = (lhs as $wide_type)
                        .wrapping_mul(rhs as $wide_type)
                        .wrapping_add(carry_in as $wide_type);
    
                    let expected_result = wide_result as $type;
                    let expected_carry = (wide_result >> <$type>::BITS) as $type;
    
                    // Assert the result and carry are correct
                    assert_eq!(result, expected_result);
                    assert_eq!(carry_out, expected_carry);
                }
            )+
        }
    }
    
    

    // Part 2 : Nested unsafe functions Generation Macros --> https://github.com/verify-rust-std/blob/main/doc/src/challenges/0011-floats-ints.md

    // Verify `widening_mul`, which internally uses `unchecked_mul`
    macro_rules! generate_widening_mul_intervals {
        ($type:ty, $wide_type:ty, $($harness_name:ident, $min:expr, $max:expr),+) => {
            $(
                #[kani::proof]
                pub fn $harness_name() {
                    let lhs: $type = kani::any::<$type>();
                    let rhs: $type = kani::any::<$type>();

                    kani::assume(lhs >= $min && lhs <= $max);
                    kani::assume(rhs >= $min && rhs <= $max);

                    let (result_low, result_high) = lhs.widening_mul(rhs);

                    // Compute expected result using wider type
                    let expected = (lhs as $wide_type) * (rhs as $wide_type);

                    let expected_low = expected as $type;
                    let expected_high = (expected >> <$type>::BITS) as $type;

                    assert_eq!(result_low, expected_low);
                    assert_eq!(result_high, expected_high);
                }
            )+
        }
    }

    // Verify `wrapping_{shl, shr}` which internally uses `unchecked_{shl,shr}`
    macro_rules! generate_wrapping_shift_harness {
        ($type:ty, $method:ident, $harness_name:ident) => {
            #[kani::proof_for_contract($type::$method)]
            pub fn $harness_name() {
                let num1: $type = kani::any::<$type>();
                let num2: u32 = kani::any::<u32>();

                let _ = num1.$method(num2);
            }
        }
    }

<<<<<<< HEAD
    // Part 3: Float to Integer Conversion function Harness Generation Macros
=======
    // Part 3: Float to Integer Conversion function Harness Generation Macro
>>>>>>> 72323e49
    macro_rules! generate_to_int_unchecked_harness {
        ($floatType:ty, $($intType:ty, $harness_name:ident),+) => {
            $(
                #[kani::proof_for_contract($floatType::to_int_unchecked)]
                pub fn $harness_name() {
                    let num1: $floatType = kani::any::<$floatType>();
                    let result = unsafe { num1.to_int_unchecked::<$intType>() };

                    assert_eq!(result, num1 as $intType);
                }
            )+
        }
    }
<<<<<<< HEAD
/*
=======

>>>>>>> 72323e49
    // `unchecked_add` proofs
    //
    // Target types:
    // i{8,16,32,64,128,size} and u{8,16,32,64,128,size} -- 12 types in total
    //
    // Target contracts:
    // Preconditions: No overflow should occur
    // #[requires(!self.overflowing_add(rhs).1)]
    //
    // Target function:
    // pub const unsafe fn unchecked_add(self, rhs: Self) -> Self
    generate_unchecked_math_harness!(i8, unchecked_add, checked_unchecked_add_i8);
    generate_unchecked_math_harness!(i16, unchecked_add, checked_unchecked_add_i16);
    generate_unchecked_math_harness!(i32, unchecked_add, checked_unchecked_add_i32);
    generate_unchecked_math_harness!(i64, unchecked_add, checked_unchecked_add_i64);
    generate_unchecked_math_harness!(i128, unchecked_add, checked_unchecked_add_i128);
    generate_unchecked_math_harness!(isize, unchecked_add, checked_unchecked_add_isize);
    generate_unchecked_math_harness!(u8, unchecked_add, checked_unchecked_add_u8);
    generate_unchecked_math_harness!(u16, unchecked_add, checked_unchecked_add_u16);
    generate_unchecked_math_harness!(u32, unchecked_add, checked_unchecked_add_u32);
    generate_unchecked_math_harness!(u64, unchecked_add, checked_unchecked_add_u64);
    generate_unchecked_math_harness!(u128, unchecked_add, checked_unchecked_add_u128);
    generate_unchecked_math_harness!(usize, unchecked_add, checked_unchecked_add_usize);

    // `unchecked_neg` proofs
    //
    // Target types:
    // i{8,16,32,64,128,size} -- 6 types in total
    //
    // Target contracts:
    // #[requires(self != $SelfT::MIN)]
    //
    // Target function:
    // pub const unsafe fn unchecked_neg(self) -> Self
    generate_unchecked_neg_harness!(i8, checked_unchecked_neg_i8);
    generate_unchecked_neg_harness!(i16, checked_unchecked_neg_i16);
    generate_unchecked_neg_harness!(i32, checked_unchecked_neg_i32);
    generate_unchecked_neg_harness!(i64, checked_unchecked_neg_i64);
    generate_unchecked_neg_harness!(i128, checked_unchecked_neg_i128);
    generate_unchecked_neg_harness!(isize, checked_unchecked_neg_isize);

    // `unchecked_mul` proofs
    //
    // Target types:
    // i{8,16,32,64,128,size} and u{8,16,32,64,128,size} -- 12 types in total, with different interval checks for each.
    // Total types of checks including intervals -- 36
    //
    // Target contracts:
    // Preconditions: No overflow should occur
    // #[requires(!self.overflowing_mul(rhs).1)]
    //
    // Target function:
    // pub const unsafe fn unchecked_mul(self, rhs: Self) -> Self
    // exponential state spaces for 32,64 and 128, hence provided limited range for verification.
    generate_unchecked_math_harness!(i8, unchecked_mul, checked_unchecked_mul_i8);
    generate_unchecked_math_harness!(i16, unchecked_mul, checked_unchecked_mul_i16);

    // ====================== i32 Harnesses ======================
    generate_unchecked_mul_intervals!(i32, unchecked_mul,
        unchecked_mul_i32_small, -10i32, 10i32,
        unchecked_mul_i32_large_pos, i32::MAX - 1000i32, i32::MAX,
        unchecked_mul_i32_large_neg, i32::MIN, i32::MIN + 1000i32,
        unchecked_mul_i32_edge_pos, i32::MAX / 2, i32::MAX,
        unchecked_mul_i32_edge_neg, i32::MIN, i32::MIN / 2
    );
    // ====================== i64 Harnesses ======================
    generate_unchecked_mul_intervals!(i64, unchecked_mul,
        unchecked_mul_i64_small, -10i64, 10i64,
        unchecked_mul_i64_large_pos, i64::MAX - 1000i64, i64::MAX,
        unchecked_mul_i64_large_neg, i64::MIN, i64::MIN + 1000i64,
        unchecked_mul_i64_edge_pos, i64::MAX / 2, i64::MAX,
        unchecked_mul_i64_edge_neg, i64::MIN, i64::MIN / 2
    );
    // ====================== i128 Harnesses ======================
    generate_unchecked_mul_intervals!(i128, unchecked_mul,
        unchecked_mul_i128_small, -10i128, 10i128,
        unchecked_mul_i128_large_pos, i128::MAX - 1000i128, i128::MAX,
        unchecked_mul_i128_large_neg, i128::MIN, i128::MIN + 1000i128,
        unchecked_mul_i128_edge_pos, i128::MAX / 2, i128::MAX,
        unchecked_mul_i128_edge_neg, i128::MIN, i128::MIN / 2
    );
    // ====================== isize Harnesses ======================
    generate_unchecked_mul_intervals!(isize, unchecked_mul,
        unchecked_mul_isize_small, -10isize, 10isize,
        unchecked_mul_isize_large_pos, isize::MAX - 1000isize, isize::MAX,
        unchecked_mul_isize_large_neg, isize::MIN, isize::MIN + 1000isize,
        unchecked_mul_isize_edge_pos, isize::MAX / 2, isize::MAX,
        unchecked_mul_isize_edge_neg, isize::MIN, isize::MIN / 2
    );

    generate_unchecked_math_harness!(u8, unchecked_mul, checked_unchecked_mul_u8);
    generate_unchecked_math_harness!(u16, unchecked_mul, checked_unchecked_mul_u16);

    // ====================== u32 Harnesses ======================
    generate_unchecked_mul_intervals!(u32, unchecked_mul,
        unchecked_mul_u32_small, 0u32, 10u32,
        unchecked_mul_u32_large, u32::MAX - 1000u32, u32::MAX,
        unchecked_mul_u32_edge, u32::MAX / 2, u32::MAX
    );
    // ====================== u64 Harnesses ======================
    generate_unchecked_mul_intervals!(u64, unchecked_mul,
        unchecked_mul_u64_small, 0u64, 10u64,
        unchecked_mul_u64_large, u64::MAX - 1000u64, u64::MAX,
        unchecked_mul_u64_edge, u64::MAX / 2, u64::MAX
    );
    // ====================== u128 Harnesses ======================
    generate_unchecked_mul_intervals!(u128, unchecked_mul,
        unchecked_mul_u128_small, 0u128, 10u128,
        unchecked_mul_u128_large, u128::MAX - 1000u128, u128::MAX,
        unchecked_mul_u128_edge, u128::MAX / 2, u128::MAX
    );
    // ====================== usize Harnesses ======================
    generate_unchecked_mul_intervals!(usize, unchecked_mul,
        unchecked_mul_usize_small, 0usize, 10usize,
        unchecked_mul_usize_large, usize::MAX - 1000usize, usize::MAX,
        unchecked_mul_usize_edge, usize::MAX / 2, usize::MAX
    );

    // unchecked_shr proofs
    //
    // Target types:
    // i{8,16,32,64,128,size} and u{8,16,32,64,128,size} -- 12 types in total
    //
    // Target contracts:
    // #[requires(rhs < <$ActualT>::BITS)]
    //
    // Target function:
    // pub const unsafe fn unchecked_shr(self, rhs: u32) -> Self
    generate_unchecked_shift_harness!(i8, unchecked_shr, checked_unchecked_shr_i8);
    generate_unchecked_shift_harness!(i16, unchecked_shr, checked_unchecked_shr_i16);
    generate_unchecked_shift_harness!(i32, unchecked_shr, checked_unchecked_shr_i32);
    generate_unchecked_shift_harness!(i64, unchecked_shr, checked_unchecked_shr_i64);
    generate_unchecked_shift_harness!(i128, unchecked_shr, checked_unchecked_shr_i128);
    generate_unchecked_shift_harness!(isize, unchecked_shr, checked_unchecked_shr_isize);
    generate_unchecked_shift_harness!(u8, unchecked_shr, checked_unchecked_shr_u8);
    generate_unchecked_shift_harness!(u16, unchecked_shr, checked_unchecked_shr_u16);
    generate_unchecked_shift_harness!(u32, unchecked_shr, checked_unchecked_shr_u32);
    generate_unchecked_shift_harness!(u64, unchecked_shr, checked_unchecked_shr_u64);
    generate_unchecked_shift_harness!(u128, unchecked_shr, checked_unchecked_shr_u128);
    generate_unchecked_shift_harness!(usize, unchecked_shr, checked_unchecked_shr_usize);

    // `unchecked_shl` proofs
    //
    // Target types:
    // i{8,16,32,64,128,size} and u{8,16,32,64,128,size} -- 12 types in total
    //
    // Target contracts:
    // #[requires(shift < Self::BITS)]
    //
    // Target function:
    // pub const unsafe fn unchecked_shl(self, shift: u32) -> Self
    //
    // This function performs an unchecked bitwise left shift operation.
    generate_unchecked_shift_harness!(i8, unchecked_shl, checked_unchecked_shl_i8);
    generate_unchecked_shift_harness!(i16, unchecked_shl, checked_unchecked_shl_i16);
    generate_unchecked_shift_harness!(i32, unchecked_shl, checked_unchecked_shl_i32);
    generate_unchecked_shift_harness!(i64, unchecked_shl, checked_unchecked_shl_i64);
    generate_unchecked_shift_harness!(i128, unchecked_shl, checked_unchecked_shl_i128);
    generate_unchecked_shift_harness!(isize, unchecked_shl, checked_unchecked_shl_isize);
    generate_unchecked_shift_harness!(u8, unchecked_shl, checked_unchecked_shl_u8);
    generate_unchecked_shift_harness!(u16, unchecked_shl, checked_unchecked_shl_u16);
    generate_unchecked_shift_harness!(u32, unchecked_shl, checked_unchecked_shl_u32);
    generate_unchecked_shift_harness!(u64, unchecked_shl, checked_unchecked_shl_u64);
    generate_unchecked_shift_harness!(u128, unchecked_shl, checked_unchecked_shl_u128);
    generate_unchecked_shift_harness!(usize, unchecked_shl, checked_unchecked_shl_usize);

    // `unchecked_sub` proofs
    //
    // Target types:
    // i{8,16,32,64,128,size} and u{8,16,32,64,128,size} -- 12 types in total
    //
    // Target contracts:
    // Preconditions: No overflow should occur
    // #[requires(!self.overflowing_sub(rhs).1)] 
    //
    // Target function:
    // pub const unsafe fn unchecked_sub(self, rhs: Self)  -> Self
    //
    // This function performs an unchecked subtraction operation.
    generate_unchecked_math_harness!(i8, unchecked_sub, checked_unchecked_sub_i8);
    generate_unchecked_math_harness!(i16, unchecked_sub, checked_unchecked_sub_i16);
    generate_unchecked_math_harness!(i32, unchecked_sub, checked_unchecked_sub_i32);
    generate_unchecked_math_harness!(i64, unchecked_sub, checked_unchecked_sub_i64);
    generate_unchecked_math_harness!(i128, unchecked_sub, checked_unchecked_sub_i128);
    generate_unchecked_math_harness!(isize, unchecked_sub, checked_unchecked_sub_isize);
    generate_unchecked_math_harness!(u8, unchecked_sub, checked_unchecked_sub_u8);
    generate_unchecked_math_harness!(u16, unchecked_sub, checked_unchecked_sub_u16);
    generate_unchecked_math_harness!(u32, unchecked_sub, checked_unchecked_sub_u32);
    generate_unchecked_math_harness!(u64, unchecked_sub, checked_unchecked_sub_u64);
    generate_unchecked_math_harness!(u128, unchecked_sub, checked_unchecked_sub_u128);
    generate_unchecked_math_harness!(usize, unchecked_sub, checked_unchecked_sub_usize);


    // Part_2 `carrying_mul` proofs 
    // 
    // ====================== u8 Harnesses ======================
    /// Kani proof harness for `carrying_mul` on `u8` type with full range of values.
    generate_carrying_mul_intervals!(u8, u16,
        carrying_mul_u8_full_range, 0u8, u8::MAX
    );

    // ====================== u16 Harnesses ======================
    /// Kani proof harness for `carrying_mul` on `u16` type with full range of values.
    generate_carrying_mul_intervals!(u16, u32,
        carrying_mul_u16_full_range, 0u16, u16::MAX
    );

    // ====================== u32 Harnesses ======================
    generate_carrying_mul_intervals!(u32, u64,
        carrying_mul_u32_small, 0u32, 10u32,
        carrying_mul_u32_large, u32::MAX - 10u32, u32::MAX,
        carrying_mul_u32_mid_edge, (u32::MAX / 2) - 10u32, (u32::MAX / 2) + 10u32
    );

    // ====================== u64 Harnesses ======================
    generate_carrying_mul_intervals!(u64, u128,
        carrying_mul_u64_small, 0u64, 10u64,
        carrying_mul_u64_large, u64::MAX - 10u64, u64::MAX,
        carrying_mul_u64_mid_edge, (u64::MAX / 2) - 10u64, (u64::MAX / 2) + 10u64
    );

    
    // Part_2 `widening_mul` proofs
    
    // ====================== u8 Harnesses ======================
    generate_widening_mul_intervals!(u8, u16, widening_mul_u8, 0u8, u8::MAX);
    
    // ====================== u16 Harnesses ======================
    generate_widening_mul_intervals!(u16, u32,
        widening_mul_u16_small, 0u16, 10u16,
        widening_mul_u16_large, u16::MAX - 10u16, u16::MAX,
        widening_mul_u16_mid_edge, (u16::MAX / 2) - 10u16, (u16::MAX / 2) + 10u16
    );

    // ====================== u32 Harnesses ======================
    generate_widening_mul_intervals!(u32, u64,
        widening_mul_u32_small, 0u32, 10u32,
        widening_mul_u32_large, u32::MAX - 10u32, u32::MAX,
        widening_mul_u32_mid_edge, (u32::MAX / 2) - 10u32, (u32::MAX / 2) + 10u32
    );

    // ====================== u64 Harnesses ======================
    generate_widening_mul_intervals!(u64, u128,
        widening_mul_u64_small, 0u64, 10u64,
        widening_mul_u64_large, u64::MAX - 10u64, u64::MAX,
        widening_mul_u64_mid_edge, (u64::MAX / 2) - 10u64, (u64::MAX / 2) + 10u64
    );

    // Part_2 `wrapping_shl` proofs
    //
    // Target types:
    // i{8,16,32,64,128,size} and u{8,16,32,64,128,size} -- 12 types in total
    //
    // Target contracts:
    // #[ensures(|result| *result == self << (rhs & (Self::BITS - 1)))]
    //
    // Target function:
    // pub const fn wrapping_shl(self, rhs: u32) -> Self
    //
    // This function performs an panic-free bitwise left shift operation.
    generate_wrapping_shift_harness!(i8, wrapping_shl, checked_wrapping_shl_i8);
    generate_wrapping_shift_harness!(i16, wrapping_shl, checked_wrapping_shl_i16);
    generate_wrapping_shift_harness!(i32, wrapping_shl, checked_wrapping_shl_i32);
    generate_wrapping_shift_harness!(i64, wrapping_shl, checked_wrapping_shl_i64);
    generate_wrapping_shift_harness!(i128, wrapping_shl, checked_wrapping_shl_i128);
    generate_wrapping_shift_harness!(isize, wrapping_shl, checked_wrapping_shl_isize);
    generate_wrapping_shift_harness!(u8, wrapping_shl, checked_wrapping_shl_u8);
    generate_wrapping_shift_harness!(u16, wrapping_shl, checked_wrapping_shl_u16);
    generate_wrapping_shift_harness!(u32, wrapping_shl, checked_wrapping_shl_u32);
    generate_wrapping_shift_harness!(u64, wrapping_shl, checked_wrapping_shl_u64);
    generate_wrapping_shift_harness!(u128, wrapping_shl, checked_wrapping_shl_u128);
    generate_wrapping_shift_harness!(usize, wrapping_shl, checked_wrapping_shl_usize);

    // Part_2 `wrapping_shr` proofs
    //
    // Target types:
    // i{8,16,32,64,128,size} and u{8,16,32,64,128,size} -- 12 types in total
    //
    // Target contracts:
    // #[ensures(|result| *result == self >> (rhs & (Self::BITS - 1)))]
    // Target function:
    // pub const fn wrapping_shr(self, rhs: u32) -> Self {
    //
    // This function performs an panic-free bitwise right shift operation.
    generate_wrapping_shift_harness!(i8, wrapping_shr, checked_wrapping_shr_i8);
    generate_wrapping_shift_harness!(i16, wrapping_shr, checked_wrapping_shr_i16);
    generate_wrapping_shift_harness!(i32, wrapping_shr, checked_wrapping_shr_i32);
    generate_wrapping_shift_harness!(i64, wrapping_shr, checked_wrapping_shr_i64);
    generate_wrapping_shift_harness!(i128, wrapping_shr, checked_wrapping_shr_i128);
    generate_wrapping_shift_harness!(isize, wrapping_shr, checked_wrapping_shr_isize);
    generate_wrapping_shift_harness!(u8, wrapping_shr, checked_wrapping_shr_u8);
    generate_wrapping_shift_harness!(u16, wrapping_shr, checked_wrapping_shr_u16);
    generate_wrapping_shift_harness!(u32, wrapping_shr, checked_wrapping_shr_u32);
    generate_wrapping_shift_harness!(u64, wrapping_shr, checked_wrapping_shr_u64);
    generate_wrapping_shift_harness!(u128, wrapping_shr, checked_wrapping_shr_u128);
    generate_wrapping_shift_harness!(usize, wrapping_shr, checked_wrapping_shr_usize);*/

    generate_to_int_unchecked_harness!(f16,
        i8, checked_f16_to_int_unchecked_i8,
        i16, checked_f16_to_int_unchecked_i16,
        i32, checked_f16_to_int_unchecked_i32,
        i64, checked_f16_to_int_unchecked_i64,
        i128, checked_f16_to_int_unchecked_i128,
        isize, checked_f16_to_int_unchecked_isize,
        u8, checked_f16_to_int_unchecked_u8,
        u16, checked_f16_to_int_unchecked_u16,
        u32, checked_f16_to_int_unchecked_u32,
        u64, checked_f16_to_int_unchecked_u64,
        u128, checked_f16_to_int_unchecked_u128,
        usize, checked_f16_to_int_unchecked_usize
    );

<<<<<<< HEAD
    generate_to_int_unchecked_harness!(f128,
        i8, checked_f128_to_int_unchecked_i8,
        i16, checked_f128_to_int_unchecked_i16,
        i32, checked_f128_to_int_unchecked_i32,
        i64, checked_f128_to_int_unchecked_i64,
        i128, checked_f128_to_int_unchecked_i128,
        isize, checked_f128_to_int_unchecked_isize,
        u8, checked_f128_to_int_unchecked_u8,
        u16, checked_f128_to_int_unchecked_u16,
        u32, checked_f128_to_int_unchecked_u32,
        u64, checked_f128_to_int_unchecked_u64,
        u128, checked_f128_to_int_unchecked_u128,
        usize, checked_f128_to_int_unchecked_usize
=======
    // `f{16,32,64,128}::to_int_unchecked` proofs
    //
    // Target integer types:
    // i{8,16,32,64,128,size} and u{8,16,32,64,128,size} -- 12 types in total
    //
    // Target contracts:
    // 1. Float is not `NaN` and infinite
    // 2. Float is representable in the return type `Int`, after truncating
    //    off its fractional part
    // [requires(self.is_finite() && kani::float::float_to_int_in_range::<Self, Int>(self))]
    //
    // Target function:
    // pub unsafe fn to_int_unchecked<Int>(self) -> Int where Self: FloatToInt<Int>
    generate_to_int_unchecked_harness!(f32,
        i8, checked_f32_to_int_unchecked_i8,
        i16, checked_f32_to_int_unchecked_i16,
        i32, checked_f32_to_int_unchecked_i32,
        i64, checked_f32_to_int_unchecked_i64,
        i128, checked_f32_to_int_unchecked_i128,
        isize, checked_f32_to_int_unchecked_isize,
        u8, checked_f32_to_int_unchecked_u8,
        u16, checked_f32_to_int_unchecked_u16,
        u32, checked_f32_to_int_unchecked_u32,
        u64, checked_f32_to_int_unchecked_u64,
        u128, checked_f32_to_int_unchecked_u128,
        usize, checked_f32_to_int_unchecked_usize
    );

    generate_to_int_unchecked_harness!(f64,
        i8, checked_f64_to_int_unchecked_i8,
        i16, checked_f64_to_int_unchecked_i16,
        i32, checked_f64_to_int_unchecked_i32,
        i64, checked_f64_to_int_unchecked_i64,
        i128, checked_f64_to_int_unchecked_i128,
        isize, checked_f64_to_int_unchecked_isize,
        u8, checked_f64_to_int_unchecked_u8,
        u16, checked_f64_to_int_unchecked_u16,
        u32, checked_f64_to_int_unchecked_u32,
        u64, checked_f64_to_int_unchecked_u64,
        u128, checked_f64_to_int_unchecked_u128,
        usize, checked_f64_to_int_unchecked_usize
>>>>>>> 72323e49
    );
}<|MERGE_RESOLUTION|>--- conflicted
+++ resolved
@@ -1831,11 +1831,7 @@
         }
     }
 
-<<<<<<< HEAD
-    // Part 3: Float to Integer Conversion function Harness Generation Macros
-=======
     // Part 3: Float to Integer Conversion function Harness Generation Macro
->>>>>>> 72323e49
     macro_rules! generate_to_int_unchecked_harness {
         ($floatType:ty, $($intType:ty, $harness_name:ident),+) => {
             $(
@@ -1849,11 +1845,7 @@
             )+
         }
     }
-<<<<<<< HEAD
-/*
-=======
-
->>>>>>> 72323e49
+
     // `unchecked_add` proofs
     //
     // Target types:
@@ -2149,38 +2141,8 @@
     generate_wrapping_shift_harness!(u32, wrapping_shr, checked_wrapping_shr_u32);
     generate_wrapping_shift_harness!(u64, wrapping_shr, checked_wrapping_shr_u64);
     generate_wrapping_shift_harness!(u128, wrapping_shr, checked_wrapping_shr_u128);
-    generate_wrapping_shift_harness!(usize, wrapping_shr, checked_wrapping_shr_usize);*/
-
-    generate_to_int_unchecked_harness!(f16,
-        i8, checked_f16_to_int_unchecked_i8,
-        i16, checked_f16_to_int_unchecked_i16,
-        i32, checked_f16_to_int_unchecked_i32,
-        i64, checked_f16_to_int_unchecked_i64,
-        i128, checked_f16_to_int_unchecked_i128,
-        isize, checked_f16_to_int_unchecked_isize,
-        u8, checked_f16_to_int_unchecked_u8,
-        u16, checked_f16_to_int_unchecked_u16,
-        u32, checked_f16_to_int_unchecked_u32,
-        u64, checked_f16_to_int_unchecked_u64,
-        u128, checked_f16_to_int_unchecked_u128,
-        usize, checked_f16_to_int_unchecked_usize
-    );
-
-<<<<<<< HEAD
-    generate_to_int_unchecked_harness!(f128,
-        i8, checked_f128_to_int_unchecked_i8,
-        i16, checked_f128_to_int_unchecked_i16,
-        i32, checked_f128_to_int_unchecked_i32,
-        i64, checked_f128_to_int_unchecked_i64,
-        i128, checked_f128_to_int_unchecked_i128,
-        isize, checked_f128_to_int_unchecked_isize,
-        u8, checked_f128_to_int_unchecked_u8,
-        u16, checked_f128_to_int_unchecked_u16,
-        u32, checked_f128_to_int_unchecked_u32,
-        u64, checked_f128_to_int_unchecked_u64,
-        u128, checked_f128_to_int_unchecked_u128,
-        usize, checked_f128_to_int_unchecked_usize
-=======
+    generate_wrapping_shift_harness!(usize, wrapping_shr, checked_wrapping_shr_usize);
+
     // `f{16,32,64,128}::to_int_unchecked` proofs
     //
     // Target integer types:
@@ -2222,6 +2184,35 @@
         u64, checked_f64_to_int_unchecked_u64,
         u128, checked_f64_to_int_unchecked_u128,
         usize, checked_f64_to_int_unchecked_usize
->>>>>>> 72323e49
+    );
+      
+    generate_to_int_unchecked_harness!(f16,
+        i8, checked_f16_to_int_unchecked_i8,
+        i16, checked_f16_to_int_unchecked_i16,
+        i32, checked_f16_to_int_unchecked_i32,
+        i64, checked_f16_to_int_unchecked_i64,
+        i128, checked_f16_to_int_unchecked_i128,
+        isize, checked_f16_to_int_unchecked_isize,
+        u8, checked_f16_to_int_unchecked_u8,
+        u16, checked_f16_to_int_unchecked_u16,
+        u32, checked_f16_to_int_unchecked_u32,
+        u64, checked_f16_to_int_unchecked_u64,
+        u128, checked_f16_to_int_unchecked_u128,
+        usize, checked_f16_to_int_unchecked_usize
+    );
+  
+    generate_to_int_unchecked_harness!(f128,
+        i8, checked_f128_to_int_unchecked_i8,
+        i16, checked_f128_to_int_unchecked_i16,
+        i32, checked_f128_to_int_unchecked_i32,
+        i64, checked_f128_to_int_unchecked_i64,
+        i128, checked_f128_to_int_unchecked_i128,
+        isize, checked_f128_to_int_unchecked_isize,
+        u8, checked_f128_to_int_unchecked_u8,
+        u16, checked_f128_to_int_unchecked_u16,
+        u32, checked_f128_to_int_unchecked_u32,
+        u64, checked_f128_to_int_unchecked_u64,
+        u128, checked_f128_to_int_unchecked_u128,
+        usize, checked_f128_to_int_unchecked_usize
     );
 }