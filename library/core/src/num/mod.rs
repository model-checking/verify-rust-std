//! Numeric traits and functions for the built-in numeric types.

#![stable(feature = "rust1", since = "1.0.0")]

use crate::str::FromStr;
use crate::ub_checks::assert_unsafe_precondition;
use crate::{ascii, intrinsics, mem};
use safety::requires;

#[cfg(kani)]
use crate::kani;

// Used because the `?` operator is not allowed in a const context.
macro_rules! try_opt {
    ($e:expr) => {
        match $e {
            Some(x) => x,
            None => return None,
        }
    };
}

#[allow_internal_unstable(const_likely)]
macro_rules! unlikely {
    ($e: expr) => {
        intrinsics::unlikely($e)
    };
}

// All these modules are technically private and only exposed for coretests:
#[cfg(not(no_fp_fmt_parse))]
pub mod bignum;
#[cfg(not(no_fp_fmt_parse))]
pub mod dec2flt;
#[cfg(not(no_fp_fmt_parse))]
pub mod diy_float;
#[cfg(not(no_fp_fmt_parse))]
pub mod flt2dec;
pub mod fmt;

#[macro_use]
mod int_macros; // import int_impl!
#[macro_use]
mod uint_macros; // import uint_impl!

mod error;
mod int_log10;
mod int_sqrt;
mod nonzero;
mod overflow_panic;
mod saturating;
mod wrapping;

#[stable(feature = "rust1", since = "1.0.0")]
#[cfg(not(no_fp_fmt_parse))]
pub use dec2flt::ParseFloatError;
#[stable(feature = "int_error_matching", since = "1.55.0")]
pub use error::IntErrorKind;
#[stable(feature = "rust1", since = "1.0.0")]
pub use error::ParseIntError;
#[stable(feature = "try_from", since = "1.34.0")]
pub use error::TryFromIntError;
#[stable(feature = "generic_nonzero", since = "1.79.0")]
pub use nonzero::NonZero;
#[unstable(
    feature = "nonzero_internals",
    reason = "implementation detail which may disappear or be replaced at any time",
    issue = "none"
)]
pub use nonzero::ZeroablePrimitive;
#[stable(feature = "signed_nonzero", since = "1.34.0")]
pub use nonzero::{NonZeroI128, NonZeroI16, NonZeroI32, NonZeroI64, NonZeroI8, NonZeroIsize};
#[stable(feature = "nonzero", since = "1.28.0")]
pub use nonzero::{NonZeroU128, NonZeroU16, NonZeroU32, NonZeroU64, NonZeroU8, NonZeroUsize};
#[stable(feature = "saturating_int_impl", since = "1.74.0")]
pub use saturating::Saturating;
#[stable(feature = "rust1", since = "1.0.0")]
pub use wrapping::Wrapping;

macro_rules! usize_isize_to_xe_bytes_doc {
    () => {
        "

**Note**: This function returns an array of length 2, 4 or 8 bytes
depending on the target pointer size.

"
    };
}

macro_rules! usize_isize_from_xe_bytes_doc {
    () => {
        "

**Note**: This function takes an array of length 2, 4 or 8 bytes
depending on the target pointer size.

"
    };
}

macro_rules! midpoint_impl {
    ($SelfT:ty, unsigned) => {
        /// Calculates the middle point of `self` and `rhs`.
        ///
        /// `midpoint(a, b)` is `(a + b) >> 1` as if it were performed in a
        /// sufficiently-large signed integral type. This implies that the result is
        /// always rounded towards negative infinity and that no overflow will ever occur.
        ///
        /// # Examples
        ///
        /// ```
        /// #![feature(num_midpoint)]
        #[doc = concat!("assert_eq!(0", stringify!($SelfT), ".midpoint(4), 2);")]
        #[doc = concat!("assert_eq!(1", stringify!($SelfT), ".midpoint(4), 2);")]
        /// ```
        #[unstable(feature = "num_midpoint", issue = "110840")]
        #[rustc_const_unstable(feature = "const_num_midpoint", issue = "110840")]
        #[must_use = "this returns the result of the operation, \
                      without modifying the original"]
        #[inline]
        pub const fn midpoint(self, rhs: $SelfT) -> $SelfT {
            // Use the well known branchless algorithm from Hacker's Delight to compute
            // `(a + b) / 2` without overflowing: `((a ^ b) >> 1) + (a & b)`.
            ((self ^ rhs) >> 1) + (self & rhs)
        }
    };
    ($SelfT:ty, $WideT:ty, unsigned) => {
        /// Calculates the middle point of `self` and `rhs`.
        ///
        /// `midpoint(a, b)` is `(a + b) >> 1` as if it were performed in a
        /// sufficiently-large signed integral type. This implies that the result is
        /// always rounded towards negative infinity and that no overflow will ever occur.
        ///
        /// # Examples
        ///
        /// ```
        /// #![feature(num_midpoint)]
        #[doc = concat!("assert_eq!(0", stringify!($SelfT), ".midpoint(4), 2);")]
        #[doc = concat!("assert_eq!(1", stringify!($SelfT), ".midpoint(4), 2);")]
        /// ```
        #[unstable(feature = "num_midpoint", issue = "110840")]
        #[rustc_const_unstable(feature = "const_num_midpoint", issue = "110840")]
        #[must_use = "this returns the result of the operation, \
                      without modifying the original"]
        #[inline]
        pub const fn midpoint(self, rhs: $SelfT) -> $SelfT {
            ((self as $WideT + rhs as $WideT) / 2) as $SelfT
        }
    };
}

macro_rules! widening_impl {
    ($SelfT:ty, $WideT:ty, $BITS:literal, unsigned) => {
        /// Calculates the complete product `self * rhs` without the possibility to overflow.
        ///
        /// This returns the low-order (wrapping) bits and the high-order (overflow) bits
        /// of the result as two separate values, in that order.
        ///
        /// If you also need to add a carry to the wide result, then you want
        /// [`Self::carrying_mul`] instead.
        ///
        /// # Examples
        ///
        /// Basic usage:
        ///
        /// Please note that this example is shared between integer types.
        /// Which explains why `u32` is used here.
        ///
        /// ```
        /// #![feature(bigint_helper_methods)]
        /// assert_eq!(5u32.widening_mul(2), (10, 0));
        /// assert_eq!(1_000_000_000u32.widening_mul(10), (1410065408, 2));
        /// ```
        #[unstable(feature = "bigint_helper_methods", issue = "85532")]
        #[rustc_const_unstable(feature = "const_bigint_helper_methods", issue = "85532")]
        #[must_use = "this returns the result of the operation, \
                      without modifying the original"]
        #[inline]
        pub const fn widening_mul(self, rhs: Self) -> (Self, Self) {
            // note: longer-term this should be done via an intrinsic,
            //   but for now we can deal without an impl for u128/i128
            // SAFETY: overflow will be contained within the wider types
            let wide = unsafe { (self as $WideT).unchecked_mul(rhs as $WideT) };
            (wide as $SelfT, (wide >> $BITS) as $SelfT)
        }

        /// Calculates the "full multiplication" `self * rhs + carry`
        /// without the possibility to overflow.
        ///
        /// This returns the low-order (wrapping) bits and the high-order (overflow) bits
        /// of the result as two separate values, in that order.
        ///
        /// Performs "long multiplication" which takes in an extra amount to add, and may return an
        /// additional amount of overflow. This allows for chaining together multiple
        /// multiplications to create "big integers" which represent larger values.
        ///
        /// If you don't need the `carry`, then you can use [`Self::widening_mul`] instead.
        ///
        /// # Examples
        ///
        /// Basic usage:
        ///
        /// Please note that this example is shared between integer types.
        /// Which explains why `u32` is used here.
        ///
        /// ```
        /// #![feature(bigint_helper_methods)]
        /// assert_eq!(5u32.carrying_mul(2, 0), (10, 0));
        /// assert_eq!(5u32.carrying_mul(2, 10), (20, 0));
        /// assert_eq!(1_000_000_000u32.carrying_mul(10, 0), (1410065408, 2));
        /// assert_eq!(1_000_000_000u32.carrying_mul(10, 10), (1410065418, 2));
        #[doc = concat!("assert_eq!(",
            stringify!($SelfT), "::MAX.carrying_mul(", stringify!($SelfT), "::MAX, ", stringify!($SelfT), "::MAX), ",
            "(0, ", stringify!($SelfT), "::MAX));"
        )]
        /// ```
        ///
        /// This is the core operation needed for scalar multiplication when
        /// implementing it for wider-than-native types.
        ///
        /// ```
        /// #![feature(bigint_helper_methods)]
        /// fn scalar_mul_eq(little_endian_digits: &mut Vec<u16>, multiplicand: u16) {
        ///     let mut carry = 0;
        ///     for d in little_endian_digits.iter_mut() {
        ///         (*d, carry) = d.carrying_mul(multiplicand, carry);
        ///     }
        ///     if carry != 0 {
        ///         little_endian_digits.push(carry);
        ///     }
        /// }
        ///
        /// let mut v = vec![10, 20];
        /// scalar_mul_eq(&mut v, 3);
        /// assert_eq!(v, [30, 60]);
        ///
        /// assert_eq!(0x87654321_u64 * 0xFEED, 0x86D3D159E38D);
        /// let mut v = vec![0x4321, 0x8765];
        /// scalar_mul_eq(&mut v, 0xFEED);
        /// assert_eq!(v, [0xE38D, 0xD159, 0x86D3]);
        /// ```
        ///
        /// If `carry` is zero, this is similar to [`overflowing_mul`](Self::overflowing_mul),
        /// except that it gives the value of the overflow instead of just whether one happened:
        ///
        /// ```
        /// #![feature(bigint_helper_methods)]
        /// let r = u8::carrying_mul(7, 13, 0);
        /// assert_eq!((r.0, r.1 != 0), u8::overflowing_mul(7, 13));
        /// let r = u8::carrying_mul(13, 42, 0);
        /// assert_eq!((r.0, r.1 != 0), u8::overflowing_mul(13, 42));
        /// ```
        ///
        /// The value of the first field in the returned tuple matches what you'd get
        /// by combining the [`wrapping_mul`](Self::wrapping_mul) and
        /// [`wrapping_add`](Self::wrapping_add) methods:
        ///
        /// ```
        /// #![feature(bigint_helper_methods)]
        /// assert_eq!(
        ///     789_u16.carrying_mul(456, 123).0,
        ///     789_u16.wrapping_mul(456).wrapping_add(123),
        /// );
        /// ```
        #[unstable(feature = "bigint_helper_methods", issue = "85532")]
        #[rustc_const_unstable(feature = "bigint_helper_methods", issue = "85532")]
        #[must_use = "this returns the result of the operation, \
                      without modifying the original"]
        #[inline]
        pub const fn carrying_mul(self, rhs: Self, carry: Self) -> (Self, Self) {
            // note: longer-term this should be done via an intrinsic,
            //   but for now we can deal without an impl for u128/i128
            // SAFETY: overflow will be contained within the wider types
            let wide = unsafe {
                (self as $WideT).unchecked_mul(rhs as $WideT).unchecked_add(carry as $WideT)
            };
            (wide as $SelfT, (wide >> $BITS) as $SelfT)
        }
    };
}

impl i8 {
    int_impl! {
        Self = i8,
        ActualT = i8,
        UnsignedT = u8,
        BITS = 8,
        BITS_MINUS_ONE = 7,
        Min = -128,
        Max = 127,
        rot = 2,
        rot_op = "-0x7e",
        rot_result = "0xa",
        swap_op = "0x12",
        swapped = "0x12",
        reversed = "0x48",
        le_bytes = "[0x12]",
        be_bytes = "[0x12]",
        to_xe_bytes_doc = "",
        from_xe_bytes_doc = "",
        bound_condition = "",
    }
}

impl i16 {
    int_impl! {
        Self = i16,
        ActualT = i16,
        UnsignedT = u16,
        BITS = 16,
        BITS_MINUS_ONE = 15,
        Min = -32768,
        Max = 32767,
        rot = 4,
        rot_op = "-0x5ffd",
        rot_result = "0x3a",
        swap_op = "0x1234",
        swapped = "0x3412",
        reversed = "0x2c48",
        le_bytes = "[0x34, 0x12]",
        be_bytes = "[0x12, 0x34]",
        to_xe_bytes_doc = "",
        from_xe_bytes_doc = "",
        bound_condition = "",
    }
}

impl i32 {
    int_impl! {
        Self = i32,
        ActualT = i32,
        UnsignedT = u32,
        BITS = 32,
        BITS_MINUS_ONE = 31,
        Min = -2147483648,
        Max = 2147483647,
        rot = 8,
        rot_op = "0x10000b3",
        rot_result = "0xb301",
        swap_op = "0x12345678",
        swapped = "0x78563412",
        reversed = "0x1e6a2c48",
        le_bytes = "[0x78, 0x56, 0x34, 0x12]",
        be_bytes = "[0x12, 0x34, 0x56, 0x78]",
        to_xe_bytes_doc = "",
        from_xe_bytes_doc = "",
        bound_condition = "",
    }
}

impl i64 {
    int_impl! {
        Self = i64,
        ActualT = i64,
        UnsignedT = u64,
        BITS = 64,
        BITS_MINUS_ONE = 63,
        Min = -9223372036854775808,
        Max = 9223372036854775807,
        rot = 12,
        rot_op = "0xaa00000000006e1",
        rot_result = "0x6e10aa",
        swap_op = "0x1234567890123456",
        swapped = "0x5634129078563412",
        reversed = "0x6a2c48091e6a2c48",
        le_bytes = "[0x56, 0x34, 0x12, 0x90, 0x78, 0x56, 0x34, 0x12]",
        be_bytes = "[0x12, 0x34, 0x56, 0x78, 0x90, 0x12, 0x34, 0x56]",
        to_xe_bytes_doc = "",
        from_xe_bytes_doc = "",
        bound_condition = "",
    }
}

impl i128 {
    int_impl! {
        Self = i128,
        ActualT = i128,
        UnsignedT = u128,
        BITS = 128,
        BITS_MINUS_ONE = 127,
        Min = -170141183460469231731687303715884105728,
        Max = 170141183460469231731687303715884105727,
        rot = 16,
        rot_op = "0x13f40000000000000000000000004f76",
        rot_result = "0x4f7613f4",
        swap_op = "0x12345678901234567890123456789012",
        swapped = "0x12907856341290785634129078563412",
        reversed = "0x48091e6a2c48091e6a2c48091e6a2c48",
        le_bytes = "[0x12, 0x90, 0x78, 0x56, 0x34, 0x12, 0x90, 0x78, \
            0x56, 0x34, 0x12, 0x90, 0x78, 0x56, 0x34, 0x12]",
        be_bytes = "[0x12, 0x34, 0x56, 0x78, 0x90, 0x12, 0x34, 0x56, \
            0x78, 0x90, 0x12, 0x34, 0x56, 0x78, 0x90, 0x12]",
        to_xe_bytes_doc = "",
        from_xe_bytes_doc = "",
        bound_condition = "",
    }
}

#[cfg(target_pointer_width = "16")]
impl isize {
    int_impl! {
        Self = isize,
        ActualT = i16,
        UnsignedT = usize,
        BITS = 16,
        BITS_MINUS_ONE = 15,
        Min = -32768,
        Max = 32767,
        rot = 4,
        rot_op = "-0x5ffd",
        rot_result = "0x3a",
        swap_op = "0x1234",
        swapped = "0x3412",
        reversed = "0x2c48",
        le_bytes = "[0x34, 0x12]",
        be_bytes = "[0x12, 0x34]",
        to_xe_bytes_doc = usize_isize_to_xe_bytes_doc!(),
        from_xe_bytes_doc = usize_isize_from_xe_bytes_doc!(),
        bound_condition = " on 16-bit targets",
    }
}

#[cfg(target_pointer_width = "32")]
impl isize {
    int_impl! {
        Self = isize,
        ActualT = i32,
        UnsignedT = usize,
        BITS = 32,
        BITS_MINUS_ONE = 31,
        Min = -2147483648,
        Max = 2147483647,
        rot = 8,
        rot_op = "0x10000b3",
        rot_result = "0xb301",
        swap_op = "0x12345678",
        swapped = "0x78563412",
        reversed = "0x1e6a2c48",
        le_bytes = "[0x78, 0x56, 0x34, 0x12]",
        be_bytes = "[0x12, 0x34, 0x56, 0x78]",
        to_xe_bytes_doc = usize_isize_to_xe_bytes_doc!(),
        from_xe_bytes_doc = usize_isize_from_xe_bytes_doc!(),
        bound_condition = " on 32-bit targets",
    }
}

#[cfg(target_pointer_width = "64")]
impl isize {
    int_impl! {
        Self = isize,
        ActualT = i64,
        UnsignedT = usize,
        BITS = 64,
        BITS_MINUS_ONE = 63,
        Min = -9223372036854775808,
        Max = 9223372036854775807,
        rot = 12,
        rot_op = "0xaa00000000006e1",
        rot_result = "0x6e10aa",
        swap_op = "0x1234567890123456",
        swapped = "0x5634129078563412",
        reversed = "0x6a2c48091e6a2c48",
        le_bytes = "[0x56, 0x34, 0x12, 0x90, 0x78, 0x56, 0x34, 0x12]",
        be_bytes = "[0x12, 0x34, 0x56, 0x78, 0x90, 0x12, 0x34, 0x56]",
        to_xe_bytes_doc = usize_isize_to_xe_bytes_doc!(),
        from_xe_bytes_doc = usize_isize_from_xe_bytes_doc!(),
        bound_condition = " on 64-bit targets",
    }
}

/// If the 6th bit is set ascii is lower case.
const ASCII_CASE_MASK: u8 = 0b0010_0000;

impl u8 {
    uint_impl! {
        Self = u8,
        ActualT = u8,
        SignedT = i8,
        BITS = 8,
        BITS_MINUS_ONE = 7,
        MAX = 255,
        rot = 2,
        rot_op = "0x82",
        rot_result = "0xa",
        swap_op = "0x12",
        swapped = "0x12",
        reversed = "0x48",
        le_bytes = "[0x12]",
        be_bytes = "[0x12]",
        to_xe_bytes_doc = "",
        from_xe_bytes_doc = "",
        bound_condition = "",
    }
    widening_impl! { u8, u16, 8, unsigned }
    midpoint_impl! { u8, u16, unsigned }

    /// Checks if the value is within the ASCII range.
    ///
    /// # Examples
    ///
    /// ```
    /// let ascii = 97u8;
    /// let non_ascii = 150u8;
    ///
    /// assert!(ascii.is_ascii());
    /// assert!(!non_ascii.is_ascii());
    /// ```
    #[must_use]
    #[stable(feature = "ascii_methods_on_intrinsics", since = "1.23.0")]
    #[rustc_const_stable(feature = "const_u8_is_ascii", since = "1.43.0")]
    #[inline]
    pub const fn is_ascii(&self) -> bool {
        *self <= 127
    }

    /// If the value of this byte is within the ASCII range, returns it as an
    /// [ASCII character](ascii::Char).  Otherwise, returns `None`.
    #[must_use]
    #[unstable(feature = "ascii_char", issue = "110998")]
    #[inline]
    pub const fn as_ascii(&self) -> Option<ascii::Char> {
        ascii::Char::from_u8(*self)
    }

    /// Makes a copy of the value in its ASCII upper case equivalent.
    ///
    /// ASCII letters 'a' to 'z' are mapped to 'A' to 'Z',
    /// but non-ASCII letters are unchanged.
    ///
    /// To uppercase the value in-place, use [`make_ascii_uppercase`].
    ///
    /// # Examples
    ///
    /// ```
    /// let lowercase_a = 97u8;
    ///
    /// assert_eq!(65, lowercase_a.to_ascii_uppercase());
    /// ```
    ///
    /// [`make_ascii_uppercase`]: Self::make_ascii_uppercase
    #[must_use = "to uppercase the value in-place, use `make_ascii_uppercase()`"]
    #[stable(feature = "ascii_methods_on_intrinsics", since = "1.23.0")]
    #[rustc_const_stable(feature = "const_ascii_methods_on_intrinsics", since = "1.52.0")]
    #[inline]
    pub const fn to_ascii_uppercase(&self) -> u8 {
        // Toggle the 6th bit if this is a lowercase letter
        *self ^ ((self.is_ascii_lowercase() as u8) * ASCII_CASE_MASK)
    }

    /// Makes a copy of the value in its ASCII lower case equivalent.
    ///
    /// ASCII letters 'A' to 'Z' are mapped to 'a' to 'z',
    /// but non-ASCII letters are unchanged.
    ///
    /// To lowercase the value in-place, use [`make_ascii_lowercase`].
    ///
    /// # Examples
    ///
    /// ```
    /// let uppercase_a = 65u8;
    ///
    /// assert_eq!(97, uppercase_a.to_ascii_lowercase());
    /// ```
    ///
    /// [`make_ascii_lowercase`]: Self::make_ascii_lowercase
    #[must_use = "to lowercase the value in-place, use `make_ascii_lowercase()`"]
    #[stable(feature = "ascii_methods_on_intrinsics", since = "1.23.0")]
    #[rustc_const_stable(feature = "const_ascii_methods_on_intrinsics", since = "1.52.0")]
    #[inline]
    pub const fn to_ascii_lowercase(&self) -> u8 {
        // Set the 6th bit if this is an uppercase letter
        *self | (self.is_ascii_uppercase() as u8 * ASCII_CASE_MASK)
    }

    /// Assumes self is ascii
    #[inline]
    pub(crate) const fn ascii_change_case_unchecked(&self) -> u8 {
        *self ^ ASCII_CASE_MASK
    }

    /// Checks that two values are an ASCII case-insensitive match.
    ///
    /// This is equivalent to `to_ascii_lowercase(a) == to_ascii_lowercase(b)`.
    ///
    /// # Examples
    ///
    /// ```
    /// let lowercase_a = 97u8;
    /// let uppercase_a = 65u8;
    ///
    /// assert!(lowercase_a.eq_ignore_ascii_case(&uppercase_a));
    /// ```
    #[stable(feature = "ascii_methods_on_intrinsics", since = "1.23.0")]
    #[rustc_const_stable(feature = "const_ascii_methods_on_intrinsics", since = "1.52.0")]
    #[inline]
    pub const fn eq_ignore_ascii_case(&self, other: &u8) -> bool {
        self.to_ascii_lowercase() == other.to_ascii_lowercase()
    }

    /// Converts this value to its ASCII upper case equivalent in-place.
    ///
    /// ASCII letters 'a' to 'z' are mapped to 'A' to 'Z',
    /// but non-ASCII letters are unchanged.
    ///
    /// To return a new uppercased value without modifying the existing one, use
    /// [`to_ascii_uppercase`].
    ///
    /// # Examples
    ///
    /// ```
    /// let mut byte = b'a';
    ///
    /// byte.make_ascii_uppercase();
    ///
    /// assert_eq!(b'A', byte);
    /// ```
    ///
    /// [`to_ascii_uppercase`]: Self::to_ascii_uppercase
    #[stable(feature = "ascii_methods_on_intrinsics", since = "1.23.0")]
    #[inline]
    pub fn make_ascii_uppercase(&mut self) {
        *self = self.to_ascii_uppercase();
    }

    /// Converts this value to its ASCII lower case equivalent in-place.
    ///
    /// ASCII letters 'A' to 'Z' are mapped to 'a' to 'z',
    /// but non-ASCII letters are unchanged.
    ///
    /// To return a new lowercased value without modifying the existing one, use
    /// [`to_ascii_lowercase`].
    ///
    /// # Examples
    ///
    /// ```
    /// let mut byte = b'A';
    ///
    /// byte.make_ascii_lowercase();
    ///
    /// assert_eq!(b'a', byte);
    /// ```
    ///
    /// [`to_ascii_lowercase`]: Self::to_ascii_lowercase
    #[stable(feature = "ascii_methods_on_intrinsics", since = "1.23.0")]
    #[inline]
    pub fn make_ascii_lowercase(&mut self) {
        *self = self.to_ascii_lowercase();
    }

    /// Checks if the value is an ASCII alphabetic character:
    ///
    /// - U+0041 'A' ..= U+005A 'Z', or
    /// - U+0061 'a' ..= U+007A 'z'.
    ///
    /// # Examples
    ///
    /// ```
    /// let uppercase_a = b'A';
    /// let uppercase_g = b'G';
    /// let a = b'a';
    /// let g = b'g';
    /// let zero = b'0';
    /// let percent = b'%';
    /// let space = b' ';
    /// let lf = b'\n';
    /// let esc = b'\x1b';
    ///
    /// assert!(uppercase_a.is_ascii_alphabetic());
    /// assert!(uppercase_g.is_ascii_alphabetic());
    /// assert!(a.is_ascii_alphabetic());
    /// assert!(g.is_ascii_alphabetic());
    /// assert!(!zero.is_ascii_alphabetic());
    /// assert!(!percent.is_ascii_alphabetic());
    /// assert!(!space.is_ascii_alphabetic());
    /// assert!(!lf.is_ascii_alphabetic());
    /// assert!(!esc.is_ascii_alphabetic());
    /// ```
    #[must_use]
    #[stable(feature = "ascii_ctype_on_intrinsics", since = "1.24.0")]
    #[rustc_const_stable(feature = "const_ascii_ctype_on_intrinsics", since = "1.47.0")]
    #[inline]
    pub const fn is_ascii_alphabetic(&self) -> bool {
        matches!(*self, b'A'..=b'Z' | b'a'..=b'z')
    }

    /// Checks if the value is an ASCII uppercase character:
    /// U+0041 'A' ..= U+005A 'Z'.
    ///
    /// # Examples
    ///
    /// ```
    /// let uppercase_a = b'A';
    /// let uppercase_g = b'G';
    /// let a = b'a';
    /// let g = b'g';
    /// let zero = b'0';
    /// let percent = b'%';
    /// let space = b' ';
    /// let lf = b'\n';
    /// let esc = b'\x1b';
    ///
    /// assert!(uppercase_a.is_ascii_uppercase());
    /// assert!(uppercase_g.is_ascii_uppercase());
    /// assert!(!a.is_ascii_uppercase());
    /// assert!(!g.is_ascii_uppercase());
    /// assert!(!zero.is_ascii_uppercase());
    /// assert!(!percent.is_ascii_uppercase());
    /// assert!(!space.is_ascii_uppercase());
    /// assert!(!lf.is_ascii_uppercase());
    /// assert!(!esc.is_ascii_uppercase());
    /// ```
    #[must_use]
    #[stable(feature = "ascii_ctype_on_intrinsics", since = "1.24.0")]
    #[rustc_const_stable(feature = "const_ascii_ctype_on_intrinsics", since = "1.47.0")]
    #[inline]
    pub const fn is_ascii_uppercase(&self) -> bool {
        matches!(*self, b'A'..=b'Z')
    }

    /// Checks if the value is an ASCII lowercase character:
    /// U+0061 'a' ..= U+007A 'z'.
    ///
    /// # Examples
    ///
    /// ```
    /// let uppercase_a = b'A';
    /// let uppercase_g = b'G';
    /// let a = b'a';
    /// let g = b'g';
    /// let zero = b'0';
    /// let percent = b'%';
    /// let space = b' ';
    /// let lf = b'\n';
    /// let esc = b'\x1b';
    ///
    /// assert!(!uppercase_a.is_ascii_lowercase());
    /// assert!(!uppercase_g.is_ascii_lowercase());
    /// assert!(a.is_ascii_lowercase());
    /// assert!(g.is_ascii_lowercase());
    /// assert!(!zero.is_ascii_lowercase());
    /// assert!(!percent.is_ascii_lowercase());
    /// assert!(!space.is_ascii_lowercase());
    /// assert!(!lf.is_ascii_lowercase());
    /// assert!(!esc.is_ascii_lowercase());
    /// ```
    #[must_use]
    #[stable(feature = "ascii_ctype_on_intrinsics", since = "1.24.0")]
    #[rustc_const_stable(feature = "const_ascii_ctype_on_intrinsics", since = "1.47.0")]
    #[inline]
    pub const fn is_ascii_lowercase(&self) -> bool {
        matches!(*self, b'a'..=b'z')
    }

    /// Checks if the value is an ASCII alphanumeric character:
    ///
    /// - U+0041 'A' ..= U+005A 'Z', or
    /// - U+0061 'a' ..= U+007A 'z', or
    /// - U+0030 '0' ..= U+0039 '9'.
    ///
    /// # Examples
    ///
    /// ```
    /// let uppercase_a = b'A';
    /// let uppercase_g = b'G';
    /// let a = b'a';
    /// let g = b'g';
    /// let zero = b'0';
    /// let percent = b'%';
    /// let space = b' ';
    /// let lf = b'\n';
    /// let esc = b'\x1b';
    ///
    /// assert!(uppercase_a.is_ascii_alphanumeric());
    /// assert!(uppercase_g.is_ascii_alphanumeric());
    /// assert!(a.is_ascii_alphanumeric());
    /// assert!(g.is_ascii_alphanumeric());
    /// assert!(zero.is_ascii_alphanumeric());
    /// assert!(!percent.is_ascii_alphanumeric());
    /// assert!(!space.is_ascii_alphanumeric());
    /// assert!(!lf.is_ascii_alphanumeric());
    /// assert!(!esc.is_ascii_alphanumeric());
    /// ```
    #[must_use]
    #[stable(feature = "ascii_ctype_on_intrinsics", since = "1.24.0")]
    #[rustc_const_stable(feature = "const_ascii_ctype_on_intrinsics", since = "1.47.0")]
    #[inline]
    pub const fn is_ascii_alphanumeric(&self) -> bool {
        matches!(*self, b'0'..=b'9') | matches!(*self, b'A'..=b'Z') | matches!(*self, b'a'..=b'z')
    }

    /// Checks if the value is an ASCII decimal digit:
    /// U+0030 '0' ..= U+0039 '9'.
    ///
    /// # Examples
    ///
    /// ```
    /// let uppercase_a = b'A';
    /// let uppercase_g = b'G';
    /// let a = b'a';
    /// let g = b'g';
    /// let zero = b'0';
    /// let percent = b'%';
    /// let space = b' ';
    /// let lf = b'\n';
    /// let esc = b'\x1b';
    ///
    /// assert!(!uppercase_a.is_ascii_digit());
    /// assert!(!uppercase_g.is_ascii_digit());
    /// assert!(!a.is_ascii_digit());
    /// assert!(!g.is_ascii_digit());
    /// assert!(zero.is_ascii_digit());
    /// assert!(!percent.is_ascii_digit());
    /// assert!(!space.is_ascii_digit());
    /// assert!(!lf.is_ascii_digit());
    /// assert!(!esc.is_ascii_digit());
    /// ```
    #[must_use]
    #[stable(feature = "ascii_ctype_on_intrinsics", since = "1.24.0")]
    #[rustc_const_stable(feature = "const_ascii_ctype_on_intrinsics", since = "1.47.0")]
    #[inline]
    pub const fn is_ascii_digit(&self) -> bool {
        matches!(*self, b'0'..=b'9')
    }

    /// Checks if the value is an ASCII octal digit:
    /// U+0030 '0' ..= U+0037 '7'.
    ///
    /// # Examples
    ///
    /// ```
    /// #![feature(is_ascii_octdigit)]
    ///
    /// let uppercase_a = b'A';
    /// let a = b'a';
    /// let zero = b'0';
    /// let seven = b'7';
    /// let nine = b'9';
    /// let percent = b'%';
    /// let lf = b'\n';
    ///
    /// assert!(!uppercase_a.is_ascii_octdigit());
    /// assert!(!a.is_ascii_octdigit());
    /// assert!(zero.is_ascii_octdigit());
    /// assert!(seven.is_ascii_octdigit());
    /// assert!(!nine.is_ascii_octdigit());
    /// assert!(!percent.is_ascii_octdigit());
    /// assert!(!lf.is_ascii_octdigit());
    /// ```
    #[must_use]
    #[unstable(feature = "is_ascii_octdigit", issue = "101288")]
    #[rustc_const_unstable(feature = "is_ascii_octdigit", issue = "101288")]
    #[inline]
    pub const fn is_ascii_octdigit(&self) -> bool {
        matches!(*self, b'0'..=b'7')
    }

    /// Checks if the value is an ASCII hexadecimal digit:
    ///
    /// - U+0030 '0' ..= U+0039 '9', or
    /// - U+0041 'A' ..= U+0046 'F', or
    /// - U+0061 'a' ..= U+0066 'f'.
    ///
    /// # Examples
    ///
    /// ```
    /// let uppercase_a = b'A';
    /// let uppercase_g = b'G';
    /// let a = b'a';
    /// let g = b'g';
    /// let zero = b'0';
    /// let percent = b'%';
    /// let space = b' ';
    /// let lf = b'\n';
    /// let esc = b'\x1b';
    ///
    /// assert!(uppercase_a.is_ascii_hexdigit());
    /// assert!(!uppercase_g.is_ascii_hexdigit());
    /// assert!(a.is_ascii_hexdigit());
    /// assert!(!g.is_ascii_hexdigit());
    /// assert!(zero.is_ascii_hexdigit());
    /// assert!(!percent.is_ascii_hexdigit());
    /// assert!(!space.is_ascii_hexdigit());
    /// assert!(!lf.is_ascii_hexdigit());
    /// assert!(!esc.is_ascii_hexdigit());
    /// ```
    #[must_use]
    #[stable(feature = "ascii_ctype_on_intrinsics", since = "1.24.0")]
    #[rustc_const_stable(feature = "const_ascii_ctype_on_intrinsics", since = "1.47.0")]
    #[inline]
    pub const fn is_ascii_hexdigit(&self) -> bool {
        matches!(*self, b'0'..=b'9') | matches!(*self, b'A'..=b'F') | matches!(*self, b'a'..=b'f')
    }

    /// Checks if the value is an ASCII punctuation character:
    ///
    /// - U+0021 ..= U+002F `! " # $ % & ' ( ) * + , - . /`, or
    /// - U+003A ..= U+0040 `: ; < = > ? @`, or
    /// - U+005B ..= U+0060 `` [ \ ] ^ _ ` ``, or
    /// - U+007B ..= U+007E `{ | } ~`
    ///
    /// # Examples
    ///
    /// ```
    /// let uppercase_a = b'A';
    /// let uppercase_g = b'G';
    /// let a = b'a';
    /// let g = b'g';
    /// let zero = b'0';
    /// let percent = b'%';
    /// let space = b' ';
    /// let lf = b'\n';
    /// let esc = b'\x1b';
    ///
    /// assert!(!uppercase_a.is_ascii_punctuation());
    /// assert!(!uppercase_g.is_ascii_punctuation());
    /// assert!(!a.is_ascii_punctuation());
    /// assert!(!g.is_ascii_punctuation());
    /// assert!(!zero.is_ascii_punctuation());
    /// assert!(percent.is_ascii_punctuation());
    /// assert!(!space.is_ascii_punctuation());
    /// assert!(!lf.is_ascii_punctuation());
    /// assert!(!esc.is_ascii_punctuation());
    /// ```
    #[must_use]
    #[stable(feature = "ascii_ctype_on_intrinsics", since = "1.24.0")]
    #[rustc_const_stable(feature = "const_ascii_ctype_on_intrinsics", since = "1.47.0")]
    #[inline]
    pub const fn is_ascii_punctuation(&self) -> bool {
        matches!(*self, b'!'..=b'/')
            | matches!(*self, b':'..=b'@')
            | matches!(*self, b'['..=b'`')
            | matches!(*self, b'{'..=b'~')
    }

    /// Checks if the value is an ASCII graphic character:
    /// U+0021 '!' ..= U+007E '~'.
    ///
    /// # Examples
    ///
    /// ```
    /// let uppercase_a = b'A';
    /// let uppercase_g = b'G';
    /// let a = b'a';
    /// let g = b'g';
    /// let zero = b'0';
    /// let percent = b'%';
    /// let space = b' ';
    /// let lf = b'\n';
    /// let esc = b'\x1b';
    ///
    /// assert!(uppercase_a.is_ascii_graphic());
    /// assert!(uppercase_g.is_ascii_graphic());
    /// assert!(a.is_ascii_graphic());
    /// assert!(g.is_ascii_graphic());
    /// assert!(zero.is_ascii_graphic());
    /// assert!(percent.is_ascii_graphic());
    /// assert!(!space.is_ascii_graphic());
    /// assert!(!lf.is_ascii_graphic());
    /// assert!(!esc.is_ascii_graphic());
    /// ```
    #[must_use]
    #[stable(feature = "ascii_ctype_on_intrinsics", since = "1.24.0")]
    #[rustc_const_stable(feature = "const_ascii_ctype_on_intrinsics", since = "1.47.0")]
    #[inline]
    pub const fn is_ascii_graphic(&self) -> bool {
        matches!(*self, b'!'..=b'~')
    }

    /// Checks if the value is an ASCII whitespace character:
    /// U+0020 SPACE, U+0009 HORIZONTAL TAB, U+000A LINE FEED,
    /// U+000C FORM FEED, or U+000D CARRIAGE RETURN.
    ///
    /// Rust uses the WhatWG Infra Standard's [definition of ASCII
    /// whitespace][infra-aw]. There are several other definitions in
    /// wide use. For instance, [the POSIX locale][pct] includes
    /// U+000B VERTICAL TAB as well as all the above characters,
    /// but—from the very same specification—[the default rule for
    /// "field splitting" in the Bourne shell][bfs] considers *only*
    /// SPACE, HORIZONTAL TAB, and LINE FEED as whitespace.
    ///
    /// If you are writing a program that will process an existing
    /// file format, check what that format's definition of whitespace is
    /// before using this function.
    ///
    /// [infra-aw]: https://infra.spec.whatwg.org/#ascii-whitespace
    /// [pct]: https://pubs.opengroup.org/onlinepubs/9699919799/basedefs/V1_chap07.html#tag_07_03_01
    /// [bfs]: https://pubs.opengroup.org/onlinepubs/9699919799/utilities/V3_chap02.html#tag_18_06_05
    ///
    /// # Examples
    ///
    /// ```
    /// let uppercase_a = b'A';
    /// let uppercase_g = b'G';
    /// let a = b'a';
    /// let g = b'g';
    /// let zero = b'0';
    /// let percent = b'%';
    /// let space = b' ';
    /// let lf = b'\n';
    /// let esc = b'\x1b';
    ///
    /// assert!(!uppercase_a.is_ascii_whitespace());
    /// assert!(!uppercase_g.is_ascii_whitespace());
    /// assert!(!a.is_ascii_whitespace());
    /// assert!(!g.is_ascii_whitespace());
    /// assert!(!zero.is_ascii_whitespace());
    /// assert!(!percent.is_ascii_whitespace());
    /// assert!(space.is_ascii_whitespace());
    /// assert!(lf.is_ascii_whitespace());
    /// assert!(!esc.is_ascii_whitespace());
    /// ```
    #[must_use]
    #[stable(feature = "ascii_ctype_on_intrinsics", since = "1.24.0")]
    #[rustc_const_stable(feature = "const_ascii_ctype_on_intrinsics", since = "1.47.0")]
    #[inline]
    pub const fn is_ascii_whitespace(&self) -> bool {
        matches!(*self, b'\t' | b'\n' | b'\x0C' | b'\r' | b' ')
    }

    /// Checks if the value is an ASCII control character:
    /// U+0000 NUL ..= U+001F UNIT SEPARATOR, or U+007F DELETE.
    /// Note that most ASCII whitespace characters are control
    /// characters, but SPACE is not.
    ///
    /// # Examples
    ///
    /// ```
    /// let uppercase_a = b'A';
    /// let uppercase_g = b'G';
    /// let a = b'a';
    /// let g = b'g';
    /// let zero = b'0';
    /// let percent = b'%';
    /// let space = b' ';
    /// let lf = b'\n';
    /// let esc = b'\x1b';
    ///
    /// assert!(!uppercase_a.is_ascii_control());
    /// assert!(!uppercase_g.is_ascii_control());
    /// assert!(!a.is_ascii_control());
    /// assert!(!g.is_ascii_control());
    /// assert!(!zero.is_ascii_control());
    /// assert!(!percent.is_ascii_control());
    /// assert!(!space.is_ascii_control());
    /// assert!(lf.is_ascii_control());
    /// assert!(esc.is_ascii_control());
    /// ```
    #[must_use]
    #[stable(feature = "ascii_ctype_on_intrinsics", since = "1.24.0")]
    #[rustc_const_stable(feature = "const_ascii_ctype_on_intrinsics", since = "1.47.0")]
    #[inline]
    pub const fn is_ascii_control(&self) -> bool {
        matches!(*self, b'\0'..=b'\x1F' | b'\x7F')
    }

    /// Returns an iterator that produces an escaped version of a `u8`,
    /// treating it as an ASCII character.
    ///
    /// The behavior is identical to [`ascii::escape_default`].
    ///
    /// # Examples
    ///
    /// ```
    ///
    /// assert_eq!("0", b'0'.escape_ascii().to_string());
    /// assert_eq!("\\t", b'\t'.escape_ascii().to_string());
    /// assert_eq!("\\r", b'\r'.escape_ascii().to_string());
    /// assert_eq!("\\n", b'\n'.escape_ascii().to_string());
    /// assert_eq!("\\'", b'\''.escape_ascii().to_string());
    /// assert_eq!("\\\"", b'"'.escape_ascii().to_string());
    /// assert_eq!("\\\\", b'\\'.escape_ascii().to_string());
    /// assert_eq!("\\x9d", b'\x9d'.escape_ascii().to_string());
    /// ```
    #[must_use = "this returns the escaped byte as an iterator, \
                  without modifying the original"]
    #[stable(feature = "inherent_ascii_escape", since = "1.60.0")]
    #[inline]
    pub fn escape_ascii(self) -> ascii::EscapeDefault {
        ascii::escape_default(self)
    }

    #[inline]
    pub(crate) const fn is_utf8_char_boundary(self) -> bool {
        // This is bit magic equivalent to: b < 128 || b >= 192
        (self as i8) >= -0x40
    }
}

impl u16 {
    uint_impl! {
        Self = u16,
        ActualT = u16,
        SignedT = i16,
        BITS = 16,
        BITS_MINUS_ONE = 15,
        MAX = 65535,
        rot = 4,
        rot_op = "0xa003",
        rot_result = "0x3a",
        swap_op = "0x1234",
        swapped = "0x3412",
        reversed = "0x2c48",
        le_bytes = "[0x34, 0x12]",
        be_bytes = "[0x12, 0x34]",
        to_xe_bytes_doc = "",
        from_xe_bytes_doc = "",
        bound_condition = "",
    }
    widening_impl! { u16, u32, 16, unsigned }
    midpoint_impl! { u16, u32, unsigned }

    /// Checks if the value is a Unicode surrogate code point, which are disallowed values for [`char`].
    ///
    /// # Examples
    ///
    /// ```
    /// #![feature(utf16_extra)]
    ///
    /// let low_non_surrogate = 0xA000u16;
    /// let low_surrogate = 0xD800u16;
    /// let high_surrogate = 0xDC00u16;
    /// let high_non_surrogate = 0xE000u16;
    ///
    /// assert!(!low_non_surrogate.is_utf16_surrogate());
    /// assert!(low_surrogate.is_utf16_surrogate());
    /// assert!(high_surrogate.is_utf16_surrogate());
    /// assert!(!high_non_surrogate.is_utf16_surrogate());
    /// ```
    #[must_use]
    #[unstable(feature = "utf16_extra", issue = "94919")]
    #[rustc_const_unstable(feature = "utf16_extra_const", issue = "94919")]
    #[inline]
    pub const fn is_utf16_surrogate(self) -> bool {
        matches!(self, 0xD800..=0xDFFF)
    }
}

impl u32 {
    uint_impl! {
        Self = u32,
        ActualT = u32,
        SignedT = i32,
        BITS = 32,
        BITS_MINUS_ONE = 31,
        MAX = 4294967295,
        rot = 8,
        rot_op = "0x10000b3",
        rot_result = "0xb301",
        swap_op = "0x12345678",
        swapped = "0x78563412",
        reversed = "0x1e6a2c48",
        le_bytes = "[0x78, 0x56, 0x34, 0x12]",
        be_bytes = "[0x12, 0x34, 0x56, 0x78]",
        to_xe_bytes_doc = "",
        from_xe_bytes_doc = "",
        bound_condition = "",
    }
    widening_impl! { u32, u64, 32, unsigned }
    midpoint_impl! { u32, u64, unsigned }
}

impl u64 {
    uint_impl! {
        Self = u64,
        ActualT = u64,
        SignedT = i64,
        BITS = 64,
        BITS_MINUS_ONE = 63,
        MAX = 18446744073709551615,
        rot = 12,
        rot_op = "0xaa00000000006e1",
        rot_result = "0x6e10aa",
        swap_op = "0x1234567890123456",
        swapped = "0x5634129078563412",
        reversed = "0x6a2c48091e6a2c48",
        le_bytes = "[0x56, 0x34, 0x12, 0x90, 0x78, 0x56, 0x34, 0x12]",
        be_bytes = "[0x12, 0x34, 0x56, 0x78, 0x90, 0x12, 0x34, 0x56]",
        to_xe_bytes_doc = "",
        from_xe_bytes_doc = "",
        bound_condition = "",
    }
    widening_impl! { u64, u128, 64, unsigned }
    midpoint_impl! { u64, u128, unsigned }
}

impl u128 {
    uint_impl! {
        Self = u128,
        ActualT = u128,
        SignedT = i128,
        BITS = 128,
        BITS_MINUS_ONE = 127,
        MAX = 340282366920938463463374607431768211455,
        rot = 16,
        rot_op = "0x13f40000000000000000000000004f76",
        rot_result = "0x4f7613f4",
        swap_op = "0x12345678901234567890123456789012",
        swapped = "0x12907856341290785634129078563412",
        reversed = "0x48091e6a2c48091e6a2c48091e6a2c48",
        le_bytes = "[0x12, 0x90, 0x78, 0x56, 0x34, 0x12, 0x90, 0x78, \
            0x56, 0x34, 0x12, 0x90, 0x78, 0x56, 0x34, 0x12]",
        be_bytes = "[0x12, 0x34, 0x56, 0x78, 0x90, 0x12, 0x34, 0x56, \
            0x78, 0x90, 0x12, 0x34, 0x56, 0x78, 0x90, 0x12]",
        to_xe_bytes_doc = "",
        from_xe_bytes_doc = "",
        bound_condition = "",
    }
    midpoint_impl! { u128, unsigned }
}

#[cfg(target_pointer_width = "16")]
impl usize {
    uint_impl! {
        Self = usize,
        ActualT = u16,
        SignedT = isize,
        BITS = 16,
        BITS_MINUS_ONE = 15,
        MAX = 65535,
        rot = 4,
        rot_op = "0xa003",
        rot_result = "0x3a",
        swap_op = "0x1234",
        swapped = "0x3412",
        reversed = "0x2c48",
        le_bytes = "[0x34, 0x12]",
        be_bytes = "[0x12, 0x34]",
        to_xe_bytes_doc = usize_isize_to_xe_bytes_doc!(),
        from_xe_bytes_doc = usize_isize_from_xe_bytes_doc!(),
        bound_condition = " on 16-bit targets",
    }
    widening_impl! { usize, u32, 16, unsigned }
    midpoint_impl! { usize, u32, unsigned }
}

#[cfg(target_pointer_width = "32")]
impl usize {
    uint_impl! {
        Self = usize,
        ActualT = u32,
        SignedT = isize,
        BITS = 32,
        BITS_MINUS_ONE = 31,
        MAX = 4294967295,
        rot = 8,
        rot_op = "0x10000b3",
        rot_result = "0xb301",
        swap_op = "0x12345678",
        swapped = "0x78563412",
        reversed = "0x1e6a2c48",
        le_bytes = "[0x78, 0x56, 0x34, 0x12]",
        be_bytes = "[0x12, 0x34, 0x56, 0x78]",
        to_xe_bytes_doc = usize_isize_to_xe_bytes_doc!(),
        from_xe_bytes_doc = usize_isize_from_xe_bytes_doc!(),
        bound_condition = " on 32-bit targets",
    }
    widening_impl! { usize, u64, 32, unsigned }
    midpoint_impl! { usize, u64, unsigned }
}

#[cfg(target_pointer_width = "64")]
impl usize {
    uint_impl! {
        Self = usize,
        ActualT = u64,
        SignedT = isize,
        BITS = 64,
        BITS_MINUS_ONE = 63,
        MAX = 18446744073709551615,
        rot = 12,
        rot_op = "0xaa00000000006e1",
        rot_result = "0x6e10aa",
        swap_op = "0x1234567890123456",
        swapped = "0x5634129078563412",
        reversed = "0x6a2c48091e6a2c48",
        le_bytes = "[0x56, 0x34, 0x12, 0x90, 0x78, 0x56, 0x34, 0x12]",
        be_bytes = "[0x12, 0x34, 0x56, 0x78, 0x90, 0x12, 0x34, 0x56]",
        to_xe_bytes_doc = usize_isize_to_xe_bytes_doc!(),
        from_xe_bytes_doc = usize_isize_from_xe_bytes_doc!(),
        bound_condition = " on 64-bit targets",
    }
    widening_impl! { usize, u128, 64, unsigned }
    midpoint_impl! { usize, u128, unsigned }
}

impl usize {
    /// Returns an `usize` where every byte is equal to `x`.
    #[inline]
    pub(crate) const fn repeat_u8(x: u8) -> usize {
        usize::from_ne_bytes([x; mem::size_of::<usize>()])
    }

    /// Returns an `usize` where every byte pair is equal to `x`.
    #[inline]
    pub(crate) const fn repeat_u16(x: u16) -> usize {
        let mut r = 0usize;
        let mut i = 0;
        while i < mem::size_of::<usize>() {
            // Use `wrapping_shl` to make it work on targets with 16-bit `usize`
            r = r.wrapping_shl(16) | (x as usize);
            i += 2;
        }
        r
    }
}

/// A classification of floating point numbers.
///
/// This `enum` is used as the return type for [`f32::classify`] and [`f64::classify`]. See
/// their documentation for more.
///
/// # Examples
///
/// ```
/// use std::num::FpCategory;
///
/// let num = 12.4_f32;
/// let inf = f32::INFINITY;
/// let zero = 0f32;
/// let sub: f32 = 1.1754942e-38;
/// let nan = f32::NAN;
///
/// assert_eq!(num.classify(), FpCategory::Normal);
/// assert_eq!(inf.classify(), FpCategory::Infinite);
/// assert_eq!(zero.classify(), FpCategory::Zero);
/// assert_eq!(sub.classify(), FpCategory::Subnormal);
/// assert_eq!(nan.classify(), FpCategory::Nan);
/// ```
#[derive(Copy, Clone, PartialEq, Eq, Debug)]
#[stable(feature = "rust1", since = "1.0.0")]
pub enum FpCategory {
    /// NaN (not a number): this value results from calculations like `(-1.0).sqrt()`.
    ///
    /// See [the documentation for `f32`](f32) for more information on the unusual properties
    /// of NaN.
    #[stable(feature = "rust1", since = "1.0.0")]
    Nan,

    /// Positive or negative infinity, which often results from dividing a nonzero number
    /// by zero.
    #[stable(feature = "rust1", since = "1.0.0")]
    Infinite,

    /// Positive or negative zero.
    ///
    /// See [the documentation for `f32`](f32) for more information on the signedness of zeroes.
    #[stable(feature = "rust1", since = "1.0.0")]
    Zero,

    /// “Subnormal” or “denormal” floating point representation (less precise, relative to
    /// their magnitude, than [`Normal`]).
    ///
    /// Subnormal numbers are larger in magnitude than [`Zero`] but smaller in magnitude than all
    /// [`Normal`] numbers.
    ///
    /// [`Normal`]: Self::Normal
    /// [`Zero`]: Self::Zero
    #[stable(feature = "rust1", since = "1.0.0")]
    Subnormal,

    /// A regular floating point number, not any of the exceptional categories.
    ///
    /// The smallest positive normal numbers are [`f32::MIN_POSITIVE`] and [`f64::MIN_POSITIVE`],
    /// and the largest positive normal numbers are [`f32::MAX`] and [`f64::MAX`]. (Unlike signed
    /// integers, floating point numbers are symmetric in their range, so negating any of these
    /// constants will produce their negative counterpart.)
    #[stable(feature = "rust1", since = "1.0.0")]
    Normal,
}

macro_rules! from_str_radix_int_impl {
    ($($t:ty)*) => {$(
        #[stable(feature = "rust1", since = "1.0.0")]
        impl FromStr for $t {
            type Err = ParseIntError;
            fn from_str(src: &str) -> Result<Self, ParseIntError> {
                <$t>::from_str_radix(src, 10)
            }
        }
    )*}
}
from_str_radix_int_impl! { isize i8 i16 i32 i64 i128 usize u8 u16 u32 u64 u128 }

/// Determines if a string of text of that length of that radix could be guaranteed to be
/// stored in the given type T.
/// Note that if the radix is known to the compiler, it is just the check of digits.len that
/// is done at runtime.
#[doc(hidden)]
#[inline(always)]
#[unstable(issue = "none", feature = "std_internals")]
#[rustc_const_stable(feature = "const_int_from_str", since = "1.82.0")]
pub const fn can_not_overflow<T>(radix: u32, is_signed_ty: bool, digits: &[u8]) -> bool {
    radix <= 16 && digits.len() <= mem::size_of::<T>() * 2 - is_signed_ty as usize
}

#[track_caller]
const fn from_str_radix_panic_ct(_radix: u32) -> ! {
    panic!("from_str_radix_int: must lie in the range `[2, 36]`");
}

#[track_caller]
fn from_str_radix_panic_rt(radix: u32) -> ! {
    panic!("from_str_radix_int: must lie in the range `[2, 36]` - found {}", radix);
}

#[cfg_attr(not(feature = "panic_immediate_abort"), inline(never))]
#[cfg_attr(feature = "panic_immediate_abort", inline)]
#[cold]
#[track_caller]
const fn from_str_radix_panic(radix: u32) {
    // The only difference between these two functions is their panic message.
    intrinsics::const_eval_select((radix,), from_str_radix_panic_ct, from_str_radix_panic_rt);
}

macro_rules! from_str_radix {
    ($($int_ty:ty)+) => {$(
        impl $int_ty {
            /// Converts a string slice in a given base to an integer.
            ///
            /// The string is expected to be an optional `+` sign
            /// followed by digits.
            /// Leading and trailing whitespace represent an error.
            /// Digits are a subset of these characters, depending on `radix`:
            ///
            /// * `0-9`
            /// * `a-z`
            /// * `A-Z`
            ///
            /// # Panics
            ///
            /// This function panics if `radix` is not in the range from 2 to 36.
            ///
            /// # Examples
            ///
            /// Basic usage:
            ///
            /// ```
            #[doc = concat!("assert_eq!(", stringify!($int_ty), "::from_str_radix(\"A\", 16), Ok(10));")]
            /// ```
            #[stable(feature = "rust1", since = "1.0.0")]
            #[rustc_const_stable(feature = "const_int_from_str", since = "1.82.0")]
            pub const fn from_str_radix(src: &str, radix: u32) -> Result<$int_ty, ParseIntError> {
                use self::IntErrorKind::*;
                use self::ParseIntError as PIE;

                if 2 > radix || radix > 36 {
                    from_str_radix_panic(radix);
                }

                if src.is_empty() {
                    return Err(PIE { kind: Empty });
                }

                #[allow(unused_comparisons)]
                let is_signed_ty = 0 > <$int_ty>::MIN;

                // all valid digits are ascii, so we will just iterate over the utf8 bytes
                // and cast them to chars. .to_digit() will safely return None for anything
                // other than a valid ascii digit for the given radix, including the first-byte
                // of multi-byte sequences
                let src = src.as_bytes();

                let (is_positive, mut digits) = match src {
                    [b'+' | b'-'] => {
                        return Err(PIE { kind: InvalidDigit });
                    }
                    [b'+', rest @ ..] => (true, rest),
                    [b'-', rest @ ..] if is_signed_ty => (false, rest),
                    _ => (true, src),
                };

                let mut result = 0;

                macro_rules! unwrap_or_PIE {
                    ($option:expr, $kind:ident) => {
                        match $option {
                            Some(value) => value,
                            None => return Err(PIE { kind: $kind }),
                        }
                    };
                }

                if can_not_overflow::<$int_ty>(radix, is_signed_ty, digits) {
                    // If the len of the str is short compared to the range of the type
                    // we are parsing into, then we can be certain that an overflow will not occur.
                    // This bound is when `radix.pow(digits.len()) - 1 <= T::MAX` but the condition
                    // above is a faster (conservative) approximation of this.
                    //
                    // Consider radix 16 as it has the highest information density per digit and will thus overflow the earliest:
                    // `u8::MAX` is `ff` - any str of len 2 is guaranteed to not overflow.
                    // `i8::MAX` is `7f` - only a str of len 1 is guaranteed to not overflow.
                    macro_rules! run_unchecked_loop {
                        ($unchecked_additive_op:tt) => {{
                            while let [c, rest @ ..] = digits {
                                result = result * (radix as $int_ty);
                                let x = unwrap_or_PIE!((*c as char).to_digit(radix), InvalidDigit);
                                result = result $unchecked_additive_op (x as $int_ty);
                                digits = rest;
                            }
                        }};
                    }
                    if is_positive {
                        run_unchecked_loop!(+)
                    } else {
                        run_unchecked_loop!(-)
                    };
                } else {
                    macro_rules! run_checked_loop {
                        ($checked_additive_op:ident, $overflow_err:ident) => {{
                            while let [c, rest @ ..] = digits {
                                // When `radix` is passed in as a literal, rather than doing a slow `imul`
                                // the compiler can use shifts if `radix` can be expressed as a
                                // sum of powers of 2 (x*10 can be written as x*8 + x*2).
                                // When the compiler can't use these optimisations,
                                // the latency of the multiplication can be hidden by issuing it
                                // before the result is needed to improve performance on
                                // modern out-of-order CPU as multiplication here is slower
                                // than the other instructions, we can get the end result faster
                                // doing multiplication first and let the CPU spends other cycles
                                // doing other computation and get multiplication result later.
                                let mul = result.checked_mul(radix as $int_ty);
                                let x = unwrap_or_PIE!((*c as char).to_digit(radix), InvalidDigit) as $int_ty;
                                result = unwrap_or_PIE!(mul, $overflow_err);
                                result = unwrap_or_PIE!(<$int_ty>::$checked_additive_op(result, x), $overflow_err);
                                digits = rest;
                            }
                        }};
                    }
                    if is_positive {
                        run_checked_loop!(checked_add, PosOverflow)
                    } else {
                        run_checked_loop!(checked_sub, NegOverflow)
                    };
                }
                Ok(result)
            }
        }
    )+}
}

from_str_radix! { i8 u8 i16 u16 i32 u32 i64 u64 i128 u128 }

// Re-use the relevant implementation of from_str_radix for isize and usize to avoid outputting two
// identical functions.
macro_rules! from_str_radix_size_impl {
    ($($t:ident $size:ty),*) => {$(
    impl $size {
        /// Converts a string slice in a given base to an integer.
        ///
        /// The string is expected to be an optional `+` sign
        /// followed by digits.
        /// Leading and trailing whitespace represent an error.
        /// Digits are a subset of these characters, depending on `radix`:
        ///
        /// * `0-9`
        /// * `a-z`
        /// * `A-Z`
        ///
        /// # Panics
        ///
        /// This function panics if `radix` is not in the range from 2 to 36.
        ///
        /// # Examples
        ///
        /// Basic usage:
        ///
        /// ```
        #[doc = concat!("assert_eq!(", stringify!($size), "::from_str_radix(\"A\", 16), Ok(10));")]
        /// ```
        #[stable(feature = "rust1", since = "1.0.0")]
        #[rustc_const_stable(feature = "const_int_from_str", since = "1.82.0")]
        pub const fn from_str_radix(src: &str, radix: u32) -> Result<$size, ParseIntError> {
            match <$t>::from_str_radix(src, radix) {
                Ok(x) => Ok(x as $size),
                Err(e) => Err(e),
            }
        }
    })*}
}

#[cfg(target_pointer_width = "16")]
from_str_radix_size_impl! { i16 isize, u16 usize }
#[cfg(target_pointer_width = "32")]
from_str_radix_size_impl! { i32 isize, u32 usize }
#[cfg(target_pointer_width = "64")]
from_str_radix_size_impl! { i64 isize, u64 usize }

#[cfg(kani)]
#[unstable(feature = "kani", issue = "none")]
mod verify {
    use super::*;

    macro_rules! generate_unchecked_math_harness {
        ($type:ty, $method:ident, $harness_name:ident) => {
            #[kani::proof_for_contract($type::$method)]
            pub fn $harness_name() {
                let num1: $type = kani::any::<$type>();
                let num2: $type = kani::any::<$type>();

                unsafe {
                    num1.$method(num2);
                }
            }
        }
    }

    macro_rules! generate_unchecked_shift_harness {
        ($type:ty, $method:ident, $harness_name:ident) => {
            #[kani::proof_for_contract($type::$method)]
            pub fn $harness_name() {
                let num1: $type = kani::any::<$type>();
                let num2: u32 = kani::any::<u32>();

                unsafe {
                    num1.$method(num2);
                }
            }
        }
    }

    macro_rules! generate_unchecked_neg_harness {
        ($type:ty, $method:ident, $harness_name:ident) => {
            #[kani::proof_for_contract($type::$method)]
            pub fn $harness_name() {
                let num1: $type = kani::any::<$type>();

                unsafe {
                    num1.$method();
                }
            }
        }
    }

<<<<<<< HEAD
    #[kani::proof_for_contract(u128::unchecked_add)]
    pub fn check_unchecked_add_u128() {
        let num1: u128 = kani::any::<u128>();
        let num2: u128 = kani::any::<u128>();

        unsafe {
            num1.unchecked_add(num2);
        }
    }


    // `unchecked_sub` proofs
    //
    // Target types:
    // i{8,16,32,64,128} and u{8,16,32,64,128} -- 10 types in total
    //
    // Target contracts:
    //#[requires(!self.overflowing_sub(rhs).1)] // Preconditions: No overflow should occur
    //#[ensures(|ret| *ret >= Self::MIN && *ret <= Self::MAX)] // Postconditions: Result must be within valid bounds
    //
    // Target function:
    // pub const unsafe fn unchecked_sub(self, rhs: Self) -> Self

    #[kani::proof_for_contract(i8::unchecked_sub)]
    pub fn check_unchecked_sub_i8() {
        let num1: i8 = kani::any::<i8>();
        let num2: i8 = kani::any::<i8>();
        unsafe {
            num1.unchecked_sub(num2);
        }
    }
    
    #[kani::proof_for_contract(i16::unchecked_sub)]
    pub fn check_unchecked_sub_i16() {
        let num1: i16 = kani::any::<i16>();
        let num2: i16 = kani::any::<i16>();
        unsafe {
            num1.unchecked_sub(num2);
        }
    }
    
    #[kani::proof_for_contract(i32::unchecked_sub)]
    pub fn check_unchecked_sub_i32() {
        let num1: i32 = kani::any::<i32>();
        let num2: i32 = kani::any::<i32>();
        unsafe {
            num1.unchecked_sub(num2);
        }
    }
    
    #[kani::proof_for_contract(i64::unchecked_sub)]
    pub fn check_unchecked_sub_i64() {
        let num1: i64 = kani::any::<i64>();
        let num2: i64 = kani::any::<i64>();
        unsafe {
            num1.unchecked_sub(num2);
        }
    }
    
    #[kani::proof_for_contract(i128::unchecked_sub)]
    pub fn check_unchecked_sub_i128() {
        let num1: i128 = kani::any::<i128>();
        let num2: i128 = kani::any::<i128>();
        unsafe {
            num1.unchecked_sub(num2);
        }
    }
    
    #[kani::proof_for_contract(u8::unchecked_sub)]
    pub fn check_unchecked_sub_u8() {
        let num1: u8 = kani::any::<u8>();
        let num2: u8 = kani::any::<u8>();
        unsafe {
            num1.unchecked_sub(num2);
        }
    }
    
    #[kani::proof_for_contract(u16::unchecked_sub)]
    pub fn check_unchecked_sub_u16() {
        let num1: u16 = kani::any::<u16>();
        let num2: u16 = kani::any::<u16>();
        unsafe {
            num1.unchecked_sub(num2);
        }
    }
    
    #[kani::proof_for_contract(u32::unchecked_sub)]
    pub fn check_unchecked_sub_u32() {
        let num1: u32 = kani::any::<u32>();
        let num2: u32 = kani::any::<u32>();
        unsafe {
            num1.unchecked_sub(num2);
        }
    }
    
    #[kani::proof_for_contract(u64::unchecked_sub)]
    pub fn check_unchecked_sub_u64() {
        let num1: u64 = kani::any::<u64>();
        let num2: u64 = kani::any::<u64>();
        unsafe {
            num1.unchecked_sub(num2);
        }
    }
    
    #[kani::proof_for_contract(u128::unchecked_sub)]
    pub fn check_unchecked_sub_u128() {
        let num1: u128 = kani::any::<u128>();
        let num2: u128 = kani::any::<u128>();
        unsafe {
            num1.unchecked_sub(num2);
        }
    }
    


    
=======
    // `unchecked_add` proofs
    //
    // Target types:
    // i{8,16,32,64,128, size} and u{8,16,32,64,128, size} -- 12 types in total
    //
    // Target contracts:
    // #[requires(!self.overflowing_add(rhs).1)]
    //
    // Target function:
    // pub const unsafe fn unchecked_add(self, rhs: Self) -> Self
    generate_unchecked_math_harness!(i8, unchecked_add, checked_unchecked_add_i8);
    generate_unchecked_math_harness!(i16, unchecked_add, checked_unchecked_add_i16);
    generate_unchecked_math_harness!(i32, unchecked_add, checked_unchecked_add_i32);
    generate_unchecked_math_harness!(i64, unchecked_add, checked_unchecked_add_i64);
    generate_unchecked_math_harness!(i128, unchecked_add, checked_unchecked_add_i128);
    generate_unchecked_math_harness!(isize, unchecked_add, checked_unchecked_add_isize);
    generate_unchecked_math_harness!(u8, unchecked_add, checked_unchecked_add_u8);
    generate_unchecked_math_harness!(u16, unchecked_add, checked_unchecked_add_u16);
    generate_unchecked_math_harness!(u32, unchecked_add, checked_unchecked_add_u32);
    generate_unchecked_math_harness!(u64, unchecked_add, checked_unchecked_add_u64);
    generate_unchecked_math_harness!(u128, unchecked_add, checked_unchecked_add_u128);
    generate_unchecked_math_harness!(usize, unchecked_add, checked_unchecked_add_usize);
>>>>>>> 781cb87e
}<|MERGE_RESOLUTION|>--- conflicted
+++ resolved
@@ -1625,14 +1625,51 @@
             pub fn $harness_name() {
                 let num1: $type = kani::any::<$type>();
 
-                unsafe {
-                    num1.$method();
-                }
-            }
-        }
-    }
-
-<<<<<<< HEAD
+        unsafe {
+            num1.unchecked_add(num2);
+        }
+    }
+
+    #[kani::proof_for_contract(u8::unchecked_add)]
+    pub fn check_unchecked_add_u8() {
+        let num1: u8 = kani::any::<u8>();
+        let num2: u8 = kani::any::<u8>();
+
+        unsafe {
+            num1.unchecked_add(num2);
+        }
+    }
+
+    #[kani::proof_for_contract(u16::unchecked_add)]
+    pub fn check_unchecked_add_u16() {
+        let num1: u16 = kani::any::<u16>();
+        let num2: u16 = kani::any::<u16>();
+
+        unsafe {
+            num1.unchecked_add(num2);
+        }
+    }
+
+    #[kani::proof_for_contract(u32::unchecked_add)]
+    pub fn check_unchecked_add_u32() {
+        let num1: u32 = kani::any::<u32>();
+        let num2: u32 = kani::any::<u32>();
+
+        unsafe {
+            num1.unchecked_add(num2);
+        }
+    }
+
+    #[kani::proof_for_contract(u64::unchecked_add)]
+    pub fn check_unchecked_add_u64() {
+        let num1: u64 = kani::any::<u64>();
+        let num2: u64 = kani::any::<u64>();
+
+        unsafe {
+            num1.unchecked_add(num2);
+        }
+    }
+
     #[kani::proof_for_contract(u128::unchecked_add)]
     pub fn check_unchecked_add_u128() {
         let num1: u128 = kani::any::<u128>();
@@ -1749,28 +1786,4 @@
 
 
     
-=======
-    // `unchecked_add` proofs
-    //
-    // Target types:
-    // i{8,16,32,64,128, size} and u{8,16,32,64,128, size} -- 12 types in total
-    //
-    // Target contracts:
-    // #[requires(!self.overflowing_add(rhs).1)]
-    //
-    // Target function:
-    // pub const unsafe fn unchecked_add(self, rhs: Self) -> Self
-    generate_unchecked_math_harness!(i8, unchecked_add, checked_unchecked_add_i8);
-    generate_unchecked_math_harness!(i16, unchecked_add, checked_unchecked_add_i16);
-    generate_unchecked_math_harness!(i32, unchecked_add, checked_unchecked_add_i32);
-    generate_unchecked_math_harness!(i64, unchecked_add, checked_unchecked_add_i64);
-    generate_unchecked_math_harness!(i128, unchecked_add, checked_unchecked_add_i128);
-    generate_unchecked_math_harness!(isize, unchecked_add, checked_unchecked_add_isize);
-    generate_unchecked_math_harness!(u8, unchecked_add, checked_unchecked_add_u8);
-    generate_unchecked_math_harness!(u16, unchecked_add, checked_unchecked_add_u16);
-    generate_unchecked_math_harness!(u32, unchecked_add, checked_unchecked_add_u32);
-    generate_unchecked_math_harness!(u64, unchecked_add, checked_unchecked_add_u64);
-    generate_unchecked_math_harness!(u128, unchecked_add, checked_unchecked_add_u128);
-    generate_unchecked_math_harness!(usize, unchecked_add, checked_unchecked_add_usize);
->>>>>>> 781cb87e
 }