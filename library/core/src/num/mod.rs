//! Numeric traits and functions for the built-in numeric types.

#![stable(feature = "rust1", since = "1.0.0")]

use crate::str::FromStr;
use crate::ub_checks::assert_unsafe_precondition;
use crate::{ascii, intrinsics, mem};
use safety::{requires, ensures};

#[cfg(kani)]
use crate::kani;

// Used because the `?` operator is not allowed in a const context.
macro_rules! try_opt {
    ($e:expr) => {
        match $e {
            Some(x) => x,
            None => return None,
        }
    };
}

#[allow_internal_unstable(const_likely)]
macro_rules! unlikely {
    ($e: expr) => {
        intrinsics::unlikely($e)
    };
}

// All these modules are technically private and only exposed for coretests:
#[cfg(not(no_fp_fmt_parse))]
pub mod bignum;
#[cfg(not(no_fp_fmt_parse))]
pub mod dec2flt;
#[cfg(not(no_fp_fmt_parse))]
pub mod diy_float;
#[cfg(not(no_fp_fmt_parse))]
pub mod flt2dec;
pub mod fmt;

#[macro_use]
mod int_macros; // import int_impl!
#[macro_use]
mod uint_macros; // import uint_impl!

mod error;
mod int_log10;
mod int_sqrt;
mod nonzero;
mod overflow_panic;
mod saturating;
mod wrapping;

#[stable(feature = "rust1", since = "1.0.0")]
#[cfg(not(no_fp_fmt_parse))]
pub use dec2flt::ParseFloatError;
#[stable(feature = "int_error_matching", since = "1.55.0")]
pub use error::IntErrorKind;
#[stable(feature = "rust1", since = "1.0.0")]
pub use error::ParseIntError;
#[stable(feature = "try_from", since = "1.34.0")]
pub use error::TryFromIntError;
#[stable(feature = "generic_nonzero", since = "1.79.0")]
pub use nonzero::NonZero;
#[unstable(
    feature = "nonzero_internals",
    reason = "implementation detail which may disappear or be replaced at any time",
    issue = "none"
)]
pub use nonzero::ZeroablePrimitive;
#[stable(feature = "signed_nonzero", since = "1.34.0")]
pub use nonzero::{NonZeroI128, NonZeroI16, NonZeroI32, NonZeroI64, NonZeroI8, NonZeroIsize};
#[stable(feature = "nonzero", since = "1.28.0")]
pub use nonzero::{NonZeroU128, NonZeroU16, NonZeroU32, NonZeroU64, NonZeroU8, NonZeroUsize};
#[stable(feature = "saturating_int_impl", since = "1.74.0")]
pub use saturating::Saturating;
#[stable(feature = "rust1", since = "1.0.0")]
pub use wrapping::Wrapping;

macro_rules! usize_isize_to_xe_bytes_doc {
    () => {
        "

**Note**: This function returns an array of length 2, 4 or 8 bytes
depending on the target pointer size.

"
    };
}

macro_rules! usize_isize_from_xe_bytes_doc {
    () => {
        "

**Note**: This function takes an array of length 2, 4 or 8 bytes
depending on the target pointer size.

"
    };
}

macro_rules! midpoint_impl {
    ($SelfT:ty, unsigned) => {
        /// Calculates the middle point of `self` and `rhs`.
        ///
        /// `midpoint(a, b)` is `(a + b) >> 1` as if it were performed in a
        /// sufficiently-large signed integral type. This implies that the result is
        /// always rounded towards negative infinity and that no overflow will ever occur.
        ///
        /// # Examples
        ///
        /// ```
        /// #![feature(num_midpoint)]
        #[doc = concat!("assert_eq!(0", stringify!($SelfT), ".midpoint(4), 2);")]
        #[doc = concat!("assert_eq!(1", stringify!($SelfT), ".midpoint(4), 2);")]
        /// ```
        #[unstable(feature = "num_midpoint", issue = "110840")]
        #[rustc_const_unstable(feature = "const_num_midpoint", issue = "110840")]
        #[must_use = "this returns the result of the operation, \
                      without modifying the original"]
        #[inline]
        pub const fn midpoint(self, rhs: $SelfT) -> $SelfT {
            // Use the well known branchless algorithm from Hacker's Delight to compute
            // `(a + b) / 2` without overflowing: `((a ^ b) >> 1) + (a & b)`.
            ((self ^ rhs) >> 1) + (self & rhs)
        }
    };
    ($SelfT:ty, $WideT:ty, unsigned) => {
        /// Calculates the middle point of `self` and `rhs`.
        ///
        /// `midpoint(a, b)` is `(a + b) >> 1` as if it were performed in a
        /// sufficiently-large signed integral type. This implies that the result is
        /// always rounded towards negative infinity and that no overflow will ever occur.
        ///
        /// # Examples
        ///
        /// ```
        /// #![feature(num_midpoint)]
        #[doc = concat!("assert_eq!(0", stringify!($SelfT), ".midpoint(4), 2);")]
        #[doc = concat!("assert_eq!(1", stringify!($SelfT), ".midpoint(4), 2);")]
        /// ```
        #[unstable(feature = "num_midpoint", issue = "110840")]
        #[rustc_const_unstable(feature = "const_num_midpoint", issue = "110840")]
        #[must_use = "this returns the result of the operation, \
                      without modifying the original"]
        #[inline]
        pub const fn midpoint(self, rhs: $SelfT) -> $SelfT {
            ((self as $WideT + rhs as $WideT) / 2) as $SelfT
        }
    };
}

macro_rules! widening_impl {
    ($SelfT:ty, $WideT:ty, $BITS:literal, unsigned) => {
        /// Calculates the complete product `self * rhs` without the possibility to overflow.
        ///
        /// This returns the low-order (wrapping) bits and the high-order (overflow) bits
        /// of the result as two separate values, in that order.
        ///
        /// If you also need to add a carry to the wide result, then you want
        /// [`Self::carrying_mul`] instead.
        ///
        /// # Examples
        ///
        /// Basic usage:
        ///
        /// Please note that this example is shared between integer types.
        /// Which explains why `u32` is used here.
        ///
        /// ```
        /// #![feature(bigint_helper_methods)]
        /// assert_eq!(5u32.widening_mul(2), (10, 0));
        /// assert_eq!(1_000_000_000u32.widening_mul(10), (1410065408, 2));
        /// ```
        #[unstable(feature = "bigint_helper_methods", issue = "85532")]
        #[rustc_const_unstable(feature = "const_bigint_helper_methods", issue = "85532")]
        #[must_use = "this returns the result of the operation, \
                      without modifying the original"]
        #[inline]
        pub const fn widening_mul(self, rhs: Self) -> (Self, Self) {
            // note: longer-term this should be done via an intrinsic,
            //   but for now we can deal without an impl for u128/i128
            // SAFETY: overflow will be contained within the wider types
            let wide = unsafe { (self as $WideT).unchecked_mul(rhs as $WideT) };
            (wide as $SelfT, (wide >> $BITS) as $SelfT)
        }

        /// Calculates the "full multiplication" `self * rhs + carry`
        /// without the possibility to overflow.
        ///
        /// This returns the low-order (wrapping) bits and the high-order (overflow) bits
        /// of the result as two separate values, in that order.
        ///
        /// Performs "long multiplication" which takes in an extra amount to add, and may return an
        /// additional amount of overflow. This allows for chaining together multiple
        /// multiplications to create "big integers" which represent larger values.
        ///
        /// If you don't need the `carry`, then you can use [`Self::widening_mul`] instead.
        ///
        /// # Examples
        ///
        /// Basic usage:
        ///
        /// Please note that this example is shared between integer types.
        /// Which explains why `u32` is used here.
        ///
        /// ```
        /// #![feature(bigint_helper_methods)]
        /// assert_eq!(5u32.carrying_mul(2, 0), (10, 0));
        /// assert_eq!(5u32.carrying_mul(2, 10), (20, 0));
        /// assert_eq!(1_000_000_000u32.carrying_mul(10, 0), (1410065408, 2));
        /// assert_eq!(1_000_000_000u32.carrying_mul(10, 10), (1410065418, 2));
        #[doc = concat!("assert_eq!(",
            stringify!($SelfT), "::MAX.carrying_mul(", stringify!($SelfT), "::MAX, ", stringify!($SelfT), "::MAX), ",
            "(0, ", stringify!($SelfT), "::MAX));"
        )]
        /// ```
        ///
        /// This is the core operation needed for scalar multiplication when
        /// implementing it for wider-than-native types.
        ///
        /// ```
        /// #![feature(bigint_helper_methods)]
        /// fn scalar_mul_eq(little_endian_digits: &mut Vec<u16>, multiplicand: u16) {
        ///     let mut carry = 0;
        ///     for d in little_endian_digits.iter_mut() {
        ///         (*d, carry) = d.carrying_mul(multiplicand, carry);
        ///     }
        ///     if carry != 0 {
        ///         little_endian_digits.push(carry);
        ///     }
        /// }
        ///
        /// let mut v = vec![10, 20];
        /// scalar_mul_eq(&mut v, 3);
        /// assert_eq!(v, [30, 60]);
        ///
        /// assert_eq!(0x87654321_u64 * 0xFEED, 0x86D3D159E38D);
        /// let mut v = vec![0x4321, 0x8765];
        /// scalar_mul_eq(&mut v, 0xFEED);
        /// assert_eq!(v, [0xE38D, 0xD159, 0x86D3]);
        /// ```
        ///
        /// If `carry` is zero, this is similar to [`overflowing_mul`](Self::overflowing_mul),
        /// except that it gives the value of the overflow instead of just whether one happened:
        ///
        /// ```
        /// #![feature(bigint_helper_methods)]
        /// let r = u8::carrying_mul(7, 13, 0);
        /// assert_eq!((r.0, r.1 != 0), u8::overflowing_mul(7, 13));
        /// let r = u8::carrying_mul(13, 42, 0);
        /// assert_eq!((r.0, r.1 != 0), u8::overflowing_mul(13, 42));
        /// ```
        ///
        /// The value of the first field in the returned tuple matches what you'd get
        /// by combining the [`wrapping_mul`](Self::wrapping_mul) and
        /// [`wrapping_add`](Self::wrapping_add) methods:
        ///
        /// ```
        /// #![feature(bigint_helper_methods)]
        /// assert_eq!(
        ///     789_u16.carrying_mul(456, 123).0,
        ///     789_u16.wrapping_mul(456).wrapping_add(123),
        /// );
        /// ```
        #[unstable(feature = "bigint_helper_methods", issue = "85532")]
        #[rustc_const_unstable(feature = "bigint_helper_methods", issue = "85532")]
        #[must_use = "this returns the result of the operation, \
                      without modifying the original"]
        #[inline]
        pub const fn carrying_mul(self, rhs: Self, carry: Self) -> (Self, Self) {
            // note: longer-term this should be done via an intrinsic,
            //   but for now we can deal without an impl for u128/i128
            // SAFETY: overflow will be contained within the wider types
            let wide = unsafe {
                (self as $WideT).unchecked_mul(rhs as $WideT).unchecked_add(carry as $WideT)
            };
            (wide as $SelfT, (wide >> $BITS) as $SelfT)
        }
    };
}

impl i8 {
    int_impl! {
        Self = i8,
        ActualT = i8,
        UnsignedT = u8,
        BITS = 8,
        BITS_MINUS_ONE = 7,
        Min = -128,
        Max = 127,
        rot = 2,
        rot_op = "-0x7e",
        rot_result = "0xa",
        swap_op = "0x12",
        swapped = "0x12",
        reversed = "0x48",
        le_bytes = "[0x12]",
        be_bytes = "[0x12]",
        to_xe_bytes_doc = "",
        from_xe_bytes_doc = "",
        bound_condition = "",
    }
}

impl i16 {
    int_impl! {
        Self = i16,
        ActualT = i16,
        UnsignedT = u16,
        BITS = 16,
        BITS_MINUS_ONE = 15,
        Min = -32768,
        Max = 32767,
        rot = 4,
        rot_op = "-0x5ffd",
        rot_result = "0x3a",
        swap_op = "0x1234",
        swapped = "0x3412",
        reversed = "0x2c48",
        le_bytes = "[0x34, 0x12]",
        be_bytes = "[0x12, 0x34]",
        to_xe_bytes_doc = "",
        from_xe_bytes_doc = "",
        bound_condition = "",
    }
}

impl i32 {
    int_impl! {
        Self = i32,
        ActualT = i32,
        UnsignedT = u32,
        BITS = 32,
        BITS_MINUS_ONE = 31,
        Min = -2147483648,
        Max = 2147483647,
        rot = 8,
        rot_op = "0x10000b3",
        rot_result = "0xb301",
        swap_op = "0x12345678",
        swapped = "0x78563412",
        reversed = "0x1e6a2c48",
        le_bytes = "[0x78, 0x56, 0x34, 0x12]",
        be_bytes = "[0x12, 0x34, 0x56, 0x78]",
        to_xe_bytes_doc = "",
        from_xe_bytes_doc = "",
        bound_condition = "",
    }
}

impl i64 {
    int_impl! {
        Self = i64,
        ActualT = i64,
        UnsignedT = u64,
        BITS = 64,
        BITS_MINUS_ONE = 63,
        Min = -9223372036854775808,
        Max = 9223372036854775807,
        rot = 12,
        rot_op = "0xaa00000000006e1",
        rot_result = "0x6e10aa",
        swap_op = "0x1234567890123456",
        swapped = "0x5634129078563412",
        reversed = "0x6a2c48091e6a2c48",
        le_bytes = "[0x56, 0x34, 0x12, 0x90, 0x78, 0x56, 0x34, 0x12]",
        be_bytes = "[0x12, 0x34, 0x56, 0x78, 0x90, 0x12, 0x34, 0x56]",
        to_xe_bytes_doc = "",
        from_xe_bytes_doc = "",
        bound_condition = "",
    }
}

impl i128 {
    int_impl! {
        Self = i128,
        ActualT = i128,
        UnsignedT = u128,
        BITS = 128,
        BITS_MINUS_ONE = 127,
        Min = -170141183460469231731687303715884105728,
        Max = 170141183460469231731687303715884105727,
        rot = 16,
        rot_op = "0x13f40000000000000000000000004f76",
        rot_result = "0x4f7613f4",
        swap_op = "0x12345678901234567890123456789012",
        swapped = "0x12907856341290785634129078563412",
        reversed = "0x48091e6a2c48091e6a2c48091e6a2c48",
        le_bytes = "[0x12, 0x90, 0x78, 0x56, 0x34, 0x12, 0x90, 0x78, \
            0x56, 0x34, 0x12, 0x90, 0x78, 0x56, 0x34, 0x12]",
        be_bytes = "[0x12, 0x34, 0x56, 0x78, 0x90, 0x12, 0x34, 0x56, \
            0x78, 0x90, 0x12, 0x34, 0x56, 0x78, 0x90, 0x12]",
        to_xe_bytes_doc = "",
        from_xe_bytes_doc = "",
        bound_condition = "",
    }
}

#[cfg(target_pointer_width = "16")]
impl isize {
    int_impl! {
        Self = isize,
        ActualT = i16,
        UnsignedT = usize,
        BITS = 16,
        BITS_MINUS_ONE = 15,
        Min = -32768,
        Max = 32767,
        rot = 4,
        rot_op = "-0x5ffd",
        rot_result = "0x3a",
        swap_op = "0x1234",
        swapped = "0x3412",
        reversed = "0x2c48",
        le_bytes = "[0x34, 0x12]",
        be_bytes = "[0x12, 0x34]",
        to_xe_bytes_doc = usize_isize_to_xe_bytes_doc!(),
        from_xe_bytes_doc = usize_isize_from_xe_bytes_doc!(),
        bound_condition = " on 16-bit targets",
    }
}

#[cfg(target_pointer_width = "32")]
impl isize {
    int_impl! {
        Self = isize,
        ActualT = i32,
        UnsignedT = usize,
        BITS = 32,
        BITS_MINUS_ONE = 31,
        Min = -2147483648,
        Max = 2147483647,
        rot = 8,
        rot_op = "0x10000b3",
        rot_result = "0xb301",
        swap_op = "0x12345678",
        swapped = "0x78563412",
        reversed = "0x1e6a2c48",
        le_bytes = "[0x78, 0x56, 0x34, 0x12]",
        be_bytes = "[0x12, 0x34, 0x56, 0x78]",
        to_xe_bytes_doc = usize_isize_to_xe_bytes_doc!(),
        from_xe_bytes_doc = usize_isize_from_xe_bytes_doc!(),
        bound_condition = " on 32-bit targets",
    }
}

#[cfg(target_pointer_width = "64")]
impl isize {
    int_impl! {
        Self = isize,
        ActualT = i64,
        UnsignedT = usize,
        BITS = 64,
        BITS_MINUS_ONE = 63,
        Min = -9223372036854775808,
        Max = 9223372036854775807,
        rot = 12,
        rot_op = "0xaa00000000006e1",
        rot_result = "0x6e10aa",
        swap_op = "0x1234567890123456",
        swapped = "0x5634129078563412",
        reversed = "0x6a2c48091e6a2c48",
        le_bytes = "[0x56, 0x34, 0x12, 0x90, 0x78, 0x56, 0x34, 0x12]",
        be_bytes = "[0x12, 0x34, 0x56, 0x78, 0x90, 0x12, 0x34, 0x56]",
        to_xe_bytes_doc = usize_isize_to_xe_bytes_doc!(),
        from_xe_bytes_doc = usize_isize_from_xe_bytes_doc!(),
        bound_condition = " on 64-bit targets",
    }
}

/// If the 6th bit is set ascii is lower case.
const ASCII_CASE_MASK: u8 = 0b0010_0000;

impl u8 {
    uint_impl! {
        Self = u8,
        ActualT = u8,
        SignedT = i8,
        BITS = 8,
        BITS_MINUS_ONE = 7,
        MAX = 255,
        rot = 2,
        rot_op = "0x82",
        rot_result = "0xa",
        swap_op = "0x12",
        swapped = "0x12",
        reversed = "0x48",
        le_bytes = "[0x12]",
        be_bytes = "[0x12]",
        to_xe_bytes_doc = "",
        from_xe_bytes_doc = "",
        bound_condition = "",
    }
    widening_impl! { u8, u16, 8, unsigned }
    midpoint_impl! { u8, u16, unsigned }

    /// Checks if the value is within the ASCII range.
    ///
    /// # Examples
    ///
    /// ```
    /// let ascii = 97u8;
    /// let non_ascii = 150u8;
    ///
    /// assert!(ascii.is_ascii());
    /// assert!(!non_ascii.is_ascii());
    /// ```
    #[must_use]
    #[stable(feature = "ascii_methods_on_intrinsics", since = "1.23.0")]
    #[rustc_const_stable(feature = "const_u8_is_ascii", since = "1.43.0")]
    #[inline]
    pub const fn is_ascii(&self) -> bool {
        *self <= 127
    }

    /// If the value of this byte is within the ASCII range, returns it as an
    /// [ASCII character](ascii::Char).  Otherwise, returns `None`.
    #[must_use]
    #[unstable(feature = "ascii_char", issue = "110998")]
    #[inline]
    pub const fn as_ascii(&self) -> Option<ascii::Char> {
        ascii::Char::from_u8(*self)
    }

    /// Makes a copy of the value in its ASCII upper case equivalent.
    ///
    /// ASCII letters 'a' to 'z' are mapped to 'A' to 'Z',
    /// but non-ASCII letters are unchanged.
    ///
    /// To uppercase the value in-place, use [`make_ascii_uppercase`].
    ///
    /// # Examples
    ///
    /// ```
    /// let lowercase_a = 97u8;
    ///
    /// assert_eq!(65, lowercase_a.to_ascii_uppercase());
    /// ```
    ///
    /// [`make_ascii_uppercase`]: Self::make_ascii_uppercase
    #[must_use = "to uppercase the value in-place, use `make_ascii_uppercase()`"]
    #[stable(feature = "ascii_methods_on_intrinsics", since = "1.23.0")]
    #[rustc_const_stable(feature = "const_ascii_methods_on_intrinsics", since = "1.52.0")]
    #[inline]
    pub const fn to_ascii_uppercase(&self) -> u8 {
        // Toggle the 6th bit if this is a lowercase letter
        *self ^ ((self.is_ascii_lowercase() as u8) * ASCII_CASE_MASK)
    }

    /// Makes a copy of the value in its ASCII lower case equivalent.
    ///
    /// ASCII letters 'A' to 'Z' are mapped to 'a' to 'z',
    /// but non-ASCII letters are unchanged.
    ///
    /// To lowercase the value in-place, use [`make_ascii_lowercase`].
    ///
    /// # Examples
    ///
    /// ```
    /// let uppercase_a = 65u8;
    ///
    /// assert_eq!(97, uppercase_a.to_ascii_lowercase());
    /// ```
    ///
    /// [`make_ascii_lowercase`]: Self::make_ascii_lowercase
    #[must_use = "to lowercase the value in-place, use `make_ascii_lowercase()`"]
    #[stable(feature = "ascii_methods_on_intrinsics", since = "1.23.0")]
    #[rustc_const_stable(feature = "const_ascii_methods_on_intrinsics", since = "1.52.0")]
    #[inline]
    pub const fn to_ascii_lowercase(&self) -> u8 {
        // Set the 6th bit if this is an uppercase letter
        *self | (self.is_ascii_uppercase() as u8 * ASCII_CASE_MASK)
    }

    /// Assumes self is ascii
    #[inline]
    pub(crate) const fn ascii_change_case_unchecked(&self) -> u8 {
        *self ^ ASCII_CASE_MASK
    }

    /// Checks that two values are an ASCII case-insensitive match.
    ///
    /// This is equivalent to `to_ascii_lowercase(a) == to_ascii_lowercase(b)`.
    ///
    /// # Examples
    ///
    /// ```
    /// let lowercase_a = 97u8;
    /// let uppercase_a = 65u8;
    ///
    /// assert!(lowercase_a.eq_ignore_ascii_case(&uppercase_a));
    /// ```
    #[stable(feature = "ascii_methods_on_intrinsics", since = "1.23.0")]
    #[rustc_const_stable(feature = "const_ascii_methods_on_intrinsics", since = "1.52.0")]
    #[inline]
    pub const fn eq_ignore_ascii_case(&self, other: &u8) -> bool {
        self.to_ascii_lowercase() == other.to_ascii_lowercase()
    }

    /// Converts this value to its ASCII upper case equivalent in-place.
    ///
    /// ASCII letters 'a' to 'z' are mapped to 'A' to 'Z',
    /// but non-ASCII letters are unchanged.
    ///
    /// To return a new uppercased value without modifying the existing one, use
    /// [`to_ascii_uppercase`].
    ///
    /// # Examples
    ///
    /// ```
    /// let mut byte = b'a';
    ///
    /// byte.make_ascii_uppercase();
    ///
    /// assert_eq!(b'A', byte);
    /// ```
    ///
    /// [`to_ascii_uppercase`]: Self::to_ascii_uppercase
    #[stable(feature = "ascii_methods_on_intrinsics", since = "1.23.0")]
    #[inline]
    pub fn make_ascii_uppercase(&mut self) {
        *self = self.to_ascii_uppercase();
    }

    /// Converts this value to its ASCII lower case equivalent in-place.
    ///
    /// ASCII letters 'A' to 'Z' are mapped to 'a' to 'z',
    /// but non-ASCII letters are unchanged.
    ///
    /// To return a new lowercased value without modifying the existing one, use
    /// [`to_ascii_lowercase`].
    ///
    /// # Examples
    ///
    /// ```
    /// let mut byte = b'A';
    ///
    /// byte.make_ascii_lowercase();
    ///
    /// assert_eq!(b'a', byte);
    /// ```
    ///
    /// [`to_ascii_lowercase`]: Self::to_ascii_lowercase
    #[stable(feature = "ascii_methods_on_intrinsics", since = "1.23.0")]
    #[inline]
    pub fn make_ascii_lowercase(&mut self) {
        *self = self.to_ascii_lowercase();
    }

    /// Checks if the value is an ASCII alphabetic character:
    ///
    /// - U+0041 'A' ..= U+005A 'Z', or
    /// - U+0061 'a' ..= U+007A 'z'.
    ///
    /// # Examples
    ///
    /// ```
    /// let uppercase_a = b'A';
    /// let uppercase_g = b'G';
    /// let a = b'a';
    /// let g = b'g';
    /// let zero = b'0';
    /// let percent = b'%';
    /// let space = b' ';
    /// let lf = b'\n';
    /// let esc = b'\x1b';
    ///
    /// assert!(uppercase_a.is_ascii_alphabetic());
    /// assert!(uppercase_g.is_ascii_alphabetic());
    /// assert!(a.is_ascii_alphabetic());
    /// assert!(g.is_ascii_alphabetic());
    /// assert!(!zero.is_ascii_alphabetic());
    /// assert!(!percent.is_ascii_alphabetic());
    /// assert!(!space.is_ascii_alphabetic());
    /// assert!(!lf.is_ascii_alphabetic());
    /// assert!(!esc.is_ascii_alphabetic());
    /// ```
    #[must_use]
    #[stable(feature = "ascii_ctype_on_intrinsics", since = "1.24.0")]
    #[rustc_const_stable(feature = "const_ascii_ctype_on_intrinsics", since = "1.47.0")]
    #[inline]
    pub const fn is_ascii_alphabetic(&self) -> bool {
        matches!(*self, b'A'..=b'Z' | b'a'..=b'z')
    }

    /// Checks if the value is an ASCII uppercase character:
    /// U+0041 'A' ..= U+005A 'Z'.
    ///
    /// # Examples
    ///
    /// ```
    /// let uppercase_a = b'A';
    /// let uppercase_g = b'G';
    /// let a = b'a';
    /// let g = b'g';
    /// let zero = b'0';
    /// let percent = b'%';
    /// let space = b' ';
    /// let lf = b'\n';
    /// let esc = b'\x1b';
    ///
    /// assert!(uppercase_a.is_ascii_uppercase());
    /// assert!(uppercase_g.is_ascii_uppercase());
    /// assert!(!a.is_ascii_uppercase());
    /// assert!(!g.is_ascii_uppercase());
    /// assert!(!zero.is_ascii_uppercase());
    /// assert!(!percent.is_ascii_uppercase());
    /// assert!(!space.is_ascii_uppercase());
    /// assert!(!lf.is_ascii_uppercase());
    /// assert!(!esc.is_ascii_uppercase());
    /// ```
    #[must_use]
    #[stable(feature = "ascii_ctype_on_intrinsics", since = "1.24.0")]
    #[rustc_const_stable(feature = "const_ascii_ctype_on_intrinsics", since = "1.47.0")]
    #[inline]
    pub const fn is_ascii_uppercase(&self) -> bool {
        matches!(*self, b'A'..=b'Z')
    }

    /// Checks if the value is an ASCII lowercase character:
    /// U+0061 'a' ..= U+007A 'z'.
    ///
    /// # Examples
    ///
    /// ```
    /// let uppercase_a = b'A';
    /// let uppercase_g = b'G';
    /// let a = b'a';
    /// let g = b'g';
    /// let zero = b'0';
    /// let percent = b'%';
    /// let space = b' ';
    /// let lf = b'\n';
    /// let esc = b'\x1b';
    ///
    /// assert!(!uppercase_a.is_ascii_lowercase());
    /// assert!(!uppercase_g.is_ascii_lowercase());
    /// assert!(a.is_ascii_lowercase());
    /// assert!(g.is_ascii_lowercase());
    /// assert!(!zero.is_ascii_lowercase());
    /// assert!(!percent.is_ascii_lowercase());
    /// assert!(!space.is_ascii_lowercase());
    /// assert!(!lf.is_ascii_lowercase());
    /// assert!(!esc.is_ascii_lowercase());
    /// ```
    #[must_use]
    #[stable(feature = "ascii_ctype_on_intrinsics", since = "1.24.0")]
    #[rustc_const_stable(feature = "const_ascii_ctype_on_intrinsics", since = "1.47.0")]
    #[inline]
    pub const fn is_ascii_lowercase(&self) -> bool {
        matches!(*self, b'a'..=b'z')
    }

    /// Checks if the value is an ASCII alphanumeric character:
    ///
    /// - U+0041 'A' ..= U+005A 'Z', or
    /// - U+0061 'a' ..= U+007A 'z', or
    /// - U+0030 '0' ..= U+0039 '9'.
    ///
    /// # Examples
    ///
    /// ```
    /// let uppercase_a = b'A';
    /// let uppercase_g = b'G';
    /// let a = b'a';
    /// let g = b'g';
    /// let zero = b'0';
    /// let percent = b'%';
    /// let space = b' ';
    /// let lf = b'\n';
    /// let esc = b'\x1b';
    ///
    /// assert!(uppercase_a.is_ascii_alphanumeric());
    /// assert!(uppercase_g.is_ascii_alphanumeric());
    /// assert!(a.is_ascii_alphanumeric());
    /// assert!(g.is_ascii_alphanumeric());
    /// assert!(zero.is_ascii_alphanumeric());
    /// assert!(!percent.is_ascii_alphanumeric());
    /// assert!(!space.is_ascii_alphanumeric());
    /// assert!(!lf.is_ascii_alphanumeric());
    /// assert!(!esc.is_ascii_alphanumeric());
    /// ```
    #[must_use]
    #[stable(feature = "ascii_ctype_on_intrinsics", since = "1.24.0")]
    #[rustc_const_stable(feature = "const_ascii_ctype_on_intrinsics", since = "1.47.0")]
    #[inline]
    pub const fn is_ascii_alphanumeric(&self) -> bool {
        matches!(*self, b'0'..=b'9') | matches!(*self, b'A'..=b'Z') | matches!(*self, b'a'..=b'z')
    }

    /// Checks if the value is an ASCII decimal digit:
    /// U+0030 '0' ..= U+0039 '9'.
    ///
    /// # Examples
    ///
    /// ```
    /// let uppercase_a = b'A';
    /// let uppercase_g = b'G';
    /// let a = b'a';
    /// let g = b'g';
    /// let zero = b'0';
    /// let percent = b'%';
    /// let space = b' ';
    /// let lf = b'\n';
    /// let esc = b'\x1b';
    ///
    /// assert!(!uppercase_a.is_ascii_digit());
    /// assert!(!uppercase_g.is_ascii_digit());
    /// assert!(!a.is_ascii_digit());
    /// assert!(!g.is_ascii_digit());
    /// assert!(zero.is_ascii_digit());
    /// assert!(!percent.is_ascii_digit());
    /// assert!(!space.is_ascii_digit());
    /// assert!(!lf.is_ascii_digit());
    /// assert!(!esc.is_ascii_digit());
    /// ```
    #[must_use]
    #[stable(feature = "ascii_ctype_on_intrinsics", since = "1.24.0")]
    #[rustc_const_stable(feature = "const_ascii_ctype_on_intrinsics", since = "1.47.0")]
    #[inline]
    pub const fn is_ascii_digit(&self) -> bool {
        matches!(*self, b'0'..=b'9')
    }

    /// Checks if the value is an ASCII octal digit:
    /// U+0030 '0' ..= U+0037 '7'.
    ///
    /// # Examples
    ///
    /// ```
    /// #![feature(is_ascii_octdigit)]
    ///
    /// let uppercase_a = b'A';
    /// let a = b'a';
    /// let zero = b'0';
    /// let seven = b'7';
    /// let nine = b'9';
    /// let percent = b'%';
    /// let lf = b'\n';
    ///
    /// assert!(!uppercase_a.is_ascii_octdigit());
    /// assert!(!a.is_ascii_octdigit());
    /// assert!(zero.is_ascii_octdigit());
    /// assert!(seven.is_ascii_octdigit());
    /// assert!(!nine.is_ascii_octdigit());
    /// assert!(!percent.is_ascii_octdigit());
    /// assert!(!lf.is_ascii_octdigit());
    /// ```
    #[must_use]
    #[unstable(feature = "is_ascii_octdigit", issue = "101288")]
    #[rustc_const_unstable(feature = "is_ascii_octdigit", issue = "101288")]
    #[inline]
    pub const fn is_ascii_octdigit(&self) -> bool {
        matches!(*self, b'0'..=b'7')
    }

    /// Checks if the value is an ASCII hexadecimal digit:
    ///
    /// - U+0030 '0' ..= U+0039 '9', or
    /// - U+0041 'A' ..= U+0046 'F', or
    /// - U+0061 'a' ..= U+0066 'f'.
    ///
    /// # Examples
    ///
    /// ```
    /// let uppercase_a = b'A';
    /// let uppercase_g = b'G';
    /// let a = b'a';
    /// let g = b'g';
    /// let zero = b'0';
    /// let percent = b'%';
    /// let space = b' ';
    /// let lf = b'\n';
    /// let esc = b'\x1b';
    ///
    /// assert!(uppercase_a.is_ascii_hexdigit());
    /// assert!(!uppercase_g.is_ascii_hexdigit());
    /// assert!(a.is_ascii_hexdigit());
    /// assert!(!g.is_ascii_hexdigit());
    /// assert!(zero.is_ascii_hexdigit());
    /// assert!(!percent.is_ascii_hexdigit());
    /// assert!(!space.is_ascii_hexdigit());
    /// assert!(!lf.is_ascii_hexdigit());
    /// assert!(!esc.is_ascii_hexdigit());
    /// ```
    #[must_use]
    #[stable(feature = "ascii_ctype_on_intrinsics", since = "1.24.0")]
    #[rustc_const_stable(feature = "const_ascii_ctype_on_intrinsics", since = "1.47.0")]
    #[inline]
    pub const fn is_ascii_hexdigit(&self) -> bool {
        matches!(*self, b'0'..=b'9') | matches!(*self, b'A'..=b'F') | matches!(*self, b'a'..=b'f')
    }

    /// Checks if the value is an ASCII punctuation character:
    ///
    /// - U+0021 ..= U+002F `! " # $ % & ' ( ) * + , - . /`, or
    /// - U+003A ..= U+0040 `: ; < = > ? @`, or
    /// - U+005B ..= U+0060 `` [ \ ] ^ _ ` ``, or
    /// - U+007B ..= U+007E `{ | } ~`
    ///
    /// # Examples
    ///
    /// ```
    /// let uppercase_a = b'A';
    /// let uppercase_g = b'G';
    /// let a = b'a';
    /// let g = b'g';
    /// let zero = b'0';
    /// let percent = b'%';
    /// let space = b' ';
    /// let lf = b'\n';
    /// let esc = b'\x1b';
    ///
    /// assert!(!uppercase_a.is_ascii_punctuation());
    /// assert!(!uppercase_g.is_ascii_punctuation());
    /// assert!(!a.is_ascii_punctuation());
    /// assert!(!g.is_ascii_punctuation());
    /// assert!(!zero.is_ascii_punctuation());
    /// assert!(percent.is_ascii_punctuation());
    /// assert!(!space.is_ascii_punctuation());
    /// assert!(!lf.is_ascii_punctuation());
    /// assert!(!esc.is_ascii_punctuation());
    /// ```
    #[must_use]
    #[stable(feature = "ascii_ctype_on_intrinsics", since = "1.24.0")]
    #[rustc_const_stable(feature = "const_ascii_ctype_on_intrinsics", since = "1.47.0")]
    #[inline]
    pub const fn is_ascii_punctuation(&self) -> bool {
        matches!(*self, b'!'..=b'/')
            | matches!(*self, b':'..=b'@')
            | matches!(*self, b'['..=b'`')
            | matches!(*self, b'{'..=b'~')
    }

    /// Checks if the value is an ASCII graphic character:
    /// U+0021 '!' ..= U+007E '~'.
    ///
    /// # Examples
    ///
    /// ```
    /// let uppercase_a = b'A';
    /// let uppercase_g = b'G';
    /// let a = b'a';
    /// let g = b'g';
    /// let zero = b'0';
    /// let percent = b'%';
    /// let space = b' ';
    /// let lf = b'\n';
    /// let esc = b'\x1b';
    ///
    /// assert!(uppercase_a.is_ascii_graphic());
    /// assert!(uppercase_g.is_ascii_graphic());
    /// assert!(a.is_ascii_graphic());
    /// assert!(g.is_ascii_graphic());
    /// assert!(zero.is_ascii_graphic());
    /// assert!(percent.is_ascii_graphic());
    /// assert!(!space.is_ascii_graphic());
    /// assert!(!lf.is_ascii_graphic());
    /// assert!(!esc.is_ascii_graphic());
    /// ```
    #[must_use]
    #[stable(feature = "ascii_ctype_on_intrinsics", since = "1.24.0")]
    #[rustc_const_stable(feature = "const_ascii_ctype_on_intrinsics", since = "1.47.0")]
    #[inline]
    pub const fn is_ascii_graphic(&self) -> bool {
        matches!(*self, b'!'..=b'~')
    }

    /// Checks if the value is an ASCII whitespace character:
    /// U+0020 SPACE, U+0009 HORIZONTAL TAB, U+000A LINE FEED,
    /// U+000C FORM FEED, or U+000D CARRIAGE RETURN.
    ///
    /// Rust uses the WhatWG Infra Standard's [definition of ASCII
    /// whitespace][infra-aw]. There are several other definitions in
    /// wide use. For instance, [the POSIX locale][pct] includes
    /// U+000B VERTICAL TAB as well as all the above characters,
    /// but—from the very same specification—[the default rule for
    /// "field splitting" in the Bourne shell][bfs] considers *only*
    /// SPACE, HORIZONTAL TAB, and LINE FEED as whitespace.
    ///
    /// If you are writing a program that will process an existing
    /// file format, check what that format's definition of whitespace is
    /// before using this function.
    ///
    /// [infra-aw]: https://infra.spec.whatwg.org/#ascii-whitespace
    /// [pct]: https://pubs.opengroup.org/onlinepubs/9699919799/basedefs/V1_chap07.html#tag_07_03_01
    /// [bfs]: https://pubs.opengroup.org/onlinepubs/9699919799/utilities/V3_chap02.html#tag_18_06_05
    ///
    /// # Examples
    ///
    /// ```
    /// let uppercase_a = b'A';
    /// let uppercase_g = b'G';
    /// let a = b'a';
    /// let g = b'g';
    /// let zero = b'0';
    /// let percent = b'%';
    /// let space = b' ';
    /// let lf = b'\n';
    /// let esc = b'\x1b';
    ///
    /// assert!(!uppercase_a.is_ascii_whitespace());
    /// assert!(!uppercase_g.is_ascii_whitespace());
    /// assert!(!a.is_ascii_whitespace());
    /// assert!(!g.is_ascii_whitespace());
    /// assert!(!zero.is_ascii_whitespace());
    /// assert!(!percent.is_ascii_whitespace());
    /// assert!(space.is_ascii_whitespace());
    /// assert!(lf.is_ascii_whitespace());
    /// assert!(!esc.is_ascii_whitespace());
    /// ```
    #[must_use]
    #[stable(feature = "ascii_ctype_on_intrinsics", since = "1.24.0")]
    #[rustc_const_stable(feature = "const_ascii_ctype_on_intrinsics", since = "1.47.0")]
    #[inline]
    pub const fn is_ascii_whitespace(&self) -> bool {
        matches!(*self, b'\t' | b'\n' | b'\x0C' | b'\r' | b' ')
    }

    /// Checks if the value is an ASCII control character:
    /// U+0000 NUL ..= U+001F UNIT SEPARATOR, or U+007F DELETE.
    /// Note that most ASCII whitespace characters are control
    /// characters, but SPACE is not.
    ///
    /// # Examples
    ///
    /// ```
    /// let uppercase_a = b'A';
    /// let uppercase_g = b'G';
    /// let a = b'a';
    /// let g = b'g';
    /// let zero = b'0';
    /// let percent = b'%';
    /// let space = b' ';
    /// let lf = b'\n';
    /// let esc = b'\x1b';
    ///
    /// assert!(!uppercase_a.is_ascii_control());
    /// assert!(!uppercase_g.is_ascii_control());
    /// assert!(!a.is_ascii_control());
    /// assert!(!g.is_ascii_control());
    /// assert!(!zero.is_ascii_control());
    /// assert!(!percent.is_ascii_control());
    /// assert!(!space.is_ascii_control());
    /// assert!(lf.is_ascii_control());
    /// assert!(esc.is_ascii_control());
    /// ```
    #[must_use]
    #[stable(feature = "ascii_ctype_on_intrinsics", since = "1.24.0")]
    #[rustc_const_stable(feature = "const_ascii_ctype_on_intrinsics", since = "1.47.0")]
    #[inline]
    pub const fn is_ascii_control(&self) -> bool {
        matches!(*self, b'\0'..=b'\x1F' | b'\x7F')
    }

    /// Returns an iterator that produces an escaped version of a `u8`,
    /// treating it as an ASCII character.
    ///
    /// The behavior is identical to [`ascii::escape_default`].
    ///
    /// # Examples
    ///
    /// ```
    ///
    /// assert_eq!("0", b'0'.escape_ascii().to_string());
    /// assert_eq!("\\t", b'\t'.escape_ascii().to_string());
    /// assert_eq!("\\r", b'\r'.escape_ascii().to_string());
    /// assert_eq!("\\n", b'\n'.escape_ascii().to_string());
    /// assert_eq!("\\'", b'\''.escape_ascii().to_string());
    /// assert_eq!("\\\"", b'"'.escape_ascii().to_string());
    /// assert_eq!("\\\\", b'\\'.escape_ascii().to_string());
    /// assert_eq!("\\x9d", b'\x9d'.escape_ascii().to_string());
    /// ```
    #[must_use = "this returns the escaped byte as an iterator, \
                  without modifying the original"]
    #[stable(feature = "inherent_ascii_escape", since = "1.60.0")]
    #[inline]
    pub fn escape_ascii(self) -> ascii::EscapeDefault {
        ascii::escape_default(self)
    }

    #[inline]
    pub(crate) const fn is_utf8_char_boundary(self) -> bool {
        // This is bit magic equivalent to: b < 128 || b >= 192
        (self as i8) >= -0x40
    }
}

impl u16 {
    uint_impl! {
        Self = u16,
        ActualT = u16,
        SignedT = i16,
        BITS = 16,
        BITS_MINUS_ONE = 15,
        MAX = 65535,
        rot = 4,
        rot_op = "0xa003",
        rot_result = "0x3a",
        swap_op = "0x1234",
        swapped = "0x3412",
        reversed = "0x2c48",
        le_bytes = "[0x34, 0x12]",
        be_bytes = "[0x12, 0x34]",
        to_xe_bytes_doc = "",
        from_xe_bytes_doc = "",
        bound_condition = "",
    }
    widening_impl! { u16, u32, 16, unsigned }
    midpoint_impl! { u16, u32, unsigned }

    /// Checks if the value is a Unicode surrogate code point, which are disallowed values for [`char`].
    ///
    /// # Examples
    ///
    /// ```
    /// #![feature(utf16_extra)]
    ///
    /// let low_non_surrogate = 0xA000u16;
    /// let low_surrogate = 0xD800u16;
    /// let high_surrogate = 0xDC00u16;
    /// let high_non_surrogate = 0xE000u16;
    ///
    /// assert!(!low_non_surrogate.is_utf16_surrogate());
    /// assert!(low_surrogate.is_utf16_surrogate());
    /// assert!(high_surrogate.is_utf16_surrogate());
    /// assert!(!high_non_surrogate.is_utf16_surrogate());
    /// ```
    #[must_use]
    #[unstable(feature = "utf16_extra", issue = "94919")]
    #[rustc_const_unstable(feature = "utf16_extra_const", issue = "94919")]
    #[inline]
    pub const fn is_utf16_surrogate(self) -> bool {
        matches!(self, 0xD800..=0xDFFF)
    }
}

impl u32 {
    uint_impl! {
        Self = u32,
        ActualT = u32,
        SignedT = i32,
        BITS = 32,
        BITS_MINUS_ONE = 31,
        MAX = 4294967295,
        rot = 8,
        rot_op = "0x10000b3",
        rot_result = "0xb301",
        swap_op = "0x12345678",
        swapped = "0x78563412",
        reversed = "0x1e6a2c48",
        le_bytes = "[0x78, 0x56, 0x34, 0x12]",
        be_bytes = "[0x12, 0x34, 0x56, 0x78]",
        to_xe_bytes_doc = "",
        from_xe_bytes_doc = "",
        bound_condition = "",
    }
    widening_impl! { u32, u64, 32, unsigned }
    midpoint_impl! { u32, u64, unsigned }
}

impl u64 {
    uint_impl! {
        Self = u64,
        ActualT = u64,
        SignedT = i64,
        BITS = 64,
        BITS_MINUS_ONE = 63,
        MAX = 18446744073709551615,
        rot = 12,
        rot_op = "0xaa00000000006e1",
        rot_result = "0x6e10aa",
        swap_op = "0x1234567890123456",
        swapped = "0x5634129078563412",
        reversed = "0x6a2c48091e6a2c48",
        le_bytes = "[0x56, 0x34, 0x12, 0x90, 0x78, 0x56, 0x34, 0x12]",
        be_bytes = "[0x12, 0x34, 0x56, 0x78, 0x90, 0x12, 0x34, 0x56]",
        to_xe_bytes_doc = "",
        from_xe_bytes_doc = "",
        bound_condition = "",
    }
    widening_impl! { u64, u128, 64, unsigned }
    midpoint_impl! { u64, u128, unsigned }
}

impl u128 {
    uint_impl! {
        Self = u128,
        ActualT = u128,
        SignedT = i128,
        BITS = 128,
        BITS_MINUS_ONE = 127,
        MAX = 340282366920938463463374607431768211455,
        rot = 16,
        rot_op = "0x13f40000000000000000000000004f76",
        rot_result = "0x4f7613f4",
        swap_op = "0x12345678901234567890123456789012",
        swapped = "0x12907856341290785634129078563412",
        reversed = "0x48091e6a2c48091e6a2c48091e6a2c48",
        le_bytes = "[0x12, 0x90, 0x78, 0x56, 0x34, 0x12, 0x90, 0x78, \
            0x56, 0x34, 0x12, 0x90, 0x78, 0x56, 0x34, 0x12]",
        be_bytes = "[0x12, 0x34, 0x56, 0x78, 0x90, 0x12, 0x34, 0x56, \
            0x78, 0x90, 0x12, 0x34, 0x56, 0x78, 0x90, 0x12]",
        to_xe_bytes_doc = "",
        from_xe_bytes_doc = "",
        bound_condition = "",
    }
    midpoint_impl! { u128, unsigned }
}

#[cfg(target_pointer_width = "16")]
impl usize {
    uint_impl! {
        Self = usize,
        ActualT = u16,
        SignedT = isize,
        BITS = 16,
        BITS_MINUS_ONE = 15,
        MAX = 65535,
        rot = 4,
        rot_op = "0xa003",
        rot_result = "0x3a",
        swap_op = "0x1234",
        swapped = "0x3412",
        reversed = "0x2c48",
        le_bytes = "[0x34, 0x12]",
        be_bytes = "[0x12, 0x34]",
        to_xe_bytes_doc = usize_isize_to_xe_bytes_doc!(),
        from_xe_bytes_doc = usize_isize_from_xe_bytes_doc!(),
        bound_condition = " on 16-bit targets",
    }
    widening_impl! { usize, u32, 16, unsigned }
    midpoint_impl! { usize, u32, unsigned }
}

#[cfg(target_pointer_width = "32")]
impl usize {
    uint_impl! {
        Self = usize,
        ActualT = u32,
        SignedT = isize,
        BITS = 32,
        BITS_MINUS_ONE = 31,
        MAX = 4294967295,
        rot = 8,
        rot_op = "0x10000b3",
        rot_result = "0xb301",
        swap_op = "0x12345678",
        swapped = "0x78563412",
        reversed = "0x1e6a2c48",
        le_bytes = "[0x78, 0x56, 0x34, 0x12]",
        be_bytes = "[0x12, 0x34, 0x56, 0x78]",
        to_xe_bytes_doc = usize_isize_to_xe_bytes_doc!(),
        from_xe_bytes_doc = usize_isize_from_xe_bytes_doc!(),
        bound_condition = " on 32-bit targets",
    }
    widening_impl! { usize, u64, 32, unsigned }
    midpoint_impl! { usize, u64, unsigned }
}

#[cfg(target_pointer_width = "64")]
impl usize {
    uint_impl! {
        Self = usize,
        ActualT = u64,
        SignedT = isize,
        BITS = 64,
        BITS_MINUS_ONE = 63,
        MAX = 18446744073709551615,
        rot = 12,
        rot_op = "0xaa00000000006e1",
        rot_result = "0x6e10aa",
        swap_op = "0x1234567890123456",
        swapped = "0x5634129078563412",
        reversed = "0x6a2c48091e6a2c48",
        le_bytes = "[0x56, 0x34, 0x12, 0x90, 0x78, 0x56, 0x34, 0x12]",
        be_bytes = "[0x12, 0x34, 0x56, 0x78, 0x90, 0x12, 0x34, 0x56]",
        to_xe_bytes_doc = usize_isize_to_xe_bytes_doc!(),
        from_xe_bytes_doc = usize_isize_from_xe_bytes_doc!(),
        bound_condition = " on 64-bit targets",
    }
    widening_impl! { usize, u128, 64, unsigned }
    midpoint_impl! { usize, u128, unsigned }
}

impl usize {
    /// Returns an `usize` where every byte is equal to `x`.
    #[inline]
    pub(crate) const fn repeat_u8(x: u8) -> usize {
        usize::from_ne_bytes([x; mem::size_of::<usize>()])
    }

    /// Returns an `usize` where every byte pair is equal to `x`.
    #[inline]
    pub(crate) const fn repeat_u16(x: u16) -> usize {
        let mut r = 0usize;
        let mut i = 0;
        while i < mem::size_of::<usize>() {
            // Use `wrapping_shl` to make it work on targets with 16-bit `usize`
            r = r.wrapping_shl(16) | (x as usize);
            i += 2;
        }
        r
    }
}

/// A classification of floating point numbers.
///
/// This `enum` is used as the return type for [`f32::classify`] and [`f64::classify`]. See
/// their documentation for more.
///
/// # Examples
///
/// ```
/// use std::num::FpCategory;
///
/// let num = 12.4_f32;
/// let inf = f32::INFINITY;
/// let zero = 0f32;
/// let sub: f32 = 1.1754942e-38;
/// let nan = f32::NAN;
///
/// assert_eq!(num.classify(), FpCategory::Normal);
/// assert_eq!(inf.classify(), FpCategory::Infinite);
/// assert_eq!(zero.classify(), FpCategory::Zero);
/// assert_eq!(sub.classify(), FpCategory::Subnormal);
/// assert_eq!(nan.classify(), FpCategory::Nan);
/// ```
#[derive(Copy, Clone, PartialEq, Eq, Debug)]
#[stable(feature = "rust1", since = "1.0.0")]
pub enum FpCategory {
    /// NaN (not a number): this value results from calculations like `(-1.0).sqrt()`.
    ///
    /// See [the documentation for `f32`](f32) for more information on the unusual properties
    /// of NaN.
    #[stable(feature = "rust1", since = "1.0.0")]
    Nan,

    /// Positive or negative infinity, which often results from dividing a nonzero number
    /// by zero.
    #[stable(feature = "rust1", since = "1.0.0")]
    Infinite,

    /// Positive or negative zero.
    ///
    /// See [the documentation for `f32`](f32) for more information on the signedness of zeroes.
    #[stable(feature = "rust1", since = "1.0.0")]
    Zero,

    /// “Subnormal” or “denormal” floating point representation (less precise, relative to
    /// their magnitude, than [`Normal`]).
    ///
    /// Subnormal numbers are larger in magnitude than [`Zero`] but smaller in magnitude than all
    /// [`Normal`] numbers.
    ///
    /// [`Normal`]: Self::Normal
    /// [`Zero`]: Self::Zero
    #[stable(feature = "rust1", since = "1.0.0")]
    Subnormal,

    /// A regular floating point number, not any of the exceptional categories.
    ///
    /// The smallest positive normal numbers are [`f32::MIN_POSITIVE`] and [`f64::MIN_POSITIVE`],
    /// and the largest positive normal numbers are [`f32::MAX`] and [`f64::MAX`]. (Unlike signed
    /// integers, floating point numbers are symmetric in their range, so negating any of these
    /// constants will produce their negative counterpart.)
    #[stable(feature = "rust1", since = "1.0.0")]
    Normal,
}

macro_rules! from_str_radix_int_impl {
    ($($t:ty)*) => {$(
        #[stable(feature = "rust1", since = "1.0.0")]
        impl FromStr for $t {
            type Err = ParseIntError;
            fn from_str(src: &str) -> Result<Self, ParseIntError> {
                <$t>::from_str_radix(src, 10)
            }
        }
    )*}
}
from_str_radix_int_impl! { isize i8 i16 i32 i64 i128 usize u8 u16 u32 u64 u128 }

/// Determines if a string of text of that length of that radix could be guaranteed to be
/// stored in the given type T.
/// Note that if the radix is known to the compiler, it is just the check of digits.len that
/// is done at runtime.
#[doc(hidden)]
#[inline(always)]
#[unstable(issue = "none", feature = "std_internals")]
#[rustc_const_stable(feature = "const_int_from_str", since = "1.82.0")]
pub const fn can_not_overflow<T>(radix: u32, is_signed_ty: bool, digits: &[u8]) -> bool {
    radix <= 16 && digits.len() <= mem::size_of::<T>() * 2 - is_signed_ty as usize
}

#[track_caller]
const fn from_str_radix_panic_ct(_radix: u32) -> ! {
    panic!("from_str_radix_int: must lie in the range `[2, 36]`");
}

#[track_caller]
fn from_str_radix_panic_rt(radix: u32) -> ! {
    panic!("from_str_radix_int: must lie in the range `[2, 36]` - found {}", radix);
}

#[cfg_attr(not(feature = "panic_immediate_abort"), inline(never))]
#[cfg_attr(feature = "panic_immediate_abort", inline)]
#[cold]
#[track_caller]
const fn from_str_radix_panic(radix: u32) {
    // The only difference between these two functions is their panic message.
    intrinsics::const_eval_select((radix,), from_str_radix_panic_ct, from_str_radix_panic_rt);
}

macro_rules! from_str_radix {
    ($($int_ty:ty)+) => {$(
        impl $int_ty {
            /// Converts a string slice in a given base to an integer.
            ///
            /// The string is expected to be an optional `+` sign
            /// followed by digits.
            /// Leading and trailing whitespace represent an error.
            /// Digits are a subset of these characters, depending on `radix`:
            ///
            /// * `0-9`
            /// * `a-z`
            /// * `A-Z`
            ///
            /// # Panics
            ///
            /// This function panics if `radix` is not in the range from 2 to 36.
            ///
            /// # Examples
            ///
            /// Basic usage:
            ///
            /// ```
            #[doc = concat!("assert_eq!(", stringify!($int_ty), "::from_str_radix(\"A\", 16), Ok(10));")]
            /// ```
            #[stable(feature = "rust1", since = "1.0.0")]
            #[rustc_const_stable(feature = "const_int_from_str", since = "1.82.0")]
            pub const fn from_str_radix(src: &str, radix: u32) -> Result<$int_ty, ParseIntError> {
                use self::IntErrorKind::*;
                use self::ParseIntError as PIE;

                if 2 > radix || radix > 36 {
                    from_str_radix_panic(radix);
                }

                if src.is_empty() {
                    return Err(PIE { kind: Empty });
                }

                #[allow(unused_comparisons)]
                let is_signed_ty = 0 > <$int_ty>::MIN;

                // all valid digits are ascii, so we will just iterate over the utf8 bytes
                // and cast them to chars. .to_digit() will safely return None for anything
                // other than a valid ascii digit for the given radix, including the first-byte
                // of multi-byte sequences
                let src = src.as_bytes();

                let (is_positive, mut digits) = match src {
                    [b'+' | b'-'] => {
                        return Err(PIE { kind: InvalidDigit });
                    }
                    [b'+', rest @ ..] => (true, rest),
                    [b'-', rest @ ..] if is_signed_ty => (false, rest),
                    _ => (true, src),
                };

                let mut result = 0;

                macro_rules! unwrap_or_PIE {
                    ($option:expr, $kind:ident) => {
                        match $option {
                            Some(value) => value,
                            None => return Err(PIE { kind: $kind }),
                        }
                    };
                }

                if can_not_overflow::<$int_ty>(radix, is_signed_ty, digits) {
                    // If the len of the str is short compared to the range of the type
                    // we are parsing into, then we can be certain that an overflow will not occur.
                    // This bound is when `radix.pow(digits.len()) - 1 <= T::MAX` but the condition
                    // above is a faster (conservative) approximation of this.
                    //
                    // Consider radix 16 as it has the highest information density per digit and will thus overflow the earliest:
                    // `u8::MAX` is `ff` - any str of len 2 is guaranteed to not overflow.
                    // `i8::MAX` is `7f` - only a str of len 1 is guaranteed to not overflow.
                    macro_rules! run_unchecked_loop {
                        ($unchecked_additive_op:tt) => {{
                            while let [c, rest @ ..] = digits {
                                result = result * (radix as $int_ty);
                                let x = unwrap_or_PIE!((*c as char).to_digit(radix), InvalidDigit);
                                result = result $unchecked_additive_op (x as $int_ty);
                                digits = rest;
                            }
                        }};
                    }
                    if is_positive {
                        run_unchecked_loop!(+)
                    } else {
                        run_unchecked_loop!(-)
                    };
                } else {
                    macro_rules! run_checked_loop {
                        ($checked_additive_op:ident, $overflow_err:ident) => {{
                            while let [c, rest @ ..] = digits {
                                // When `radix` is passed in as a literal, rather than doing a slow `imul`
                                // the compiler can use shifts if `radix` can be expressed as a
                                // sum of powers of 2 (x*10 can be written as x*8 + x*2).
                                // When the compiler can't use these optimisations,
                                // the latency of the multiplication can be hidden by issuing it
                                // before the result is needed to improve performance on
                                // modern out-of-order CPU as multiplication here is slower
                                // than the other instructions, we can get the end result faster
                                // doing multiplication first and let the CPU spends other cycles
                                // doing other computation and get multiplication result later.
                                let mul = result.checked_mul(radix as $int_ty);
                                let x = unwrap_or_PIE!((*c as char).to_digit(radix), InvalidDigit) as $int_ty;
                                result = unwrap_or_PIE!(mul, $overflow_err);
                                result = unwrap_or_PIE!(<$int_ty>::$checked_additive_op(result, x), $overflow_err);
                                digits = rest;
                            }
                        }};
                    }
                    if is_positive {
                        run_checked_loop!(checked_add, PosOverflow)
                    } else {
                        run_checked_loop!(checked_sub, NegOverflow)
                    };
                }
                Ok(result)
            }
        }
    )+}
}

from_str_radix! { i8 u8 i16 u16 i32 u32 i64 u64 i128 u128 }

// Re-use the relevant implementation of from_str_radix for isize and usize to avoid outputting two
// identical functions.
macro_rules! from_str_radix_size_impl {
    ($($t:ident $size:ty),*) => {$(
    impl $size {
        /// Converts a string slice in a given base to an integer.
        ///
        /// The string is expected to be an optional `+` sign
        /// followed by digits.
        /// Leading and trailing whitespace represent an error.
        /// Digits are a subset of these characters, depending on `radix`:
        ///
        /// * `0-9`
        /// * `a-z`
        /// * `A-Z`
        ///
        /// # Panics
        ///
        /// This function panics if `radix` is not in the range from 2 to 36.
        ///
        /// # Examples
        ///
        /// Basic usage:
        ///
        /// ```
        #[doc = concat!("assert_eq!(", stringify!($size), "::from_str_radix(\"A\", 16), Ok(10));")]
        /// ```
        #[stable(feature = "rust1", since = "1.0.0")]
        #[rustc_const_stable(feature = "const_int_from_str", since = "1.82.0")]
        pub const fn from_str_radix(src: &str, radix: u32) -> Result<$size, ParseIntError> {
            match <$t>::from_str_radix(src, radix) {
                Ok(x) => Ok(x as $size),
                Err(e) => Err(e),
            }
        }
    })*}
}

#[cfg(target_pointer_width = "16")]
from_str_radix_size_impl! { i16 isize, u16 usize }
#[cfg(target_pointer_width = "32")]
from_str_radix_size_impl! { i32 isize, u32 usize }
#[cfg(target_pointer_width = "64")]
from_str_radix_size_impl! { i64 isize, u64 usize }

#[cfg(kani)]
#[unstable(feature = "kani", issue = "none")]
mod verify {
    use super::*;

    // Verify `unchecked_{add, sub, mul}`
    macro_rules! generate_unchecked_math_harness {
        ($type:ty, $method:ident, $harness_name:ident) => {
            #[kani::proof_for_contract($type::$method)]
            pub fn $harness_name() {
                let num1: $type = kani::any::<$type>();
                let num2: $type = kani::any::<$type>();

                unsafe {
                    num1.$method(num2);
                }
            }
        }
    }

    // Improve unchecked_mul performance for {32, 64, 128}-bit integer types
    // by adding upper and lower limits for inputs
    macro_rules! generate_unchecked_mul_intervals {
        ($type:ty, $method:ident, $($harness_name:ident, $min:expr, $max:expr),+) => {
            $(
                #[kani::proof_for_contract($type::$method)]
                pub fn $harness_name() {
                    let num1: $type = kani::any::<$type>();
                    let num2: $type = kani::any::<$type>();
    
                    kani::assume(num1 >= $min && num1 <= $max);
                    kani::assume(num2 >= $min && num2 <= $max);
    
                    // Ensure that multiplication does not overflow
                    kani::assume(!num1.overflowing_mul(num2).1);
    
                    unsafe {
                        num1.$method(num2);
                    }
                }
            )+
        }
    }

    // Verify `unchecked_{shl, shr}`
    macro_rules! generate_unchecked_shift_harness {
        ($type:ty, $method:ident, $harness_name:ident) => {
            #[kani::proof_for_contract($type::$method)]
            pub fn $harness_name() {
                let num1: $type = kani::any::<$type>();
                let num2: u32 = kani::any::<u32>();

                unsafe {
                    num1.$method(num2);
                }
            }
        }
    }

    macro_rules! generate_unchecked_neg_harness {
        ($type:ty, $harness_name:ident) => {
            #[kani::proof_for_contract($type::unchecked_neg)]
            pub fn $harness_name() {
                let num1: $type = kani::any::<$type>();

                unsafe {
                    num1.unchecked_neg();
                }
            }
        }
    }

    // `unchecked_add` proofs
    //
    // Target types:
<<<<<<< HEAD
    // i{8,16,32,64,128} and u{8,16,32,64,128} -- 10 types in total
    //
    // Target contracts:
    //#[requires(!self.overflowing_sub(rhs).1)] // Preconditions: No overflow should occur
    //#[ensures(|ret| *ret >= Self::MIN && *ret <= Self::MAX)] // Postconditions: Result must be within valid bounds
=======
    // i{8,16,32,64,128,size} and u{8,16,32,64,128,size} -- 12 types in total
    //
    // Target contracts:
    // Preconditions: No overflow should occur
    // #[requires(!self.overflowing_add(rhs).1)]
>>>>>>> 32e0cf93
    //
    // Target function:
    // pub const unsafe fn unchecked_add(self, rhs: Self) -> Self
    generate_unchecked_math_harness!(i8, unchecked_add, checked_unchecked_add_i8);
    generate_unchecked_math_harness!(i16, unchecked_add, checked_unchecked_add_i16);
    generate_unchecked_math_harness!(i32, unchecked_add, checked_unchecked_add_i32);
    generate_unchecked_math_harness!(i64, unchecked_add, checked_unchecked_add_i64);
    generate_unchecked_math_harness!(i128, unchecked_add, checked_unchecked_add_i128);
    generate_unchecked_math_harness!(isize, unchecked_add, checked_unchecked_add_isize);
    generate_unchecked_math_harness!(u8, unchecked_add, checked_unchecked_add_u8);
    generate_unchecked_math_harness!(u16, unchecked_add, checked_unchecked_add_u16);
    generate_unchecked_math_harness!(u32, unchecked_add, checked_unchecked_add_u32);
    generate_unchecked_math_harness!(u64, unchecked_add, checked_unchecked_add_u64);
    generate_unchecked_math_harness!(u128, unchecked_add, checked_unchecked_add_u128);
    generate_unchecked_math_harness!(usize, unchecked_add, checked_unchecked_add_usize);

<<<<<<< HEAD
    // unchecked_mul proofs
    //
    // Target types:
    // i{8,16,32,64,128, size} and u{8,16,32,64,128, size} -- 36 types in total
    //
    // Target contracts:
=======
    // `unchecked_neg` proofs
    //
    // Target types:
    // i{8,16,32,64,128,size} -- 6 types in total
    //
    // Target contracts:
    // #[requires(self != $SelfT::MIN)]
    //
    // Target function:
    // pub const unsafe fn unchecked_neg(self) -> Self
    generate_unchecked_neg_harness!(i8, checked_unchecked_neg_i8);
    generate_unchecked_neg_harness!(i16, checked_unchecked_neg_i16);
    generate_unchecked_neg_harness!(i32, checked_unchecked_neg_i32);
    generate_unchecked_neg_harness!(i64, checked_unchecked_neg_i64);
    generate_unchecked_neg_harness!(i128, checked_unchecked_neg_i128);
    generate_unchecked_neg_harness!(isize, checked_unchecked_neg_isize);

    // unchecked_mul proofs
    //
    // Target types:
    // i{8,16,32,64,128,size} and u{8,16,32,64,128,size} -- 12 types in total, with different interval checks for each.
    // Total types of checks including intervals -- 36
    //
    // Target contracts:
    // Preconditions: No overflow should occur
>>>>>>> 32e0cf93
    // #[requires(!self.overflowing_mul(rhs).1)]
    //
    // Target function:
    // pub const unsafe fn unchecked_mul(self, rhs: Self) -> Self
    // exponential state spaces for 32,64 and 128, hence provided limited range for verification.
    generate_unchecked_math_harness!(i8, unchecked_mul, checked_unchecked_mul_i8);
    generate_unchecked_math_harness!(i16, unchecked_mul, checked_unchecked_mul_i16);

    // ====================== i32 Harnesses ======================
    generate_unchecked_mul_intervals!(i32, unchecked_mul,
        unchecked_mul_i32_small, -10i32, 10i32,
        unchecked_mul_i32_large_pos, i32::MAX - 1000i32, i32::MAX,
        unchecked_mul_i32_large_neg, i32::MIN, i32::MIN + 1000i32,
        unchecked_mul_i32_edge_pos, i32::MAX / 2, i32::MAX,
        unchecked_mul_i32_edge_neg, i32::MIN, i32::MIN / 2
    );
    // ====================== i64 Harnesses ======================
    generate_unchecked_mul_intervals!(i64, unchecked_mul,
        unchecked_mul_i64_small, -10i64, 10i64,
        unchecked_mul_i64_large_pos, i64::MAX - 1000i64, i64::MAX,
        unchecked_mul_i64_large_neg, i64::MIN, i64::MIN + 1000i64,
        unchecked_mul_i64_edge_pos, i64::MAX / 2, i64::MAX,
        unchecked_mul_i64_edge_neg, i64::MIN, i64::MIN / 2
    );
    // ====================== i128 Harnesses ======================
    generate_unchecked_mul_intervals!(i128, unchecked_mul,
        unchecked_mul_i128_small, -10i128, 10i128,
        unchecked_mul_i128_large_pos, i128::MAX - 1000i128, i128::MAX,
        unchecked_mul_i128_large_neg, i128::MIN, i128::MIN + 1000i128,
        unchecked_mul_i128_edge_pos, i128::MAX / 2, i128::MAX,
        unchecked_mul_i128_edge_neg, i128::MIN, i128::MIN / 2
    );
    // ====================== isize Harnesses ======================
    generate_unchecked_mul_intervals!(isize, unchecked_mul,
        unchecked_mul_isize_small, -10isize, 10isize,
        unchecked_mul_isize_large_pos, isize::MAX - 1000isize, isize::MAX,
        unchecked_mul_isize_large_neg, isize::MIN, isize::MIN + 1000isize,
        unchecked_mul_isize_edge_pos, isize::MAX / 2, isize::MAX,
        unchecked_mul_isize_edge_neg, isize::MIN, isize::MIN / 2
    );

    generate_unchecked_math_harness!(u8, unchecked_mul, checked_unchecked_mul_u8);
    generate_unchecked_math_harness!(u16, unchecked_mul, checked_unchecked_mul_u16);

    // ====================== u32 Harnesses ======================
    generate_unchecked_mul_intervals!(u32, unchecked_mul,
        unchecked_mul_u32_small, 0u32, 10u32,
        unchecked_mul_u32_large, u32::MAX - 1000u32, u32::MAX,
        unchecked_mul_u32_edge, u32::MAX / 2, u32::MAX
    );
    // ====================== u64 Harnesses ======================
    generate_unchecked_mul_intervals!(u64, unchecked_mul,
        unchecked_mul_u64_small, 0u64, 10u64,
        unchecked_mul_u64_large, u64::MAX - 1000u64, u64::MAX,
        unchecked_mul_u64_edge, u64::MAX / 2, u64::MAX
    );
    // ====================== u128 Harnesses ======================
    generate_unchecked_mul_intervals!(u128, unchecked_mul,
        unchecked_mul_u128_small, 0u128, 10u128,
        unchecked_mul_u128_large, u128::MAX - 1000u128, u128::MAX,
        unchecked_mul_u128_edge, u128::MAX / 2, u128::MAX
    );
    // ====================== usize Harnesses ======================
    generate_unchecked_mul_intervals!(usize, unchecked_mul,
        unchecked_mul_usize_small, 0usize, 10usize,
        unchecked_mul_usize_large, usize::MAX - 1000usize, usize::MAX,
        unchecked_mul_usize_edge, usize::MAX / 2, usize::MAX
    );

    // unchecked_shr proofs
    //
    // Target types:
    // i{8,16,32,64,128,size} and u{8,16,32,64,128,size} -- 12 types in total
    //
    // Target contracts:
    // #[requires(rhs < <$ActualT>::BITS)]
    //
    // Target function:
    // pub const unsafe fn unchecked_shr(self, rhs: u32) -> Self
    generate_unchecked_shift_harness!(i8, unchecked_shr, checked_unchecked_shr_i8);
    generate_unchecked_shift_harness!(i16, unchecked_shr, checked_unchecked_shr_i16);
    generate_unchecked_shift_harness!(i32, unchecked_shr, checked_unchecked_shr_i32);
    generate_unchecked_shift_harness!(i64, unchecked_shr, checked_unchecked_shr_i64);
    generate_unchecked_shift_harness!(i128, unchecked_shr, checked_unchecked_shr_i128);
    generate_unchecked_shift_harness!(isize, unchecked_shr, checked_unchecked_shr_isize);
    generate_unchecked_shift_harness!(u8, unchecked_shr, checked_unchecked_shr_u8);
    generate_unchecked_shift_harness!(u16, unchecked_shr, checked_unchecked_shr_u16);
    generate_unchecked_shift_harness!(u32, unchecked_shr, checked_unchecked_shr_u32);
    generate_unchecked_shift_harness!(u64, unchecked_shr, checked_unchecked_shr_u64);
    generate_unchecked_shift_harness!(u128, unchecked_shr, checked_unchecked_shr_u128);
    generate_unchecked_shift_harness!(usize, unchecked_shr, checked_unchecked_shr_usize);

    // `unchecked_shl` proofs
    //
    // Target types:
<<<<<<< HEAD
    // i{8,16,32,64,128} and u{8,16,32,64,128} -- 12 types in total
    //
    // Target contracts:
    // #[requires(shift < Self::BITS)]
    // #[ensures(|ret| *ret == self << shift)]
=======
    // i{8,16,32,64,128,size} and u{8,16,32,64,128,size} -- 12 types in total
    //
    // Target contracts:
    // #[requires(shift < Self::BITS)]
>>>>>>> 32e0cf93
    //
    // Target function:
    // pub const unsafe fn unchecked_shl(self, shift: u32) -> Self
    //
    // This function performs an unchecked bitwise left shift operation.
    generate_unchecked_shift_harness!(i8, unchecked_shl, checked_unchecked_shl_i8);
    generate_unchecked_shift_harness!(i16, unchecked_shl, checked_unchecked_shl_i16);
    generate_unchecked_shift_harness!(i32, unchecked_shl, checked_unchecked_shl_i32);
    generate_unchecked_shift_harness!(i64, unchecked_shl, checked_unchecked_shl_i64);
    generate_unchecked_shift_harness!(i128, unchecked_shl, checked_unchecked_shl_i128);
    generate_unchecked_shift_harness!(isize, unchecked_shl, checked_unchecked_shl_isize);
    generate_unchecked_shift_harness!(u8, unchecked_shl, checked_unchecked_shl_u8);
    generate_unchecked_shift_harness!(u16, unchecked_shl, checked_unchecked_shl_u16);
    generate_unchecked_shift_harness!(u32, unchecked_shl, checked_unchecked_shl_u32);
    generate_unchecked_shift_harness!(u64, unchecked_shl, checked_unchecked_shl_u64);
    generate_unchecked_shift_harness!(u128, unchecked_shl, checked_unchecked_shl_u128);
    generate_unchecked_shift_harness!(usize, unchecked_shl, checked_unchecked_shl_usize);

<<<<<<< HEAD
=======
    // `unchecked_sub` proofs
    //
    // Target types:
    // i{8,16,32,64,128,size} and u{8,16,32,64,128,size} -- 12 types in total
    //
    // Target contracts:
    // Preconditions: No overflow should occur
    // #[requires(!self.overflowing_sub(rhs).1)] 
    //
    // Target function:
    // pub const unsafe fn unchecked_sub(self, rhs: Self)  -> Self
    //
    // This function performs an unchecked subtraction operation.
>>>>>>> 32e0cf93
    generate_unchecked_math_harness!(i8, unchecked_sub, checked_unchecked_sub_i8);
    generate_unchecked_math_harness!(i16, unchecked_sub, checked_unchecked_sub_i16);
    generate_unchecked_math_harness!(i32, unchecked_sub, checked_unchecked_sub_i32);
    generate_unchecked_math_harness!(i64, unchecked_sub, checked_unchecked_sub_i64);
    generate_unchecked_math_harness!(i128, unchecked_sub, checked_unchecked_sub_i128);
    generate_unchecked_math_harness!(isize, unchecked_sub, checked_unchecked_sub_isize);
    generate_unchecked_math_harness!(u8, unchecked_sub, checked_unchecked_sub_u8);
    generate_unchecked_math_harness!(u16, unchecked_sub, checked_unchecked_sub_u16);
    generate_unchecked_math_harness!(u32, unchecked_sub, checked_unchecked_sub_u32);
    generate_unchecked_math_harness!(u64, unchecked_sub, checked_unchecked_sub_u64);
    generate_unchecked_math_harness!(u128, unchecked_sub, checked_unchecked_sub_u128);
    generate_unchecked_math_harness!(usize, unchecked_sub, checked_unchecked_sub_usize);
}<|MERGE_RESOLUTION|>--- conflicted
+++ resolved
@@ -1661,19 +1661,11 @@
     // `unchecked_add` proofs
     //
     // Target types:
-<<<<<<< HEAD
-    // i{8,16,32,64,128} and u{8,16,32,64,128} -- 10 types in total
-    //
-    // Target contracts:
-    //#[requires(!self.overflowing_sub(rhs).1)] // Preconditions: No overflow should occur
-    //#[ensures(|ret| *ret >= Self::MIN && *ret <= Self::MAX)] // Postconditions: Result must be within valid bounds
-=======
     // i{8,16,32,64,128,size} and u{8,16,32,64,128,size} -- 12 types in total
     //
     // Target contracts:
     // Preconditions: No overflow should occur
     // #[requires(!self.overflowing_add(rhs).1)]
->>>>>>> 32e0cf93
     //
     // Target function:
     // pub const unsafe fn unchecked_add(self, rhs: Self) -> Self
@@ -1690,14 +1682,6 @@
     generate_unchecked_math_harness!(u128, unchecked_add, checked_unchecked_add_u128);
     generate_unchecked_math_harness!(usize, unchecked_add, checked_unchecked_add_usize);
 
-<<<<<<< HEAD
-    // unchecked_mul proofs
-    //
-    // Target types:
-    // i{8,16,32,64,128, size} and u{8,16,32,64,128, size} -- 36 types in total
-    //
-    // Target contracts:
-=======
     // `unchecked_neg` proofs
     //
     // Target types:
@@ -1723,7 +1707,6 @@
     //
     // Target contracts:
     // Preconditions: No overflow should occur
->>>>>>> 32e0cf93
     // #[requires(!self.overflowing_mul(rhs).1)]
     //
     // Target function:
@@ -1819,18 +1802,10 @@
     // `unchecked_shl` proofs
     //
     // Target types:
-<<<<<<< HEAD
-    // i{8,16,32,64,128} and u{8,16,32,64,128} -- 12 types in total
+    // i{8,16,32,64,128,size} and u{8,16,32,64,128,size} -- 12 types in total
     //
     // Target contracts:
     // #[requires(shift < Self::BITS)]
-    // #[ensures(|ret| *ret == self << shift)]
-=======
-    // i{8,16,32,64,128,size} and u{8,16,32,64,128,size} -- 12 types in total
-    //
-    // Target contracts:
-    // #[requires(shift < Self::BITS)]
->>>>>>> 32e0cf93
     //
     // Target function:
     // pub const unsafe fn unchecked_shl(self, shift: u32) -> Self
@@ -1849,8 +1824,6 @@
     generate_unchecked_shift_harness!(u128, unchecked_shl, checked_unchecked_shl_u128);
     generate_unchecked_shift_harness!(usize, unchecked_shl, checked_unchecked_shl_usize);
 
-<<<<<<< HEAD
-=======
     // `unchecked_sub` proofs
     //
     // Target types:
@@ -1864,7 +1837,6 @@
     // pub const unsafe fn unchecked_sub(self, rhs: Self)  -> Self
     //
     // This function performs an unchecked subtraction operation.
->>>>>>> 32e0cf93
     generate_unchecked_math_harness!(i8, unchecked_sub, checked_unchecked_sub_i8);
     generate_unchecked_math_harness!(i16, unchecked_sub, checked_unchecked_sub_i16);
     generate_unchecked_math_harness!(i32, unchecked_sub, checked_unchecked_sub_i32);
