--- conflicted
+++ resolved
@@ -2155,64 +2155,4 @@
     generate_wrapping_shift_harness!(u128, wrapping_shr, checked_wrapping_shr_u128);
     generate_wrapping_shift_harness!(usize, wrapping_shr, checked_wrapping_shr_usize);
 
-<<<<<<< HEAD
-    // `f{16,32,64,128}::to_int_unchecked` proofs
-    //
-    // Target integer types:
-    // i{8,16,32,64,128,size} and u{8,16,32,64,128,size} -- 12 types in total
-    //
-    // Target contracts:
-    // 1. Float is not `NaN` and infinite
-    // 2. Float is representable in the return type `Int`, after truncating
-    //    off its fractional part
-    // [requires(self.is_finite() && self >= Self::MIN && self <= Self::MAX)]
-    //
-    // Target function:
-    // pub unsafe fn to_int_unchecked<Int>(self) -> Int where Self: FloatToInt<Int>
-    generate_to_int_unchecked_harness!(f16,
-        i8, checked_f128_to_int_unchecked_i8,
-        i16, checked_f128_to_int_unchecked_i16,
-        i32, checked_f128_to_int_unchecked_i32,
-        i64, checked_f128_to_int_unchecked_i64,
-        i128, checked_f128_to_int_unchecked_i128,
-        isize, checked_f128_to_int_unchecked_isize,
-        u8, checked_f128_to_int_unchecked_u8,
-        u16, checked_f128_to_int_unchecked_u16,
-        u32, checked_f128_to_int_unchecked_u32,
-        u64, checked_f128_to_int_unchecked_u64,
-        u128, checked_f128_to_int_unchecked_u128,
-        usize, checked_f128_to_int_unchecked_usize
-    );
-
-    generate_to_int_unchecked_harness!(f32,
-        i8, checked_f32_to_int_unchecked_i8,
-        i16, checked_f32_to_int_unchecked_i16,
-        i32, checked_f32_to_int_unchecked_i32,
-        i64, checked_f32_to_int_unchecked_i64,
-        i128, checked_f32_to_int_unchecked_i128,
-        isize, checked_f32_to_int_unchecked_isize,
-        u8, checked_f32_to_int_unchecked_u8,
-        u16, checked_f32_to_int_unchecked_u16,
-        u32, checked_f32_to_int_unchecked_u32,
-        u64, checked_f32_to_int_unchecked_u64,
-        u128, checked_f32_to_int_unchecked_u128,
-        usize, checked_f32_to_int_unchecked_usize
-    );
-
-    generate_to_int_unchecked_harness!(f128,
-        i8, checked_f128_to_int_unchecked_i8,
-        i16, checked_f128_to_int_unchecked_i16,
-        i32, checked_f128_to_int_unchecked_i32,
-        i64, checked_f128_to_int_unchecked_i64,
-        i128, checked_f128_to_int_unchecked_i128,
-        isize, checked_f128_to_int_unchecked_isize,
-        u8, checked_f128_to_int_unchecked_u8,
-        u16, checked_f128_to_int_unchecked_u16,
-        u32, checked_f128_to_int_unchecked_u32,
-        u64, checked_f128_to_int_unchecked_u64,
-        u128, checked_f128_to_int_unchecked_u128,
-        usize, checked_f128_to_int_unchecked_usize
-    );
-=======
->>>>>>> 55dfaaf0
 }