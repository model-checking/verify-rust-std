--- conflicted
+++ resolved
@@ -1796,134 +1796,6 @@
 mod verify {
     use crate::kani;
 
-<<<<<<< HEAD
-     // fn <*const T>::add verification begin
-     macro_rules! generate_add_harness {
-        ($type:ty, $proof_name:ident) => {
-            #[allow(unused)]
-            #[kani::proof_for_contract(<*const $type>::add)]
-            pub fn $proof_name() {
-                let mut test_val: $type = kani::any::<$type>();
-                let test_ptr: *const $type = &test_val;
-                let count: usize = kani::any();
-                unsafe {
-                    test_ptr.add(count);
-                }
-            }
-        };
-    }
-
-    generate_add_harness!(i8, check_add_i8);
-    generate_add_harness!(i16, check_add_i16);
-    generate_add_harness!(i32, check_add_i32);
-    generate_add_harness!(i64, check_add_i64);
-    generate_add_harness!(i128, check_add_i128);
-    generate_add_harness!(isize, check_add_isize);
-    generate_add_harness!(u8, check_add_u8);
-    generate_add_harness!(u16, check_add_u16);
-    generate_add_harness!(u32, check_add_u32);
-    generate_add_harness!(u64, check_add_u64);
-    generate_add_harness!(u128, check_add_u128);
-    generate_add_harness!(usize, check_add_usize);    
-    // fn <*const T>::add verification end
-
-    // fn <*const T>::sub verification begin
-    macro_rules! generate_sub_harness {
-        ($type:ty, $proof_name:ident) => {
-            #[allow(unused)]
-            #[kani::proof_for_contract(<*const $type>::sub)]
-            pub fn $proof_name() {
-                let mut test_val: $type = kani::any::<$type>();
-                let test_ptr: *const $type = &test_val;
-                let count: usize = kani::any();
-                unsafe {
-                    test_ptr.sub(count);
-                }
-            }
-        };
-    }
-
-    generate_sub_harness!(i8, check_sub_i8);
-    generate_sub_harness!(i16, check_sub_i16);
-    generate_sub_harness!(i32, check_sub_i32);
-    generate_sub_harness!(i64, check_sub_i64);
-    generate_sub_harness!(i128, check_sub_i128);
-    generate_sub_harness!(isize, check_sub_isize);
-    generate_sub_harness!(u8, check_sub_u8);
-    generate_sub_harness!(u16, check_sub_u16);
-    generate_sub_harness!(u32, check_sub_u32);
-    generate_sub_harness!(u64, check_sub_u64);
-    generate_sub_harness!(u128, check_sub_u128);
-    generate_sub_harness!(usize, check_sub_usize);    
-    // fn <*const T>::sub verification end
-
-    // fn <*const T>::offset verification begin
-    macro_rules! generate_offset_harness {
-        ($type:ty, $proof_name:ident) => {
-            #[allow(unused)]
-            #[kani::proof_for_contract(<*const $type>::offset)]
-            pub fn $proof_name() {
-                let mut test_val: $type = kani::any::<$type>();
-                let test_ptr: *const $type = &test_val;
-                let count: isize = kani::any();
-                unsafe {
-                    test_ptr.offset(count);
-                }
-            }
-        };
-    }
-
-    generate_offset_harness!(i8, check_offset_i8);
-    generate_offset_harness!(i16, check_offset_i16);
-    generate_offset_harness!(i32, check_offset_i32);
-    generate_offset_harness!(i64, check_offset_i64);
-    generate_offset_harness!(i128, check_offset_i128);
-    generate_offset_harness!(isize, check_offset_isize);
-    generate_offset_harness!(u8, check_offset_u8);
-    generate_offset_harness!(u16, check_offset_u16);
-    generate_offset_harness!(u32, check_offset_u32);
-    generate_offset_harness!(u64, check_offset_u64);
-    generate_offset_harness!(u128, check_offset_u128);
-    generate_offset_harness!(usize, check_offset_usize);
-    // fn <*const T>::offset verification end
-   
-    // Unit type proofs start
-    
-    
-    macro_rules! generate_const_unit_harness {
-        ($fn_name:ident, $proof_name:ident) => {
-            #[allow(unused)]
-            #[kani::proof_for_contract(<*const ()>::$fn_name)]
-            pub fn $proof_name() {
-                let test_val: () = ();
-                let test_ptr: *const () = &test_val;
-                let count: usize = kani::any();
-                unsafe {
-                    test_ptr.$fn_name(count);
-                }
-            }
-        };
-    }
-
-    generate_const_unit_harness!(add, check_const_add_unit);
-    generate_const_unit_harness!(sub, check_const_sub_unit);
-
-    #[allow(unused)]
-    #[kani::proof_for_contract(<*const ()>::offset)]
-    pub fn check_const_offset_unit() {
-        let test_val: () = ();
-        let test_ptr: *const () = &test_val;
-        let count: isize = kani::any();
-        unsafe {
-            test_ptr.offset(count);
-        }
-    }
-    // Unit type proofs end
-
-
-=======
-    #[allow(unused)]
-
     #[kani::proof_for_contract(<*const i32>::offset)]
     fn check_offset_slice_i32(){
         let mut arr: [i32; 5] = kani::any();
@@ -1988,7 +1860,7 @@
     generate_add_harness!((f64, bool), check_add_tuple_2);
     generate_add_harness!((i32, f64, bool), check_add_tuple_3);
     generate_add_harness!((i8, u16, i32, u64, isize), check_add_tuple_4);
-    // fn <*const T>::add verification end
+    generate_add_harness!((), check_add_unit);
 
     // fn <*const T>::sub verification begin
     macro_rules! generate_sub_harness {
@@ -2022,7 +1894,7 @@
     generate_sub_harness!((f64, bool), check_sub_tuple_2);
     generate_sub_harness!((i32, f64, bool), check_sub_tuple_3);
     generate_sub_harness!((i8, u16, i32, u64, isize), check_sub_tuple_4);
-    // fn <*const T>::sub verification end
+    generate_sub_harness!((), check_sub_unit);
 
     // fn <*const T>::offset verification begin
     macro_rules! generate_offset_harness {
@@ -2056,7 +1928,5 @@
     generate_offset_harness!((f64, bool), check_offset_tuple_2);
     generate_offset_harness!((i32, f64, bool), check_offset_tuple_3);
     generate_offset_harness!((i8, u16, i32, u64, isize), check_offset_tuple_4);
-    // fn <*const T>::offset verification end
-
->>>>>>> 31532c96
+    generate_offset_harness!((), check_offset_unit);
 }