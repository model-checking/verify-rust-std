use super::*;
use crate::cmp::Ordering::{Equal, Greater, Less};
use crate::intrinsics::const_eval_select;
use crate::mem::SizedTypeProperties;
use crate::slice::{self, SliceIndex};
use safety::{ensures, requires};

#[cfg(kani)]
use crate::kani;
<<<<<<< HEAD
use core::mem;
=======
>>>>>>> b81906d2

impl<T: ?Sized> *const T {
    /// Returns `true` if the pointer is null.
    ///
    /// Note that unsized types have many possible null pointers, as only the
    /// raw data pointer is considered, not their length, vtable, etc.
    /// Therefore, two pointers that are null may still not compare equal to
    /// each other.
    ///
    /// ## Behavior during const evaluation
    ///
    /// When this function is used during const evaluation, it may return `false` for pointers
    /// that turn out to be null at runtime. Specifically, when a pointer to some memory
    /// is offset beyond its bounds in such a way that the resulting pointer is null,
    /// the function will still return `false`. There is no way for CTFE to know
    /// the absolute position of that memory, so we cannot tell if the pointer is
    /// null or not.
    ///
    /// # Examples
    ///
    /// ```
    /// let s: &str = "Follow the rabbit";
    /// let ptr: *const u8 = s.as_ptr();
    /// assert!(!ptr.is_null());
    /// ```
    #[stable(feature = "rust1", since = "1.0.0")]
    #[rustc_const_unstable(feature = "const_ptr_is_null", issue = "74939")]
    #[rustc_diagnostic_item = "ptr_const_is_null"]
    #[inline]
    pub const fn is_null(self) -> bool {
        #[inline]
        fn runtime_impl(ptr: *const u8) -> bool {
            ptr.addr() == 0
        }

        #[inline]
        #[rustc_const_unstable(feature = "const_ptr_is_null", issue = "74939")]
        const fn const_impl(ptr: *const u8) -> bool {
            match (ptr).guaranteed_eq(null_mut()) {
                Some(res) => res,
                // To remain maximally convervative, we stop execution when we don't
                // know whether the pointer is null or not.
                // We can *not* return `false` here, that would be unsound in `NonNull::new`!
                None => panic!("null-ness of this pointer cannot be determined in const context"),
            }
        }

        // Compare via a cast to a thin pointer, so fat pointers are only
        // considering their "data" part for null-ness.
        const_eval_select((self as *const u8,), const_impl, runtime_impl)
    }

    /// Casts to a pointer of another type.
    #[stable(feature = "ptr_cast", since = "1.38.0")]
    #[rustc_const_stable(feature = "const_ptr_cast", since = "1.38.0")]
    #[rustc_diagnostic_item = "const_ptr_cast"]
    #[inline(always)]
    pub const fn cast<U>(self) -> *const U {
        self as _
    }

    /// Uses the address value in a new pointer of another type.
    ///
    /// This operation will ignore the address part of its `meta` operand and discard existing
    /// metadata of `self`. For pointers to a sized types (thin pointers), this has the same effect
    /// as a simple cast. For pointers to an unsized type (fat pointers) this recombines the address
    /// with new metadata such as slice lengths or `dyn`-vtable.
    ///
    /// The resulting pointer will have provenance of `self`. This operation is semantically the
    /// same as creating a new pointer with the data pointer value of `self` but the metadata of
    /// `meta`, being fat or thin depending on the `meta` operand.
    ///
    /// # Examples
    ///
    /// This function is primarily useful for enabling pointer arithmetic on potentially fat
    /// pointers. The pointer is cast to a sized pointee to utilize offset operations and then
    /// recombined with its own original metadata.
    ///
    /// ```
    /// #![feature(set_ptr_value)]
    /// # use core::fmt::Debug;
    /// let arr: [i32; 3] = [1, 2, 3];
    /// let mut ptr = arr.as_ptr() as *const dyn Debug;
    /// let thin = ptr as *const u8;
    /// unsafe {
    ///     ptr = thin.add(8).with_metadata_of(ptr);
    ///     # assert_eq!(*(ptr as *const i32), 3);
    ///     println!("{:?}", &*ptr); // will print "3"
    /// }
    /// ```
    ///
    /// # *Incorrect* usage
    ///
    /// The provenance from pointers is *not* combined. The result must only be used to refer to the
    /// address allowed by `self`.
    ///
    /// ```rust,no_run
    /// #![feature(set_ptr_value)]
    /// let x = 0u32;
    /// let y = 1u32;
    ///
    /// let x = (&x) as *const u32;
    /// let y = (&y) as *const u32;
    ///
    /// let offset = (x as usize - y as usize) / 4;
    /// let bad = x.wrapping_add(offset).with_metadata_of(y);
    ///
    /// // This dereference is UB. The pointer only has provenance for `x` but points to `y`.
    /// println!("{:?}", unsafe { &*bad });
    /// ```
    #[unstable(feature = "set_ptr_value", issue = "75091")]
    #[cfg_attr(bootstrap, rustc_const_stable(feature = "ptr_metadata_const", since = "1.83.0"))]
    #[must_use = "returns a new pointer rather than modifying its argument"]
    #[inline]
    pub const fn with_metadata_of<U>(self, meta: *const U) -> *const U
    where
        U: ?Sized,
    {
        from_raw_parts::<U>(self as *const (), metadata(meta))
    }

    /// Changes constness without changing the type.
    ///
    /// This is a bit safer than `as` because it wouldn't silently change the type if the code is
    /// refactored.
    #[stable(feature = "ptr_const_cast", since = "1.65.0")]
    #[rustc_const_stable(feature = "ptr_const_cast", since = "1.65.0")]
    #[rustc_diagnostic_item = "ptr_cast_mut"]
    #[inline(always)]
    pub const fn cast_mut(self) -> *mut T {
        self as _
    }

    /// Gets the "address" portion of the pointer.
    ///
    /// This is similar to `self as usize`, except that the [provenance][crate::ptr#provenance] of
    /// the pointer is discarded and not [exposed][crate::ptr#exposed-provenance]. This means that
    /// casting the returned address back to a pointer yields a [pointer without
    /// provenance][without_provenance], which is undefined behavior to dereference. To properly
    /// restore the lost information and obtain a dereferenceable pointer, use
    /// [`with_addr`][pointer::with_addr] or [`map_addr`][pointer::map_addr].
    ///
    /// If using those APIs is not possible because there is no way to preserve a pointer with the
    /// required provenance, then Strict Provenance might not be for you. Use pointer-integer casts
    /// or [`expose_provenance`][pointer::expose_provenance] and [`with_exposed_provenance`][with_exposed_provenance]
    /// instead. However, note that this makes your code less portable and less amenable to tools
    /// that check for compliance with the Rust memory model.
    ///
    /// On most platforms this will produce a value with the same bytes as the original
    /// pointer, because all the bytes are dedicated to describing the address.
    /// Platforms which need to store additional information in the pointer may
    /// perform a change of representation to produce a value containing only the address
    /// portion of the pointer. What that means is up to the platform to define.
    ///
    /// This is a [Strict Provenance][crate::ptr#strict-provenance] API.
    #[must_use]
    #[inline(always)]
    #[stable(feature = "strict_provenance", since = "CURRENT_RUSTC_VERSION")]
    pub fn addr(self) -> usize {
        // A pointer-to-integer transmute currently has exactly the right semantics: it returns the
        // address without exposing the provenance. Note that this is *not* a stable guarantee about
        // transmute semantics, it relies on sysroot crates having special status.
        // SAFETY: Pointer-to-integer transmutes are valid (if you are okay with losing the
        // provenance).
        unsafe { mem::transmute(self.cast::<()>()) }
    }

    /// Exposes the ["provenance"][crate::ptr#provenance] part of the pointer for future use in
    /// [`with_exposed_provenance`] and returns the "address" portion.
    ///
    /// This is equivalent to `self as usize`, which semantically discards provenance information.
    /// Furthermore, this (like the `as` cast) has the implicit side-effect of marking the
    /// provenance as 'exposed', so on platforms that support it you can later call
    /// [`with_exposed_provenance`] to reconstitute the original pointer including its provenance.
    ///
    /// Due to its inherent ambiguity, [`with_exposed_provenance`] may not be supported by tools
    /// that help you to stay conformant with the Rust memory model. It is recommended to use
    /// [Strict Provenance][crate::ptr#strict-provenance] APIs such as [`with_addr`][pointer::with_addr]
    /// wherever possible, in which case [`addr`][pointer::addr] should be used instead of `expose_provenance`.
    ///
    /// On most platforms this will produce a value with the same bytes as the original pointer,
    /// because all the bytes are dedicated to describing the address. Platforms which need to store
    /// additional information in the pointer may not support this operation, since the 'expose'
    /// side-effect which is required for [`with_exposed_provenance`] to work is typically not
    /// available.
    ///
    /// This is an [Exposed Provenance][crate::ptr#exposed-provenance] API.
    ///
    /// [`with_exposed_provenance`]: with_exposed_provenance
    #[must_use]
    #[inline(always)]
    #[stable(feature = "exposed_provenance", since = "CURRENT_RUSTC_VERSION")]
    pub fn expose_provenance(self) -> usize {
        self.cast::<()>() as usize
    }

    /// Creates a new pointer with the given address and the [provenance][crate::ptr#provenance] of
    /// `self`.
    ///
    /// This is similar to a `addr as *const T` cast, but copies
    /// the *provenance* of `self` to the new pointer.
    /// This avoids the inherent ambiguity of the unary cast.
    ///
    /// This is equivalent to using [`wrapping_offset`][pointer::wrapping_offset] to offset
    /// `self` to the given address, and therefore has all the same capabilities and restrictions.
    ///
    /// This is a [Strict Provenance][crate::ptr#strict-provenance] API.
    #[must_use]
    #[inline]
    #[stable(feature = "strict_provenance", since = "CURRENT_RUSTC_VERSION")]
    pub fn with_addr(self, addr: usize) -> Self {
        // This should probably be an intrinsic to avoid doing any sort of arithmetic, but
        // meanwhile, we can implement it with `wrapping_offset`, which preserves the pointer's
        // provenance.
        let self_addr = self.addr() as isize;
        let dest_addr = addr as isize;
        let offset = dest_addr.wrapping_sub(self_addr);
        self.wrapping_byte_offset(offset)
    }

    /// Creates a new pointer by mapping `self`'s address to a new one, preserving the
    /// [provenance][crate::ptr#provenance] of `self`.
    ///
    /// This is a convenience for [`with_addr`][pointer::with_addr], see that method for details.
    ///
    /// This is a [Strict Provenance][crate::ptr#strict-provenance] API.
    #[must_use]
    #[inline]
    #[stable(feature = "strict_provenance", since = "CURRENT_RUSTC_VERSION")]
    pub fn map_addr(self, f: impl FnOnce(usize) -> usize) -> Self {
        self.with_addr(f(self.addr()))
    }

    /// Decompose a (possibly wide) pointer into its data pointer and metadata components.
    ///
    /// The pointer can be later reconstructed with [`from_raw_parts`].
    #[unstable(feature = "ptr_metadata", issue = "81513")]
    #[rustc_const_unstable(feature = "ptr_metadata", issue = "81513")]
    #[inline]
    pub const fn to_raw_parts(self) -> (*const (), <T as super::Pointee>::Metadata) {
        (self.cast(), metadata(self))
    }

    /// Returns `None` if the pointer is null, or else returns a shared reference to
    /// the value wrapped in `Some`. If the value may be uninitialized, [`as_uninit_ref`]
    /// must be used instead.
    ///
    /// [`as_uninit_ref`]: #method.as_uninit_ref
    ///
    /// # Safety
    ///
    /// When calling this method, you have to ensure that *either* the pointer is null *or*
    /// the pointer is [convertible to a reference](crate::ptr#pointer-to-reference-conversion).
    ///
    /// # Examples
    ///
    /// ```
    /// let ptr: *const u8 = &10u8 as *const u8;
    ///
    /// unsafe {
    ///     if let Some(val_back) = ptr.as_ref() {
    ///         assert_eq!(val_back, &10);
    ///     }
    /// }
    /// ```
    ///
    /// # Null-unchecked version
    ///
    /// If you are sure the pointer can never be null and are looking for some kind of
    /// `as_ref_unchecked` that returns the `&T` instead of `Option<&T>`, know that you can
    /// dereference the pointer directly.
    ///
    /// ```
    /// let ptr: *const u8 = &10u8 as *const u8;
    ///
    /// unsafe {
    ///     let val_back = &*ptr;
    ///     assert_eq!(val_back, &10);
    /// }
    /// ```
    #[stable(feature = "ptr_as_ref", since = "1.9.0")]
    #[rustc_const_unstable(feature = "const_ptr_is_null", issue = "74939")]
    #[inline]
    pub const unsafe fn as_ref<'a>(self) -> Option<&'a T> {
        // SAFETY: the caller must guarantee that `self` is valid
        // for a reference if it isn't null.
        if self.is_null() { None } else { unsafe { Some(&*self) } }
    }

    /// Returns a shared reference to the value behind the pointer.
    /// If the pointer may be null or the value may be uninitialized, [`as_uninit_ref`] must be used instead.
    /// If the pointer may be null, but the value is known to have been initialized, [`as_ref`] must be used instead.
    ///
    /// [`as_ref`]: #method.as_ref
    /// [`as_uninit_ref`]: #method.as_uninit_ref
    ///
    /// # Safety
    ///
    /// When calling this method, you have to ensure that
    /// the pointer is [convertible to a reference](crate::ptr#pointer-to-reference-conversion).
    ///
    /// # Examples
    ///
    /// ```
    /// #![feature(ptr_as_ref_unchecked)]
    /// let ptr: *const u8 = &10u8 as *const u8;
    ///
    /// unsafe {
    ///     assert_eq!(ptr.as_ref_unchecked(), &10);
    /// }
    /// ```
    // FIXME: mention it in the docs for `as_ref` and `as_uninit_ref` once stabilized.
    #[unstable(feature = "ptr_as_ref_unchecked", issue = "122034")]
    #[rustc_const_unstable(feature = "ptr_as_ref_unchecked", issue = "122034")]
    #[inline]
    #[must_use]
    pub const unsafe fn as_ref_unchecked<'a>(self) -> &'a T {
        // SAFETY: the caller must guarantee that `self` is valid for a reference
        unsafe { &*self }
    }

    /// Returns `None` if the pointer is null, or else returns a shared reference to
    /// the value wrapped in `Some`. In contrast to [`as_ref`], this does not require
    /// that the value has to be initialized.
    ///
    /// [`as_ref`]: #method.as_ref
    ///
    /// # Safety
    ///
    /// When calling this method, you have to ensure that *either* the pointer is null *or*
    /// the pointer is [convertible to a reference](crate::ptr#pointer-to-reference-conversion).
    ///
    /// # Examples
    ///
    /// ```
    /// #![feature(ptr_as_uninit)]
    ///
    /// let ptr: *const u8 = &10u8 as *const u8;
    ///
    /// unsafe {
    ///     if let Some(val_back) = ptr.as_uninit_ref() {
    ///         assert_eq!(val_back.assume_init(), 10);
    ///     }
    /// }
    /// ```
    #[inline]
    #[unstable(feature = "ptr_as_uninit", issue = "75402")]
    #[rustc_const_unstable(feature = "ptr_as_uninit", issue = "75402")]
    pub const unsafe fn as_uninit_ref<'a>(self) -> Option<&'a MaybeUninit<T>>
    where
        T: Sized,
    {
        // SAFETY: the caller must guarantee that `self` meets all the
        // requirements for a reference.
        if self.is_null() { None } else { Some(unsafe { &*(self as *const MaybeUninit<T>) }) }
    }

    /// Adds a signed offset to a pointer.
    ///
    /// `count` is in units of T; e.g., a `count` of 3 represents a pointer
    /// offset of `3 * size_of::<T>()` bytes.
    ///
    /// # Safety
    ///
    /// If any of the following conditions are violated, the result is Undefined Behavior:
    ///
    /// * The offset in bytes, `count * size_of::<T>()`, computed on mathematical integers (without
    ///   "wrapping around"), must fit in an `isize`.
    ///
    /// * If the computed offset is non-zero, then `self` must be [derived from][crate::ptr#provenance] a pointer to some
    ///   [allocated object], and the entire memory range between `self` and the result must be in
    ///   bounds of that allocated object. In particular, this range must not "wrap around" the edge
    ///   of the address space.
    ///
    /// Allocated objects can never be larger than `isize::MAX` bytes, so if the computed offset
    /// stays in bounds of the allocated object, it is guaranteed to satisfy the first requirement.
    /// This implies, for instance, that `vec.as_ptr().add(vec.len())` (for `vec: Vec<T>`) is always
    /// safe.
    ///
    /// Consider using [`wrapping_offset`] instead if these constraints are
    /// difficult to satisfy. The only advantage of this method is that it
    /// enables more aggressive compiler optimizations.
    ///
    /// [`wrapping_offset`]: #method.wrapping_offset
    /// [allocated object]: crate::ptr#allocated-object
    ///
    /// # Examples
    ///
    /// ```
    /// let s: &str = "123";
    /// let ptr: *const u8 = s.as_ptr();
    ///
    /// unsafe {
    ///     assert_eq!(*ptr.offset(1) as char, '2');
    ///     assert_eq!(*ptr.offset(2) as char, '3');
    /// }
    /// ```
    #[stable(feature = "rust1", since = "1.0.0")]
    #[must_use = "returns a new pointer rather than modifying its argument"]
    #[rustc_const_stable(feature = "const_ptr_offset", since = "1.61.0")]
    #[inline(always)]
    #[cfg_attr(miri, track_caller)] // even without panics, this helps for Miri backtraces
    pub const unsafe fn offset(self, count: isize) -> *const T
    where
        T: Sized,
    {
        #[inline]
        #[rustc_allow_const_fn_unstable(const_eval_select)]
        const fn runtime_offset_nowrap(this: *const (), count: isize, size: usize) -> bool {
            #[inline]
            fn runtime(this: *const (), count: isize, size: usize) -> bool {
                // We know `size <= isize::MAX` so the `as` cast here is not lossy.
                let Some(byte_offset) = count.checked_mul(size as isize) else {
                    return false;
                };
                let (_, overflow) = this.addr().overflowing_add_signed(byte_offset);
                !overflow
            }

            const fn comptime(_: *const (), _: isize, _: usize) -> bool {
                true
            }

            // We can use const_eval_select here because this is only for UB checks.
            intrinsics::const_eval_select((this, count, size), comptime, runtime)
        }

        ub_checks::assert_unsafe_precondition!(
            check_language_ub,
            "ptr::offset requires the address calculation to not overflow",
            (
                this: *const () = self as *const (),
                count: isize = count,
                size: usize = size_of::<T>(),
            ) => runtime_offset_nowrap(this, count, size)
        );

        // SAFETY: the caller must uphold the safety contract for `offset`.
        unsafe { intrinsics::offset(self, count) }
    }

    /// Adds a signed offset in bytes to a pointer.
    ///
    /// `count` is in units of **bytes**.
    ///
    /// This is purely a convenience for casting to a `u8` pointer and
    /// using [offset][pointer::offset] on it. See that method for documentation
    /// and safety requirements.
    ///
    /// For non-`Sized` pointees this operation changes only the data pointer,
    /// leaving the metadata untouched.
    #[must_use]
    #[inline(always)]
    #[stable(feature = "pointer_byte_offsets", since = "1.75.0")]
    #[rustc_const_stable(feature = "const_pointer_byte_offsets", since = "1.75.0")]
    #[cfg_attr(miri, track_caller)] // even without panics, this helps for Miri backtraces
    #[requires(
        // If the size of the pointee is zero, then `count` must also be zero
        (mem::size_of_val_raw(self) == 0 && count == 0) ||
        // If the size of the pointee is not zero, then ensure that adding `count`
        // bytes doesn't cause overflow and that both pointers `self` and the result
        // are pointing to the same address or in the same allocation
        (mem::size_of_val_raw(self) != 0 &&
            (self as *const u8 as isize).checked_add(count).is_some() &&
            ((self as *const u8 as usize) == (self.wrapping_byte_offset(count) as *const u8 as usize) ||
                kani::mem::same_allocation(self, self.wrapping_byte_offset(count))))
    )]
    #[ensures(|result|
        // The resulting pointer should either be unchanged or still point to the same allocation
        ((self as *const u8 as usize) == (*result as *const u8 as usize)) ||
        (kani::mem::same_allocation(self, *result))
    )]
    pub const unsafe fn byte_offset(self, count: isize) -> Self {
        // SAFETY: the caller must uphold the safety contract for `offset`.
        unsafe { self.cast::<u8>().offset(count).with_metadata_of(self) }
    }

    /// Adds a signed offset to a pointer using wrapping arithmetic.
    ///
    /// `count` is in units of T; e.g., a `count` of 3 represents a pointer
    /// offset of `3 * size_of::<T>()` bytes.
    ///
    /// # Safety
    ///
    /// This operation itself is always safe, but using the resulting pointer is not.
    ///
    /// The resulting pointer "remembers" the [allocated object] that `self` points to; it must not
    /// be used to read or write other allocated objects.
    ///
    /// In other words, `let z = x.wrapping_offset((y as isize) - (x as isize))` does *not* make `z`
    /// the same as `y` even if we assume `T` has size `1` and there is no overflow: `z` is still
    /// attached to the object `x` is attached to, and dereferencing it is Undefined Behavior unless
    /// `x` and `y` point into the same allocated object.
    ///
    /// Compared to [`offset`], this method basically delays the requirement of staying within the
    /// same allocated object: [`offset`] is immediate Undefined Behavior when crossing object
    /// boundaries; `wrapping_offset` produces a pointer but still leads to Undefined Behavior if a
    /// pointer is dereferenced when it is out-of-bounds of the object it is attached to. [`offset`]
    /// can be optimized better and is thus preferable in performance-sensitive code.
    ///
    /// The delayed check only considers the value of the pointer that was dereferenced, not the
    /// intermediate values used during the computation of the final result. For example,
    /// `x.wrapping_offset(o).wrapping_offset(o.wrapping_neg())` is always the same as `x`. In other
    /// words, leaving the allocated object and then re-entering it later is permitted.
    ///
    /// [`offset`]: #method.offset
    /// [allocated object]: crate::ptr#allocated-object
    ///
    /// # Examples
    ///
    /// ```
    /// # use std::fmt::Write;
    /// // Iterate using a raw pointer in increments of two elements
    /// let data = [1u8, 2, 3, 4, 5];
    /// let mut ptr: *const u8 = data.as_ptr();
    /// let step = 2;
    /// let end_rounded_up = ptr.wrapping_offset(6);
    ///
    /// let mut out = String::new();
    /// while ptr != end_rounded_up {
    ///     unsafe {
    ///         write!(&mut out, "{}, ", *ptr).unwrap();
    ///     }
    ///     ptr = ptr.wrapping_offset(step);
    /// }
    /// assert_eq!(out.as_str(), "1, 3, 5, ");
    /// ```
    #[stable(feature = "ptr_wrapping_offset", since = "1.16.0")]
    #[must_use = "returns a new pointer rather than modifying its argument"]
    #[rustc_const_stable(feature = "const_ptr_offset", since = "1.61.0")]
    #[inline(always)]
    pub const fn wrapping_offset(self, count: isize) -> *const T
    where
        T: Sized,
    {
        // SAFETY: the `arith_offset` intrinsic has no prerequisites to be called.
        unsafe { intrinsics::arith_offset(self, count) }
    }

    /// Adds a signed offset in bytes to a pointer using wrapping arithmetic.
    ///
    /// `count` is in units of **bytes**.
    ///
    /// This is purely a convenience for casting to a `u8` pointer and
    /// using [wrapping_offset][pointer::wrapping_offset] on it. See that method
    /// for documentation.
    ///
    /// For non-`Sized` pointees this operation changes only the data pointer,
    /// leaving the metadata untouched.
    #[must_use]
    #[inline(always)]
    #[stable(feature = "pointer_byte_offsets", since = "1.75.0")]
    #[rustc_const_stable(feature = "const_pointer_byte_offsets", since = "1.75.0")]
    pub const fn wrapping_byte_offset(self, count: isize) -> Self {
        self.cast::<u8>().wrapping_offset(count).with_metadata_of(self)
    }

    /// Masks out bits of the pointer according to a mask.
    ///
    /// This is convenience for `ptr.map_addr(|a| a & mask)`.
    ///
    /// For non-`Sized` pointees this operation changes only the data pointer,
    /// leaving the metadata untouched.
    ///
    /// ## Examples
    ///
    /// ```
    /// #![feature(ptr_mask)]
    /// let v = 17_u32;
    /// let ptr: *const u32 = &v;
    ///
    /// // `u32` is 4 bytes aligned,
    /// // which means that lower 2 bits are always 0.
    /// let tag_mask = 0b11;
    /// let ptr_mask = !tag_mask;
    ///
    /// // We can store something in these lower bits
    /// let tagged_ptr = ptr.map_addr(|a| a | 0b10);
    ///
    /// // Get the "tag" back
    /// let tag = tagged_ptr.addr() & tag_mask;
    /// assert_eq!(tag, 0b10);
    ///
    /// // Note that `tagged_ptr` is unaligned, it's UB to read from it.
    /// // To get original pointer `mask` can be used:
    /// let masked_ptr = tagged_ptr.mask(ptr_mask);
    /// assert_eq!(unsafe { *masked_ptr }, 17);
    /// ```
    #[unstable(feature = "ptr_mask", issue = "98290")]
    #[must_use = "returns a new pointer rather than modifying its argument"]
    #[inline(always)]
    pub fn mask(self, mask: usize) -> *const T {
        intrinsics::ptr_mask(self.cast::<()>(), mask).with_metadata_of(self)
    }

    /// Calculates the distance between two pointers within the same allocation. The returned value is in
    /// units of T: the distance in bytes divided by `mem::size_of::<T>()`.
    ///
    /// This is equivalent to `(self as isize - origin as isize) / (mem::size_of::<T>() as isize)`,
    /// except that it has a lot more opportunities for UB, in exchange for the compiler
    /// better understanding what you are doing.
    ///
    /// The primary motivation of this method is for computing the `len` of an array/slice
    /// of `T` that you are currently representing as a "start" and "end" pointer
    /// (and "end" is "one past the end" of the array).
    /// In that case, `end.offset_from(start)` gets you the length of the array.
    ///
    /// All of the following safety requirements are trivially satisfied for this usecase.
    ///
    /// [`offset`]: #method.offset
    ///
    /// # Safety
    ///
    /// If any of the following conditions are violated, the result is Undefined Behavior:
    ///
    /// * `self` and `origin` must either
    ///
    ///   * point to the same address, or
    ///   * both be [derived from][crate::ptr#provenance] a pointer to the same [allocated object], and the memory range between
    ///     the two pointers must be in bounds of that object. (See below for an example.)
    ///
    /// * The distance between the pointers, in bytes, must be an exact multiple
    ///   of the size of `T`.
    ///
    /// As a consequence, the absolute distance between the pointers, in bytes, computed on
    /// mathematical integers (without "wrapping around"), cannot overflow an `isize`. This is
    /// implied by the in-bounds requirement, and the fact that no allocated object can be larger
    /// than `isize::MAX` bytes.
    ///
    /// The requirement for pointers to be derived from the same allocated object is primarily
    /// needed for `const`-compatibility: the distance between pointers into *different* allocated
    /// objects is not known at compile-time. However, the requirement also exists at
    /// runtime and may be exploited by optimizations. If you wish to compute the difference between
    /// pointers that are not guaranteed to be from the same allocation, use `(self as isize -
    /// origin as isize) / mem::size_of::<T>()`.
    // FIXME: recommend `addr()` instead of `as usize` once that is stable.
    ///
    /// [`add`]: #method.add
    /// [allocated object]: crate::ptr#allocated-object
    ///
    /// # Panics
    ///
    /// This function panics if `T` is a Zero-Sized Type ("ZST").
    ///
    /// # Examples
    ///
    /// Basic usage:
    ///
    /// ```
    /// let a = [0; 5];
    /// let ptr1: *const i32 = &a[1];
    /// let ptr2: *const i32 = &a[3];
    /// unsafe {
    ///     assert_eq!(ptr2.offset_from(ptr1), 2);
    ///     assert_eq!(ptr1.offset_from(ptr2), -2);
    ///     assert_eq!(ptr1.offset(2), ptr2);
    ///     assert_eq!(ptr2.offset(-2), ptr1);
    /// }
    /// ```
    ///
    /// *Incorrect* usage:
    ///
    /// ```rust,no_run
    /// let ptr1 = Box::into_raw(Box::new(0u8)) as *const u8;
    /// let ptr2 = Box::into_raw(Box::new(1u8)) as *const u8;
    /// let diff = (ptr2 as isize).wrapping_sub(ptr1 as isize);
    /// // Make ptr2_other an "alias" of ptr2.add(1), but derived from ptr1.
    /// let ptr2_other = (ptr1 as *const u8).wrapping_offset(diff).wrapping_offset(1);
    /// assert_eq!(ptr2 as usize, ptr2_other as usize);
    /// // Since ptr2_other and ptr2 are derived from pointers to different objects,
    /// // computing their offset is undefined behavior, even though
    /// // they point to addresses that are in-bounds of the same object!
    /// unsafe {
    ///     let one = ptr2_other.offset_from(ptr2); // Undefined Behavior! ⚠️
    /// }
    /// ```
    #[stable(feature = "ptr_offset_from", since = "1.47.0")]
    #[rustc_const_stable(feature = "const_ptr_offset_from", since = "1.65.0")]
    #[inline]
    #[cfg_attr(miri, track_caller)] // even without panics, this helps for Miri backtraces
    #[requires(
        // Ensures subtracting `origin` from `self` doesn't overflow
        (self as isize).checked_sub(origin as isize).is_some() &&
        // Ensure the distance between `self` and `origin` is aligned to `T`
        (self as isize - origin as isize) % (mem::size_of::<T>() as isize) == 0 &&
        // Ensure both pointers are in the same allocation or are pointing to the same address
        (self as isize == origin as isize || kani::mem::same_allocation(self, origin))
    )]
    // The result should equal the distance in terms of elements of type `T` as per the documentation above
    #[ensures(|result| *result == (self as isize - origin as isize) / (mem::size_of::<T>() as isize))]
    pub const unsafe fn offset_from(self, origin: *const T) -> isize
    where
        T: Sized,
    {
        let pointee_size = mem::size_of::<T>();
        assert!(0 < pointee_size && pointee_size <= isize::MAX as usize);
        // SAFETY: the caller must uphold the safety contract for `ptr_offset_from`.
        unsafe { intrinsics::ptr_offset_from(self, origin) }
    }

    /// Calculates the distance between two pointers within the same allocation. The returned value is in
    /// units of **bytes**.
    ///
    /// This is purely a convenience for casting to a `u8` pointer and
    /// using [`offset_from`][pointer::offset_from] on it. See that method for
    /// documentation and safety requirements.
    ///
    /// For non-`Sized` pointees this operation considers only the data pointers,
    /// ignoring the metadata.
    #[inline(always)]
    #[stable(feature = "pointer_byte_offsets", since = "1.75.0")]
    #[rustc_const_stable(feature = "const_pointer_byte_offsets", since = "1.75.0")]
    #[cfg_attr(miri, track_caller)] // even without panics, this helps for Miri backtraces
    pub const unsafe fn byte_offset_from<U: ?Sized>(self, origin: *const U) -> isize {
        // SAFETY: the caller must uphold the safety contract for `offset_from`.
        unsafe { self.cast::<u8>().offset_from(origin.cast::<u8>()) }
    }

    /// Calculates the distance between two pointers within the same allocation, *where it's known that
    /// `self` is equal to or greater than `origin`*. The returned value is in
    /// units of T: the distance in bytes is divided by `mem::size_of::<T>()`.
    ///
    /// This computes the same value that [`offset_from`](#method.offset_from)
    /// would compute, but with the added precondition that the offset is
    /// guaranteed to be non-negative.  This method is equivalent to
    /// `usize::try_from(self.offset_from(origin)).unwrap_unchecked()`,
    /// but it provides slightly more information to the optimizer, which can
    /// sometimes allow it to optimize slightly better with some backends.
    ///
    /// This method can be thought of as recovering the `count` that was passed
    /// to [`add`](#method.add) (or, with the parameters in the other order,
    /// to [`sub`](#method.sub)).  The following are all equivalent, assuming
    /// that their safety preconditions are met:
    /// ```rust
    /// # #![feature(ptr_sub_ptr)]
    /// # unsafe fn blah(ptr: *const i32, origin: *const i32, count: usize) -> bool {
    /// ptr.sub_ptr(origin) == count
    /// # &&
    /// origin.add(count) == ptr
    /// # &&
    /// ptr.sub(count) == origin
    /// # }
    /// ```
    ///
    /// # Safety
    ///
    /// - The distance between the pointers must be non-negative (`self >= origin`)
    ///
    /// - *All* the safety conditions of [`offset_from`](#method.offset_from)
    ///   apply to this method as well; see it for the full details.
    ///
    /// Importantly, despite the return type of this method being able to represent
    /// a larger offset, it's still *not permitted* to pass pointers which differ
    /// by more than `isize::MAX` *bytes*.  As such, the result of this method will
    /// always be less than or equal to `isize::MAX as usize`.
    ///
    /// # Panics
    ///
    /// This function panics if `T` is a Zero-Sized Type ("ZST").
    ///
    /// # Examples
    ///
    /// ```
    /// #![feature(ptr_sub_ptr)]
    ///
    /// let a = [0; 5];
    /// let ptr1: *const i32 = &a[1];
    /// let ptr2: *const i32 = &a[3];
    /// unsafe {
    ///     assert_eq!(ptr2.sub_ptr(ptr1), 2);
    ///     assert_eq!(ptr1.add(2), ptr2);
    ///     assert_eq!(ptr2.sub(2), ptr1);
    ///     assert_eq!(ptr2.sub_ptr(ptr2), 0);
    /// }
    ///
    /// // This would be incorrect, as the pointers are not correctly ordered:
    /// // ptr1.sub_ptr(ptr2)
    /// ```
    #[unstable(feature = "ptr_sub_ptr", issue = "95892")]
    #[rustc_const_unstable(feature = "const_ptr_sub_ptr", issue = "95892")]
    #[inline]
    #[cfg_attr(miri, track_caller)] // even without panics, this helps for Miri backtraces
    pub const unsafe fn sub_ptr(self, origin: *const T) -> usize
    where
        T: Sized,
    {
        #[rustc_allow_const_fn_unstable(const_eval_select)]
        const fn runtime_ptr_ge(this: *const (), origin: *const ()) -> bool {
            fn runtime(this: *const (), origin: *const ()) -> bool {
                this >= origin
            }
            const fn comptime(_: *const (), _: *const ()) -> bool {
                true
            }

            intrinsics::const_eval_select((this, origin), comptime, runtime)
        }

        ub_checks::assert_unsafe_precondition!(
            check_language_ub,
            "ptr::sub_ptr requires `self >= origin`",
            (
                this: *const () = self as *const (),
                origin: *const () = origin as *const (),
            ) => runtime_ptr_ge(this, origin)
        );

        let pointee_size = mem::size_of::<T>();
        assert!(0 < pointee_size && pointee_size <= isize::MAX as usize);
        // SAFETY: the caller must uphold the safety contract for `ptr_offset_from_unsigned`.
        unsafe { intrinsics::ptr_offset_from_unsigned(self, origin) }
    }

    /// Calculates the distance between two pointers within the same allocation, *where it's known that
    /// `self` is equal to or greater than `origin`*. The returned value is in
    /// units of **bytes**.
    ///
    /// This is purely a convenience for casting to a `u8` pointer and
    /// using [`sub_ptr`][pointer::sub_ptr] on it. See that method for
    /// documentation and safety requirements.
    ///
    /// For non-`Sized` pointees this operation considers only the data pointers,
    /// ignoring the metadata.
    #[unstable(feature = "ptr_sub_ptr", issue = "95892")]
    #[rustc_const_unstable(feature = "const_ptr_sub_ptr", issue = "95892")]
    #[inline]
    #[cfg_attr(miri, track_caller)] // even without panics, this helps for Miri backtraces
    pub const unsafe fn byte_sub_ptr<U: ?Sized>(self, origin: *const U) -> usize {
        // SAFETY: the caller must uphold the safety contract for `sub_ptr`.
        unsafe { self.cast::<u8>().sub_ptr(origin.cast::<u8>()) }
    }

    /// Returns whether two pointers are guaranteed to be equal.
    ///
    /// At runtime this function behaves like `Some(self == other)`.
    /// However, in some contexts (e.g., compile-time evaluation),
    /// it is not always possible to determine equality of two pointers, so this function may
    /// spuriously return `None` for pointers that later actually turn out to have its equality known.
    /// But when it returns `Some`, the pointers' equality is guaranteed to be known.
    ///
    /// The return value may change from `Some` to `None` and vice versa depending on the compiler
    /// version and unsafe code must not
    /// rely on the result of this function for soundness. It is suggested to only use this function
    /// for performance optimizations where spurious `None` return values by this function do not
    /// affect the outcome, but just the performance.
    /// The consequences of using this method to make runtime and compile-time code behave
    /// differently have not been explored. This method should not be used to introduce such
    /// differences, and it should also not be stabilized before we have a better understanding
    /// of this issue.
    #[unstable(feature = "const_raw_ptr_comparison", issue = "53020")]
    #[rustc_const_unstable(feature = "const_raw_ptr_comparison", issue = "53020")]
    #[inline]
    pub const fn guaranteed_eq(self, other: *const T) -> Option<bool>
    where
        T: Sized,
    {
        match intrinsics::ptr_guaranteed_cmp(self, other) {
            2 => None,
            other => Some(other == 1),
        }
    }

    /// Returns whether two pointers are guaranteed to be inequal.
    ///
    /// At runtime this function behaves like `Some(self != other)`.
    /// However, in some contexts (e.g., compile-time evaluation),
    /// it is not always possible to determine inequality of two pointers, so this function may
    /// spuriously return `None` for pointers that later actually turn out to have its inequality known.
    /// But when it returns `Some`, the pointers' inequality is guaranteed to be known.
    ///
    /// The return value may change from `Some` to `None` and vice versa depending on the compiler
    /// version and unsafe code must not
    /// rely on the result of this function for soundness. It is suggested to only use this function
    /// for performance optimizations where spurious `None` return values by this function do not
    /// affect the outcome, but just the performance.
    /// The consequences of using this method to make runtime and compile-time code behave
    /// differently have not been explored. This method should not be used to introduce such
    /// differences, and it should also not be stabilized before we have a better understanding
    /// of this issue.
    #[unstable(feature = "const_raw_ptr_comparison", issue = "53020")]
    #[rustc_const_unstable(feature = "const_raw_ptr_comparison", issue = "53020")]
    #[inline]
    pub const fn guaranteed_ne(self, other: *const T) -> Option<bool>
    where
        T: Sized,
    {
        match self.guaranteed_eq(other) {
            None => None,
            Some(eq) => Some(!eq),
        }
    }

    /// Adds an unsigned offset to a pointer.
    ///
    /// This can only move the pointer forward (or not move it). If you need to move forward or
    /// backward depending on the value, then you might want [`offset`](#method.offset) instead
    /// which takes a signed offset.
    ///
    /// `count` is in units of T; e.g., a `count` of 3 represents a pointer
    /// offset of `3 * size_of::<T>()` bytes.
    ///
    /// # Safety
    ///
    /// If any of the following conditions are violated, the result is Undefined Behavior:
    ///
    /// * The offset in bytes, `count * size_of::<T>()`, computed on mathematical integers (without
    ///   "wrapping around"), must fit in an `isize`.
    ///
    /// * If the computed offset is non-zero, then `self` must be [derived from][crate::ptr#provenance] a pointer to some
    ///   [allocated object], and the entire memory range between `self` and the result must be in
    ///   bounds of that allocated object. In particular, this range must not "wrap around" the edge
    ///   of the address space.
    ///
    /// Allocated objects can never be larger than `isize::MAX` bytes, so if the computed offset
    /// stays in bounds of the allocated object, it is guaranteed to satisfy the first requirement.
    /// This implies, for instance, that `vec.as_ptr().add(vec.len())` (for `vec: Vec<T>`) is always
    /// safe.
    ///
    /// Consider using [`wrapping_add`] instead if these constraints are
    /// difficult to satisfy. The only advantage of this method is that it
    /// enables more aggressive compiler optimizations.
    ///
    /// [`wrapping_add`]: #method.wrapping_add
    /// [allocated object]: crate::ptr#allocated-object
    ///
    /// # Examples
    ///
    /// ```
    /// let s: &str = "123";
    /// let ptr: *const u8 = s.as_ptr();
    ///
    /// unsafe {
    ///     assert_eq!(*ptr.add(1), b'2');
    ///     assert_eq!(*ptr.add(2), b'3');
    /// }
    /// ```
    #[stable(feature = "pointer_methods", since = "1.26.0")]
    #[must_use = "returns a new pointer rather than modifying its argument"]
    #[rustc_const_stable(feature = "const_ptr_offset", since = "1.61.0")]
    #[inline(always)]
    #[cfg_attr(miri, track_caller)] // even without panics, this helps for Miri backtraces
    pub const unsafe fn add(self, count: usize) -> Self
    where
        T: Sized,
    {
        #[cfg(debug_assertions)]
        #[inline]
        #[rustc_allow_const_fn_unstable(const_eval_select)]
        const fn runtime_add_nowrap(this: *const (), count: usize, size: usize) -> bool {
            #[inline]
            fn runtime(this: *const (), count: usize, size: usize) -> bool {
                let Some(byte_offset) = count.checked_mul(size) else {
                    return false;
                };
                let (_, overflow) = this.addr().overflowing_add(byte_offset);
                byte_offset <= (isize::MAX as usize) && !overflow
            }

            const fn comptime(_: *const (), _: usize, _: usize) -> bool {
                true
            }

            intrinsics::const_eval_select((this, count, size), comptime, runtime)
        }

        #[cfg(debug_assertions)] // Expensive, and doesn't catch much in the wild.
        ub_checks::assert_unsafe_precondition!(
            check_language_ub,
            "ptr::add requires that the address calculation does not overflow",
            (
                this: *const () = self as *const (),
                count: usize = count,
                size: usize = size_of::<T>(),
            ) => runtime_add_nowrap(this, count, size)
        );

        // SAFETY: the caller must uphold the safety contract for `offset`.
        unsafe { intrinsics::offset(self, count) }
    }

    /// Adds an unsigned offset in bytes to a pointer.
    ///
    /// `count` is in units of bytes.
    ///
    /// This is purely a convenience for casting to a `u8` pointer and
    /// using [add][pointer::add] on it. See that method for documentation
    /// and safety requirements.
    ///
    /// For non-`Sized` pointees this operation changes only the data pointer,
    /// leaving the metadata untouched.
    #[must_use]
    #[inline(always)]
    #[stable(feature = "pointer_byte_offsets", since = "1.75.0")]
    #[rustc_const_stable(feature = "const_pointer_byte_offsets", since = "1.75.0")]
    #[cfg_attr(miri, track_caller)] // even without panics, this helps for Miri backtraces
    #[requires(
        // If the size of the pointee is zero, then `count` must also be zero
        (mem::size_of_val_raw(self) == 0 && count == 0) ||
        // If the size of the pointee is not zero, then ensure that adding `count`
        // bytes doesn't cause overflow and that both pointers `self` and the result
        // are pointing to the same address or in the same allocation
        (mem::size_of_val_raw(self) != 0 &&
            (self as *const u8 as isize).checked_add(count as isize).is_some() &&
            ((self as *const u8 as usize) == (self.wrapping_byte_add(count) as *const u8 as usize) ||
                kani::mem::same_allocation(self, self.wrapping_byte_add(count))))
    )]
    #[ensures(|result|
        // The resulting pointer should either be unchanged or still point to the same allocation
        ((self as *const u8 as usize) == (*result as *const u8 as usize)) ||
        (kani::mem::same_allocation(self, *result))
    )]
    pub const unsafe fn byte_add(self, count: usize) -> Self {
        // SAFETY: the caller must uphold the safety contract for `add`.
        unsafe { self.cast::<u8>().add(count).with_metadata_of(self) }
    }

    /// Subtracts an unsigned offset from a pointer.
    ///
    /// This can only move the pointer backward (or not move it). If you need to move forward or
    /// backward depending on the value, then you might want [`offset`](#method.offset) instead
    /// which takes a signed offset.
    ///
    /// `count` is in units of T; e.g., a `count` of 3 represents a pointer
    /// offset of `3 * size_of::<T>()` bytes.
    ///
    /// # Safety
    ///
    /// If any of the following conditions are violated, the result is Undefined Behavior:
    ///
    /// * The offset in bytes, `count * size_of::<T>()`, computed on mathematical integers (without
    ///   "wrapping around"), must fit in an `isize`.
    ///
    /// * If the computed offset is non-zero, then `self` must be [derived from][crate::ptr#provenance] a pointer to some
    ///   [allocated object], and the entire memory range between `self` and the result must be in
    ///   bounds of that allocated object. In particular, this range must not "wrap around" the edge
    ///   of the address space.
    ///
    /// Allocated objects can never be larger than `isize::MAX` bytes, so if the computed offset
    /// stays in bounds of the allocated object, it is guaranteed to satisfy the first requirement.
    /// This implies, for instance, that `vec.as_ptr().add(vec.len())` (for `vec: Vec<T>`) is always
    /// safe.
    ///
    /// Consider using [`wrapping_sub`] instead if these constraints are
    /// difficult to satisfy. The only advantage of this method is that it
    /// enables more aggressive compiler optimizations.
    ///
    /// [`wrapping_sub`]: #method.wrapping_sub
    /// [allocated object]: crate::ptr#allocated-object
    ///
    /// # Examples
    ///
    /// ```
    /// let s: &str = "123";
    ///
    /// unsafe {
    ///     let end: *const u8 = s.as_ptr().add(3);
    ///     assert_eq!(*end.sub(1), b'3');
    ///     assert_eq!(*end.sub(2), b'2');
    /// }
    /// ```
    #[stable(feature = "pointer_methods", since = "1.26.0")]
    #[must_use = "returns a new pointer rather than modifying its argument"]
    #[rustc_const_stable(feature = "const_ptr_offset", since = "1.61.0")]
    #[cfg_attr(bootstrap, rustc_allow_const_fn_unstable(unchecked_neg))]
    #[inline(always)]
    #[cfg_attr(miri, track_caller)] // even without panics, this helps for Miri backtraces
    pub const unsafe fn sub(self, count: usize) -> Self
    where
        T: Sized,
    {
        #[cfg(debug_assertions)]
        #[inline]
        #[rustc_allow_const_fn_unstable(const_eval_select)]
        const fn runtime_sub_nowrap(this: *const (), count: usize, size: usize) -> bool {
            #[inline]
            fn runtime(this: *const (), count: usize, size: usize) -> bool {
                let Some(byte_offset) = count.checked_mul(size) else {
                    return false;
                };
                byte_offset <= (isize::MAX as usize) && this.addr() >= byte_offset
            }

            const fn comptime(_: *const (), _: usize, _: usize) -> bool {
                true
            }

            intrinsics::const_eval_select((this, count, size), comptime, runtime)
        }

        #[cfg(debug_assertions)] // Expensive, and doesn't catch much in the wild.
        ub_checks::assert_unsafe_precondition!(
            check_language_ub,
            "ptr::sub requires that the address calculation does not overflow",
            (
                this: *const () = self as *const (),
                count: usize = count,
                size: usize = size_of::<T>(),
            ) => runtime_sub_nowrap(this, count, size)
        );

        if T::IS_ZST {
            // Pointer arithmetic does nothing when the pointee is a ZST.
            self
        } else {
            // SAFETY: the caller must uphold the safety contract for `offset`.
            // Because the pointee is *not* a ZST, that means that `count` is
            // at most `isize::MAX`, and thus the negation cannot overflow.
            unsafe { intrinsics::offset(self, intrinsics::unchecked_sub(0, count as isize)) }
        }
    }

    /// Subtracts an unsigned offset in bytes from a pointer.
    ///
    /// `count` is in units of bytes.
    ///
    /// This is purely a convenience for casting to a `u8` pointer and
    /// using [sub][pointer::sub] on it. See that method for documentation
    /// and safety requirements.
    ///
    /// For non-`Sized` pointees this operation changes only the data pointer,
    /// leaving the metadata untouched.
    #[must_use]
    #[inline(always)]
    #[stable(feature = "pointer_byte_offsets", since = "1.75.0")]
    #[rustc_const_stable(feature = "const_pointer_byte_offsets", since = "1.75.0")]
    #[cfg_attr(miri, track_caller)] // even without panics, this helps for Miri backtraces
    #[requires(
        // If the size of the pointee is zero, then `count` must also be zero
        (mem::size_of_val_raw(self) == 0 && count == 0) ||
        // If the size of the pointee is not zero then ensure that adding `count`
        // bytes doesn't cause overflow and that both pointers `self` and the result
        // would be pointing to the same address or in the same allocation
        (mem::size_of_val_raw(self) != 0 &&
            (self as *const u8 as isize).checked_sub(count as isize).is_some() &&
            ((self as *const u8 as usize) == (self.wrapping_byte_sub(count) as *const u8 as usize) ||
                kani::mem::same_allocation(self, self.wrapping_byte_sub(count))))
    )]
    #[ensures(|result|
         // The resulting pointer should either be unchanged or still point to the same allocation
        ((self as *const u8 as isize) == (*result as *const u8 as isize)) ||
        (kani::mem::same_allocation(self, *result))
    )]
    pub const unsafe fn byte_sub(self, count: usize) -> Self {
        // SAFETY: the caller must uphold the safety contract for `sub`.
        unsafe { self.cast::<u8>().sub(count).with_metadata_of(self) }
    }

    /// Adds an unsigned offset to a pointer using wrapping arithmetic.
    ///
    /// `count` is in units of T; e.g., a `count` of 3 represents a pointer
    /// offset of `3 * size_of::<T>()` bytes.
    ///
    /// # Safety
    ///
    /// This operation itself is always safe, but using the resulting pointer is not.
    ///
    /// The resulting pointer "remembers" the [allocated object] that `self` points to; it must not
    /// be used to read or write other allocated objects.
    ///
    /// In other words, `let z = x.wrapping_add((y as usize) - (x as usize))` does *not* make `z`
    /// the same as `y` even if we assume `T` has size `1` and there is no overflow: `z` is still
    /// attached to the object `x` is attached to, and dereferencing it is Undefined Behavior unless
    /// `x` and `y` point into the same allocated object.
    ///
    /// Compared to [`add`], this method basically delays the requirement of staying within the
    /// same allocated object: [`add`] is immediate Undefined Behavior when crossing object
    /// boundaries; `wrapping_add` produces a pointer but still leads to Undefined Behavior if a
    /// pointer is dereferenced when it is out-of-bounds of the object it is attached to. [`add`]
    /// can be optimized better and is thus preferable in performance-sensitive code.
    ///
    /// The delayed check only considers the value of the pointer that was dereferenced, not the
    /// intermediate values used during the computation of the final result. For example,
    /// `x.wrapping_add(o).wrapping_sub(o)` is always the same as `x`. In other words, leaving the
    /// allocated object and then re-entering it later is permitted.
    ///
    /// [`add`]: #method.add
    /// [allocated object]: crate::ptr#allocated-object
    ///
    /// # Examples
    ///
    /// ```
    /// # use std::fmt::Write;
    /// // Iterate using a raw pointer in increments of two elements
    /// let data = [1u8, 2, 3, 4, 5];
    /// let mut ptr: *const u8 = data.as_ptr();
    /// let step = 2;
    /// let end_rounded_up = ptr.wrapping_add(6);
    ///
    /// let mut out = String::new();
    /// while ptr != end_rounded_up {
    ///     unsafe {
    ///         write!(&mut out, "{}, ", *ptr).unwrap();
    ///     }
    ///     ptr = ptr.wrapping_add(step);
    /// }
    /// assert_eq!(out, "1, 3, 5, ");
    /// ```
    #[stable(feature = "pointer_methods", since = "1.26.0")]
    #[must_use = "returns a new pointer rather than modifying its argument"]
    #[rustc_const_stable(feature = "const_ptr_offset", since = "1.61.0")]
    #[inline(always)]
    pub const fn wrapping_add(self, count: usize) -> Self
    where
        T: Sized,
    {
        self.wrapping_offset(count as isize)
    }

    /// Adds an unsigned offset in bytes to a pointer using wrapping arithmetic.
    ///
    /// `count` is in units of bytes.
    ///
    /// This is purely a convenience for casting to a `u8` pointer and
    /// using [wrapping_add][pointer::wrapping_add] on it. See that method for documentation.
    ///
    /// For non-`Sized` pointees this operation changes only the data pointer,
    /// leaving the metadata untouched.
    #[must_use]
    #[inline(always)]
    #[stable(feature = "pointer_byte_offsets", since = "1.75.0")]
    #[rustc_const_stable(feature = "const_pointer_byte_offsets", since = "1.75.0")]
    pub const fn wrapping_byte_add(self, count: usize) -> Self {
        self.cast::<u8>().wrapping_add(count).with_metadata_of(self)
    }

    /// Subtracts an unsigned offset from a pointer using wrapping arithmetic.
    ///
    /// `count` is in units of T; e.g., a `count` of 3 represents a pointer
    /// offset of `3 * size_of::<T>()` bytes.
    ///
    /// # Safety
    ///
    /// This operation itself is always safe, but using the resulting pointer is not.
    ///
    /// The resulting pointer "remembers" the [allocated object] that `self` points to; it must not
    /// be used to read or write other allocated objects.
    ///
    /// In other words, `let z = x.wrapping_sub((x as usize) - (y as usize))` does *not* make `z`
    /// the same as `y` even if we assume `T` has size `1` and there is no overflow: `z` is still
    /// attached to the object `x` is attached to, and dereferencing it is Undefined Behavior unless
    /// `x` and `y` point into the same allocated object.
    ///
    /// Compared to [`sub`], this method basically delays the requirement of staying within the
    /// same allocated object: [`sub`] is immediate Undefined Behavior when crossing object
    /// boundaries; `wrapping_sub` produces a pointer but still leads to Undefined Behavior if a
    /// pointer is dereferenced when it is out-of-bounds of the object it is attached to. [`sub`]
    /// can be optimized better and is thus preferable in performance-sensitive code.
    ///
    /// The delayed check only considers the value of the pointer that was dereferenced, not the
    /// intermediate values used during the computation of the final result. For example,
    /// `x.wrapping_add(o).wrapping_sub(o)` is always the same as `x`. In other words, leaving the
    /// allocated object and then re-entering it later is permitted.
    ///
    /// [`sub`]: #method.sub
    /// [allocated object]: crate::ptr#allocated-object
    ///
    /// # Examples
    ///
    /// ```
    /// # use std::fmt::Write;
    /// // Iterate using a raw pointer in increments of two elements (backwards)
    /// let data = [1u8, 2, 3, 4, 5];
    /// let mut ptr: *const u8 = data.as_ptr();
    /// let start_rounded_down = ptr.wrapping_sub(2);
    /// ptr = ptr.wrapping_add(4);
    /// let step = 2;
    /// let mut out = String::new();
    /// while ptr != start_rounded_down {
    ///     unsafe {
    ///         write!(&mut out, "{}, ", *ptr).unwrap();
    ///     }
    ///     ptr = ptr.wrapping_sub(step);
    /// }
    /// assert_eq!(out, "5, 3, 1, ");
    /// ```
    #[stable(feature = "pointer_methods", since = "1.26.0")]
    #[must_use = "returns a new pointer rather than modifying its argument"]
    #[rustc_const_stable(feature = "const_ptr_offset", since = "1.61.0")]
    #[inline(always)]
    pub const fn wrapping_sub(self, count: usize) -> Self
    where
        T: Sized,
    {
        self.wrapping_offset((count as isize).wrapping_neg())
    }

    /// Subtracts an unsigned offset in bytes from a pointer using wrapping arithmetic.
    ///
    /// `count` is in units of bytes.
    ///
    /// This is purely a convenience for casting to a `u8` pointer and
    /// using [wrapping_sub][pointer::wrapping_sub] on it. See that method for documentation.
    ///
    /// For non-`Sized` pointees this operation changes only the data pointer,
    /// leaving the metadata untouched.
    #[must_use]
    #[inline(always)]
    #[stable(feature = "pointer_byte_offsets", since = "1.75.0")]
    #[rustc_const_stable(feature = "const_pointer_byte_offsets", since = "1.75.0")]
    pub const fn wrapping_byte_sub(self, count: usize) -> Self {
        self.cast::<u8>().wrapping_sub(count).with_metadata_of(self)
    }

    /// Reads the value from `self` without moving it. This leaves the
    /// memory in `self` unchanged.
    ///
    /// See [`ptr::read`] for safety concerns and examples.
    ///
    /// [`ptr::read`]: crate::ptr::read()
    #[stable(feature = "pointer_methods", since = "1.26.0")]
    #[rustc_const_stable(feature = "const_ptr_read", since = "1.71.0")]
    #[inline]
    #[cfg_attr(miri, track_caller)] // even without panics, this helps for Miri backtraces
    pub const unsafe fn read(self) -> T
    where
        T: Sized,
    {
        // SAFETY: the caller must uphold the safety contract for `read`.
        unsafe { read(self) }
    }

    /// Performs a volatile read of the value from `self` without moving it. This
    /// leaves the memory in `self` unchanged.
    ///
    /// Volatile operations are intended to act on I/O memory, and are guaranteed
    /// to not be elided or reordered by the compiler across other volatile
    /// operations.
    ///
    /// See [`ptr::read_volatile`] for safety concerns and examples.
    ///
    /// [`ptr::read_volatile`]: crate::ptr::read_volatile()
    #[stable(feature = "pointer_methods", since = "1.26.0")]
    #[inline]
    #[cfg_attr(miri, track_caller)] // even without panics, this helps for Miri backtraces
    pub unsafe fn read_volatile(self) -> T
    where
        T: Sized,
    {
        // SAFETY: the caller must uphold the safety contract for `read_volatile`.
        unsafe { read_volatile(self) }
    }

    /// Reads the value from `self` without moving it. This leaves the
    /// memory in `self` unchanged.
    ///
    /// Unlike `read`, the pointer may be unaligned.
    ///
    /// See [`ptr::read_unaligned`] for safety concerns and examples.
    ///
    /// [`ptr::read_unaligned`]: crate::ptr::read_unaligned()
    #[stable(feature = "pointer_methods", since = "1.26.0")]
    #[rustc_const_stable(feature = "const_ptr_read", since = "1.71.0")]
    #[inline]
    #[cfg_attr(miri, track_caller)] // even without panics, this helps for Miri backtraces
    pub const unsafe fn read_unaligned(self) -> T
    where
        T: Sized,
    {
        // SAFETY: the caller must uphold the safety contract for `read_unaligned`.
        unsafe { read_unaligned(self) }
    }

    /// Copies `count * size_of<T>` bytes from `self` to `dest`. The source
    /// and destination may overlap.
    ///
    /// NOTE: this has the *same* argument order as [`ptr::copy`].
    ///
    /// See [`ptr::copy`] for safety concerns and examples.
    ///
    /// [`ptr::copy`]: crate::ptr::copy()
    #[rustc_const_stable(feature = "const_intrinsic_copy", since = "1.83.0")]
    #[stable(feature = "pointer_methods", since = "1.26.0")]
    #[inline]
    #[cfg_attr(miri, track_caller)] // even without panics, this helps for Miri backtraces
    pub const unsafe fn copy_to(self, dest: *mut T, count: usize)
    where
        T: Sized,
    {
        // SAFETY: the caller must uphold the safety contract for `copy`.
        unsafe { copy(self, dest, count) }
    }

    /// Copies `count * size_of<T>` bytes from `self` to `dest`. The source
    /// and destination may *not* overlap.
    ///
    /// NOTE: this has the *same* argument order as [`ptr::copy_nonoverlapping`].
    ///
    /// See [`ptr::copy_nonoverlapping`] for safety concerns and examples.
    ///
    /// [`ptr::copy_nonoverlapping`]: crate::ptr::copy_nonoverlapping()
    #[rustc_const_stable(feature = "const_intrinsic_copy", since = "1.83.0")]
    #[stable(feature = "pointer_methods", since = "1.26.0")]
    #[inline]
    #[cfg_attr(miri, track_caller)] // even without panics, this helps for Miri backtraces
    pub const unsafe fn copy_to_nonoverlapping(self, dest: *mut T, count: usize)
    where
        T: Sized,
    {
        // SAFETY: the caller must uphold the safety contract for `copy_nonoverlapping`.
        unsafe { copy_nonoverlapping(self, dest, count) }
    }

    /// Computes the offset that needs to be applied to the pointer in order to make it aligned to
    /// `align`.
    ///
    /// If it is not possible to align the pointer, the implementation returns
    /// `usize::MAX`.
    ///
    /// The offset is expressed in number of `T` elements, and not bytes. The value returned can be
    /// used with the `wrapping_add` method.
    ///
    /// There are no guarantees whatsoever that offsetting the pointer will not overflow or go
    /// beyond the allocation that the pointer points into. It is up to the caller to ensure that
    /// the returned offset is correct in all terms other than alignment.
    ///
    /// When this is called during compile-time evaluation (which is unstable), the implementation
    /// may return `usize::MAX` in cases where that can never happen at runtime. This is because the
    /// actual alignment of pointers is not known yet during compile-time, so an offset with
    /// guaranteed alignment can sometimes not be computed. For example, a buffer declared as `[u8;
    /// N]` might be allocated at an odd or an even address, but at compile-time this is not yet
    /// known, so the execution has to be correct for either choice. It is therefore impossible to
    /// find an offset that is guaranteed to be 2-aligned. (This behavior is subject to change, as usual
    /// for unstable APIs.)
    ///
    /// # Panics
    ///
    /// The function panics if `align` is not a power-of-two.
    ///
    /// # Examples
    ///
    /// Accessing adjacent `u8` as `u16`
    ///
    /// ```
    /// use std::mem::align_of;
    ///
    /// # unsafe {
    /// let x = [5_u8, 6, 7, 8, 9];
    /// let ptr = x.as_ptr();
    /// let offset = ptr.align_offset(align_of::<u16>());
    ///
    /// if offset < x.len() - 1 {
    ///     let u16_ptr = ptr.add(offset).cast::<u16>();
    ///     assert!(*u16_ptr == u16::from_ne_bytes([5, 6]) || *u16_ptr == u16::from_ne_bytes([6, 7]));
    /// } else {
    ///     // while the pointer can be aligned via `offset`, it would point
    ///     // outside the allocation
    /// }
    /// # }
    /// ```
    #[must_use]
    #[inline]
    #[stable(feature = "align_offset", since = "1.36.0")]
    #[rustc_const_unstable(feature = "const_align_offset", issue = "90962")]
    pub const fn align_offset(self, align: usize) -> usize
    where
        T: Sized,
    {
        if !align.is_power_of_two() {
            panic!("align_offset: align is not a power-of-two");
        }

        // SAFETY: `align` has been checked to be a power of 2 above
        let ret = unsafe { align_offset(self, align) };

        // Inform Miri that we want to consider the resulting pointer to be suitably aligned.
        #[cfg(miri)]
        if ret != usize::MAX {
            intrinsics::miri_promise_symbolic_alignment(self.wrapping_add(ret).cast(), align);
        }

        ret
    }

    /// Returns whether the pointer is properly aligned for `T`.
    ///
    /// # Examples
    ///
    /// ```
    /// // On some platforms, the alignment of i32 is less than 4.
    /// #[repr(align(4))]
    /// struct AlignedI32(i32);
    ///
    /// let data = AlignedI32(42);
    /// let ptr = &data as *const AlignedI32;
    ///
    /// assert!(ptr.is_aligned());
    /// assert!(!ptr.wrapping_byte_add(1).is_aligned());
    /// ```
    ///
    /// # At compiletime
    /// **Note: Alignment at compiletime is experimental and subject to change. See the
    /// [tracking issue] for details.**
    ///
    /// At compiletime, the compiler may not know where a value will end up in memory.
    /// Calling this function on a pointer created from a reference at compiletime will only
    /// return `true` if the pointer is guaranteed to be aligned. This means that the pointer
    /// is never aligned if cast to a type with a stricter alignment than the reference's
    /// underlying allocation.
    ///
    /// ```
    /// #![feature(const_pointer_is_aligned)]
    ///
    /// // On some platforms, the alignment of primitives is less than their size.
    /// #[repr(align(4))]
    /// struct AlignedI32(i32);
    /// #[repr(align(8))]
    /// struct AlignedI64(i64);
    ///
    /// const _: () = {
    ///     let data = AlignedI32(42);
    ///     let ptr = &data as *const AlignedI32;
    ///     assert!(ptr.is_aligned());
    ///
    ///     // At runtime either `ptr1` or `ptr2` would be aligned, but at compiletime neither is aligned.
    ///     let ptr1 = ptr.cast::<AlignedI64>();
    ///     let ptr2 = ptr.wrapping_add(1).cast::<AlignedI64>();
    ///     assert!(!ptr1.is_aligned());
    ///     assert!(!ptr2.is_aligned());
    /// };
    /// ```
    ///
    /// Due to this behavior, it is possible that a runtime pointer derived from a compiletime
    /// pointer is aligned, even if the compiletime pointer wasn't aligned.
    ///
    /// ```
    /// #![feature(const_pointer_is_aligned)]
    ///
    /// // On some platforms, the alignment of primitives is less than their size.
    /// #[repr(align(4))]
    /// struct AlignedI32(i32);
    /// #[repr(align(8))]
    /// struct AlignedI64(i64);
    ///
    /// // At compiletime, neither `COMPTIME_PTR` nor `COMPTIME_PTR + 1` is aligned.
    /// const COMPTIME_PTR: *const AlignedI32 = &AlignedI32(42);
    /// const _: () = assert!(!COMPTIME_PTR.cast::<AlignedI64>().is_aligned());
    /// const _: () = assert!(!COMPTIME_PTR.wrapping_add(1).cast::<AlignedI64>().is_aligned());
    ///
    /// // At runtime, either `runtime_ptr` or `runtime_ptr + 1` is aligned.
    /// let runtime_ptr = COMPTIME_PTR;
    /// assert_ne!(
    ///     runtime_ptr.cast::<AlignedI64>().is_aligned(),
    ///     runtime_ptr.wrapping_add(1).cast::<AlignedI64>().is_aligned(),
    /// );
    /// ```
    ///
    /// If a pointer is created from a fixed address, this function behaves the same during
    /// runtime and compiletime.
    ///
    /// ```
    /// #![feature(const_pointer_is_aligned)]
    ///
    /// // On some platforms, the alignment of primitives is less than their size.
    /// #[repr(align(4))]
    /// struct AlignedI32(i32);
    /// #[repr(align(8))]
    /// struct AlignedI64(i64);
    ///
    /// const _: () = {
    ///     let ptr = 40 as *const AlignedI32;
    ///     assert!(ptr.is_aligned());
    ///
    ///     // For pointers with a known address, runtime and compiletime behavior are identical.
    ///     let ptr1 = ptr.cast::<AlignedI64>();
    ///     let ptr2 = ptr.wrapping_add(1).cast::<AlignedI64>();
    ///     assert!(ptr1.is_aligned());
    ///     assert!(!ptr2.is_aligned());
    /// };
    /// ```
    ///
    /// [tracking issue]: https://github.com/rust-lang/rust/issues/104203
    #[must_use]
    #[inline]
    #[stable(feature = "pointer_is_aligned", since = "1.79.0")]
    #[rustc_const_unstable(feature = "const_pointer_is_aligned", issue = "104203")]
    pub const fn is_aligned(self) -> bool
    where
        T: Sized,
    {
        self.is_aligned_to(mem::align_of::<T>())
    }

    /// Returns whether the pointer is aligned to `align`.
    ///
    /// For non-`Sized` pointees this operation considers only the data pointer,
    /// ignoring the metadata.
    ///
    /// # Panics
    ///
    /// The function panics if `align` is not a power-of-two (this includes 0).
    ///
    /// # Examples
    ///
    /// ```
    /// #![feature(pointer_is_aligned_to)]
    ///
    /// // On some platforms, the alignment of i32 is less than 4.
    /// #[repr(align(4))]
    /// struct AlignedI32(i32);
    ///
    /// let data = AlignedI32(42);
    /// let ptr = &data as *const AlignedI32;
    ///
    /// assert!(ptr.is_aligned_to(1));
    /// assert!(ptr.is_aligned_to(2));
    /// assert!(ptr.is_aligned_to(4));
    ///
    /// assert!(ptr.wrapping_byte_add(2).is_aligned_to(2));
    /// assert!(!ptr.wrapping_byte_add(2).is_aligned_to(4));
    ///
    /// assert_ne!(ptr.is_aligned_to(8), ptr.wrapping_add(1).is_aligned_to(8));
    /// ```
    ///
    /// # At compiletime
    /// **Note: Alignment at compiletime is experimental and subject to change. See the
    /// [tracking issue] for details.**
    ///
    /// At compiletime, the compiler may not know where a value will end up in memory.
    /// Calling this function on a pointer created from a reference at compiletime will only
    /// return `true` if the pointer is guaranteed to be aligned. This means that the pointer
    /// cannot be stricter aligned than the reference's underlying allocation.
    ///
    /// ```
    /// #![feature(pointer_is_aligned_to)]
    /// #![feature(const_pointer_is_aligned)]
    ///
    /// // On some platforms, the alignment of i32 is less than 4.
    /// #[repr(align(4))]
    /// struct AlignedI32(i32);
    ///
    /// const _: () = {
    ///     let data = AlignedI32(42);
    ///     let ptr = &data as *const AlignedI32;
    ///
    ///     assert!(ptr.is_aligned_to(1));
    ///     assert!(ptr.is_aligned_to(2));
    ///     assert!(ptr.is_aligned_to(4));
    ///
    ///     // At compiletime, we know for sure that the pointer isn't aligned to 8.
    ///     assert!(!ptr.is_aligned_to(8));
    ///     assert!(!ptr.wrapping_add(1).is_aligned_to(8));
    /// };
    /// ```
    ///
    /// Due to this behavior, it is possible that a runtime pointer derived from a compiletime
    /// pointer is aligned, even if the compiletime pointer wasn't aligned.
    ///
    /// ```
    /// #![feature(pointer_is_aligned_to)]
    /// #![feature(const_pointer_is_aligned)]
    ///
    /// // On some platforms, the alignment of i32 is less than 4.
    /// #[repr(align(4))]
    /// struct AlignedI32(i32);
    ///
    /// // At compiletime, neither `COMPTIME_PTR` nor `COMPTIME_PTR + 1` is aligned.
    /// const COMPTIME_PTR: *const AlignedI32 = &AlignedI32(42);
    /// const _: () = assert!(!COMPTIME_PTR.is_aligned_to(8));
    /// const _: () = assert!(!COMPTIME_PTR.wrapping_add(1).is_aligned_to(8));
    ///
    /// // At runtime, either `runtime_ptr` or `runtime_ptr + 1` is aligned.
    /// let runtime_ptr = COMPTIME_PTR;
    /// assert_ne!(
    ///     runtime_ptr.is_aligned_to(8),
    ///     runtime_ptr.wrapping_add(1).is_aligned_to(8),
    /// );
    /// ```
    ///
    /// If a pointer is created from a fixed address, this function behaves the same during
    /// runtime and compiletime.
    ///
    /// ```
    /// #![feature(pointer_is_aligned_to)]
    /// #![feature(const_pointer_is_aligned)]
    ///
    /// const _: () = {
    ///     let ptr = 40 as *const u8;
    ///     assert!(ptr.is_aligned_to(1));
    ///     assert!(ptr.is_aligned_to(2));
    ///     assert!(ptr.is_aligned_to(4));
    ///     assert!(ptr.is_aligned_to(8));
    ///     assert!(!ptr.is_aligned_to(16));
    /// };
    /// ```
    ///
    /// [tracking issue]: https://github.com/rust-lang/rust/issues/104203
    #[must_use]
    #[inline]
    #[unstable(feature = "pointer_is_aligned_to", issue = "96284")]
    #[rustc_const_unstable(feature = "const_pointer_is_aligned", issue = "104203")]
    pub const fn is_aligned_to(self, align: usize) -> bool {
        if !align.is_power_of_two() {
            panic!("is_aligned_to: align is not a power-of-two");
        }

        #[inline]
        fn runtime_impl(ptr: *const (), align: usize) -> bool {
            ptr.addr() & (align - 1) == 0
        }

        #[inline]
        #[rustc_const_unstable(feature = "const_pointer_is_aligned", issue = "104203")]
        const fn const_impl(ptr: *const (), align: usize) -> bool {
            // We can't use the address of `self` in a `const fn`, so we use `align_offset` instead.
            ptr.align_offset(align) == 0
        }

        // The cast to `()` is used to
        //   1. deal with fat pointers; and
        //   2. ensure that `align_offset` (in `const_impl`) doesn't actually try to compute an offset.
        const_eval_select((self.cast::<()>(), align), const_impl, runtime_impl)
    }
}

impl<T> *const [T] {
    /// Returns the length of a raw slice.
    ///
    /// The returned value is the number of **elements**, not the number of bytes.
    ///
    /// This function is safe, even when the raw slice cannot be cast to a slice
    /// reference because the pointer is null or unaligned.
    ///
    /// # Examples
    ///
    /// ```rust
    /// use std::ptr;
    ///
    /// let slice: *const [i8] = ptr::slice_from_raw_parts(ptr::null(), 3);
    /// assert_eq!(slice.len(), 3);
    /// ```
    #[inline]
    #[stable(feature = "slice_ptr_len", since = "1.79.0")]
    #[rustc_const_stable(feature = "const_slice_ptr_len", since = "1.79.0")]
    pub const fn len(self) -> usize {
        metadata(self)
    }

    /// Returns `true` if the raw slice has a length of 0.
    ///
    /// # Examples
    ///
    /// ```
    /// use std::ptr;
    ///
    /// let slice: *const [i8] = ptr::slice_from_raw_parts(ptr::null(), 3);
    /// assert!(!slice.is_empty());
    /// ```
    #[inline(always)]
    #[stable(feature = "slice_ptr_len", since = "1.79.0")]
    #[rustc_const_stable(feature = "const_slice_ptr_len", since = "1.79.0")]
    pub const fn is_empty(self) -> bool {
        self.len() == 0
    }

    /// Returns a raw pointer to the slice's buffer.
    ///
    /// This is equivalent to casting `self` to `*const T`, but more type-safe.
    ///
    /// # Examples
    ///
    /// ```rust
    /// #![feature(slice_ptr_get)]
    /// use std::ptr;
    ///
    /// let slice: *const [i8] = ptr::slice_from_raw_parts(ptr::null(), 3);
    /// assert_eq!(slice.as_ptr(), ptr::null());
    /// ```
    #[inline]
    #[unstable(feature = "slice_ptr_get", issue = "74265")]
    #[rustc_const_unstable(feature = "slice_ptr_get", issue = "74265")]
    pub const fn as_ptr(self) -> *const T {
        self as *const T
    }

    /// Returns a raw pointer to an element or subslice, without doing bounds
    /// checking.
    ///
    /// Calling this method with an out-of-bounds index or when `self` is not dereferenceable
    /// is *[undefined behavior]* even if the resulting pointer is not used.
    ///
    /// [undefined behavior]: https://doc.rust-lang.org/reference/behavior-considered-undefined.html
    ///
    /// # Examples
    ///
    /// ```
    /// #![feature(slice_ptr_get)]
    ///
    /// let x = &[1, 2, 4] as *const [i32];
    ///
    /// unsafe {
    ///     assert_eq!(x.get_unchecked(1), x.as_ptr().add(1));
    /// }
    /// ```
    #[unstable(feature = "slice_ptr_get", issue = "74265")]
    #[inline]
    pub unsafe fn get_unchecked<I>(self, index: I) -> *const I::Output
    where
        I: SliceIndex<[T]>,
    {
        // SAFETY: the caller ensures that `self` is dereferenceable and `index` in-bounds.
        unsafe { index.get_unchecked(self) }
    }

    /// Returns `None` if the pointer is null, or else returns a shared slice to
    /// the value wrapped in `Some`. In contrast to [`as_ref`], this does not require
    /// that the value has to be initialized.
    ///
    /// [`as_ref`]: #method.as_ref
    ///
    /// # Safety
    ///
    /// When calling this method, you have to ensure that *either* the pointer is null *or*
    /// all of the following is true:
    ///
    /// * The pointer must be [valid] for reads for `ptr.len() * mem::size_of::<T>()` many bytes,
    ///   and it must be properly aligned. This means in particular:
    ///
    ///     * The entire memory range of this slice must be contained within a single [allocated object]!
    ///       Slices can never span across multiple allocated objects.
    ///
    ///     * The pointer must be aligned even for zero-length slices. One
    ///       reason for this is that enum layout optimizations may rely on references
    ///       (including slices of any length) being aligned and non-null to distinguish
    ///       them from other data. You can obtain a pointer that is usable as `data`
    ///       for zero-length slices using [`NonNull::dangling()`].
    ///
    /// * The total size `ptr.len() * mem::size_of::<T>()` of the slice must be no larger than `isize::MAX`.
    ///   See the safety documentation of [`pointer::offset`].
    ///
    /// * You must enforce Rust's aliasing rules, since the returned lifetime `'a` is
    ///   arbitrarily chosen and does not necessarily reflect the actual lifetime of the data.
    ///   In particular, while this reference exists, the memory the pointer points to must
    ///   not get mutated (except inside `UnsafeCell`).
    ///
    /// This applies even if the result of this method is unused!
    ///
    /// See also [`slice::from_raw_parts`][].
    ///
    /// [valid]: crate::ptr#safety
    /// [allocated object]: crate::ptr#allocated-object
    #[inline]
    #[unstable(feature = "ptr_as_uninit", issue = "75402")]
    #[rustc_const_unstable(feature = "ptr_as_uninit", issue = "75402")]
    pub const unsafe fn as_uninit_slice<'a>(self) -> Option<&'a [MaybeUninit<T>]> {
        if self.is_null() {
            None
        } else {
            // SAFETY: the caller must uphold the safety contract for `as_uninit_slice`.
            Some(unsafe { slice::from_raw_parts(self as *const MaybeUninit<T>, self.len()) })
        }
    }
}

impl<T, const N: usize> *const [T; N] {
    /// Returns a raw pointer to the array's buffer.
    ///
    /// This is equivalent to casting `self` to `*const T`, but more type-safe.
    ///
    /// # Examples
    ///
    /// ```rust
    /// #![feature(array_ptr_get)]
    /// use std::ptr;
    ///
    /// let arr: *const [i8; 3] = ptr::null();
    /// assert_eq!(arr.as_ptr(), ptr::null());
    /// ```
    #[inline]
    #[unstable(feature = "array_ptr_get", issue = "119834")]
    #[rustc_const_unstable(feature = "array_ptr_get", issue = "119834")]
    pub const fn as_ptr(self) -> *const T {
        self as *const T
    }

    /// Returns a raw pointer to a slice containing the entire array.
    ///
    /// # Examples
    ///
    /// ```
    /// #![feature(array_ptr_get)]
    ///
    /// let arr: *const [i32; 3] = &[1, 2, 4] as *const [i32; 3];
    /// let slice: *const [i32] = arr.as_slice();
    /// assert_eq!(slice.len(), 3);
    /// ```
    #[inline]
    #[unstable(feature = "array_ptr_get", issue = "119834")]
    #[rustc_const_unstable(feature = "array_ptr_get", issue = "119834")]
    pub const fn as_slice(self) -> *const [T] {
        self
    }
}

// Equality for pointers
#[stable(feature = "rust1", since = "1.0.0")]
impl<T: ?Sized> PartialEq for *const T {
    #[inline]
    #[allow(ambiguous_wide_pointer_comparisons)]
    fn eq(&self, other: &*const T) -> bool {
        *self == *other
    }
}

#[stable(feature = "rust1", since = "1.0.0")]
impl<T: ?Sized> Eq for *const T {}

// Comparison for pointers
#[stable(feature = "rust1", since = "1.0.0")]
impl<T: ?Sized> Ord for *const T {
    #[inline]
    #[allow(ambiguous_wide_pointer_comparisons)]
    fn cmp(&self, other: &*const T) -> Ordering {
        if self < other {
            Less
        } else if self == other {
            Equal
        } else {
            Greater
        }
    }
}

#[stable(feature = "rust1", since = "1.0.0")]
impl<T: ?Sized> PartialOrd for *const T {
    #[inline]
    #[allow(ambiguous_wide_pointer_comparisons)]
    fn partial_cmp(&self, other: &*const T) -> Option<Ordering> {
        Some(self.cmp(other))
    }

    #[inline]
    #[allow(ambiguous_wide_pointer_comparisons)]
    fn lt(&self, other: &*const T) -> bool {
        *self < *other
    }

    #[inline]
    #[allow(ambiguous_wide_pointer_comparisons)]
    fn le(&self, other: &*const T) -> bool {
        *self <= *other
    }

    #[inline]
    #[allow(ambiguous_wide_pointer_comparisons)]
    fn gt(&self, other: &*const T) -> bool {
        *self > *other
    }

    #[inline]
    #[allow(ambiguous_wide_pointer_comparisons)]
    fn ge(&self, other: &*const T) -> bool {
        *self >= *other
    }
}

#[cfg(kani)]
#[unstable(feature = "kani", issue = "none")]
<<<<<<< HEAD
pub mod verify {
=======
mod verify {
>>>>>>> b81906d2
    use crate::kani;
    use core::mem;
    use kani::PointerGenerator;

<<<<<<< HEAD
    // generate proof for contracts of byte_add, byte_sub and byte_offset to verify
    // unit pointee type
    // - `$fn_name`: function for which the contract must be verified
    // - `$proof_name`: name of the harness generated
    macro_rules! gen_const_byte_arith_harness_for_unit {
        (byte_offset, $proof_name:ident) => {
            #[kani::proof_for_contract(<*const ()>::byte_offset)]
            pub fn $proof_name() {
                let val = ();
                let ptr: *const () = &val;
                let count: isize = kani::any();
                unsafe {
                    ptr.byte_offset(count);
                }
            }
        };

        ($fn_name:ident, $proof_name:ident) => {
            #[kani::proof_for_contract(<*const ()>::$fn_name)]
            pub fn $proof_name() {
                let val = ();
                let ptr: *const () = &val;
                //byte_add and byte_sub need count to be usize unlike byte_offset
                let count: usize = kani::any();
                unsafe {
                    ptr.$fn_name(count);
                }
            }
        };
    }

    gen_const_byte_arith_harness_for_unit!(byte_add, check_const_byte_add_unit);
    gen_const_byte_arith_harness_for_unit!(byte_sub, check_const_byte_sub_unit);
    gen_const_byte_arith_harness_for_unit!(byte_offset, check_const_byte_offset_unit);

    // bounding space for PointerGenerator to accommodate 40 elements.
    const ARRAY_LEN: usize = 40;

    // generate proof for contracts for byte_add, byte_sub and byte_offset
    // - `$type`: pointee type
    // - `$fn_name`: function for which the contract must be verified
    // - `$proof_name`: name of the harness generated
    macro_rules! gen_const_byte_arith_harness {
        ($type:ty, byte_offset, $proof_name:ident) => {
            #[kani::proof_for_contract(<*const $type>::byte_offset)]
            pub fn $proof_name() {
                // generator with space for single element
                let mut generator1 = PointerGenerator::<{ mem::size_of::<$type>() }>::new();
                // generator with space for multiple elements
                let mut generator2 =
                    PointerGenerator::<{ mem::size_of::<$type>() * ARRAY_LEN }>::new();

                let ptr: *const $type = if kani::any() {
                    generator1.any_in_bounds().ptr
                } else {
                    generator2.any_in_bounds().ptr
                };

                let count: isize = kani::any();

                unsafe {
                    ptr.byte_offset(count);
                }
            }
        };

        ($type:ty, $fn_name:ident, $proof_name:ident) => {
            #[kani::proof_for_contract(<*const $type>::$fn_name)]
            pub fn $proof_name() {
                // generator with space for single element
                let mut generator1 = PointerGenerator::<{ mem::size_of::<$type>() }>::new();
                // generator with space for multiple elements
                let mut generator2 =
                    PointerGenerator::<{ mem::size_of::<$type>() * ARRAY_LEN }>::new();

                let ptr: *const $type = if kani::any() {
                    generator1.any_in_bounds().ptr
                } else {
                    generator2.any_in_bounds().ptr
                };

                //byte_add and byte_sub need count to be usize unlike byte_offset
                let count: usize = kani::any();

                unsafe {
                    ptr.$fn_name(count);
                }
            }
        };
    }

    gen_const_byte_arith_harness!(i8, byte_add, check_const_byte_add_i8);
    gen_const_byte_arith_harness!(i16, byte_add, check_const_byte_add_i16);
    gen_const_byte_arith_harness!(i32, byte_add, check_const_byte_add_i32);
    gen_const_byte_arith_harness!(i64, byte_add, check_const_byte_add_i64);
    gen_const_byte_arith_harness!(i128, byte_add, check_const_byte_add_i128);
    gen_const_byte_arith_harness!(isize, byte_add, check_const_byte_add_isize);
    gen_const_byte_arith_harness!(u8, byte_add, check_const_byte_add_u8);
    gen_const_byte_arith_harness!(u16, byte_add, check_const_byte_add_u16);
    gen_const_byte_arith_harness!(u32, byte_add, check_const_byte_add_u32);
    gen_const_byte_arith_harness!(u64, byte_add, check_const_byte_add_u64);
    gen_const_byte_arith_harness!(u128, byte_add, check_const_byte_add_u128);
    gen_const_byte_arith_harness!(usize, byte_add, check_const_byte_add_usize);
    gen_const_byte_arith_harness!((i8, i8), byte_add, check_const_byte_add_tuple_1);
    gen_const_byte_arith_harness!((f64, bool), byte_add, check_const_byte_add_tuple_2);
    gen_const_byte_arith_harness!((i32, f64, bool), byte_add, check_const_byte_add_tuple_3);
    gen_const_byte_arith_harness!(
        (i8, u16, i32, u64, isize),
        byte_add,
        check_const_byte_add_tuple_4
    );

    gen_const_byte_arith_harness!(i8, byte_sub, check_const_byte_sub_i8);
    gen_const_byte_arith_harness!(i16, byte_sub, check_const_byte_sub_i16);
    gen_const_byte_arith_harness!(i32, byte_sub, check_const_byte_sub_i32);
    gen_const_byte_arith_harness!(i64, byte_sub, check_const_byte_sub_i64);
    gen_const_byte_arith_harness!(i128, byte_sub, check_const_byte_sub_i128);
    gen_const_byte_arith_harness!(isize, byte_sub, check_const_byte_sub_isize);
    gen_const_byte_arith_harness!(u8, byte_sub, check_const_byte_sub_u8);
    gen_const_byte_arith_harness!(u16, byte_sub, check_const_byte_sub_u16);
    gen_const_byte_arith_harness!(u32, byte_sub, check_const_byte_sub_u32);
    gen_const_byte_arith_harness!(u64, byte_sub, check_const_byte_sub_u64);
    gen_const_byte_arith_harness!(u128, byte_sub, check_const_byte_sub_u128);
    gen_const_byte_arith_harness!(usize, byte_sub, check_const_byte_sub_usize);
    gen_const_byte_arith_harness!((i8, i8), byte_sub, check_const_byte_sub_tuple_1);
    gen_const_byte_arith_harness!((f64, bool), byte_sub, check_const_byte_sub_tuple_2);
    gen_const_byte_arith_harness!((i32, f64, bool), byte_sub, check_const_byte_sub_tuple_3);
    gen_const_byte_arith_harness!(
        (i8, u16, i32, u64, isize),
        byte_sub,
        check_const_byte_sub_tuple_4
    );

    gen_const_byte_arith_harness!(i8, byte_offset, check_const_byte_offset_i8);
    gen_const_byte_arith_harness!(i16, byte_offset, check_const_byte_offset_i16);
    gen_const_byte_arith_harness!(i32, byte_offset, check_const_byte_offset_i32);
    gen_const_byte_arith_harness!(i64, byte_offset, check_const_byte_offset_i64);
    gen_const_byte_arith_harness!(i128, byte_offset, check_const_byte_offset_i128);
    gen_const_byte_arith_harness!(isize, byte_offset, check_const_byte_offset_isize);
    gen_const_byte_arith_harness!(u8, byte_offset, check_const_byte_offset_u8);
    gen_const_byte_arith_harness!(u16, byte_offset, check_const_byte_offset_u16);
    gen_const_byte_arith_harness!(u32, byte_offset, check_const_byte_offset_u32);
    gen_const_byte_arith_harness!(u64, byte_offset, check_const_byte_offset_u64);
    gen_const_byte_arith_harness!(u128, byte_offset, check_const_byte_offset_u128);
    gen_const_byte_arith_harness!(usize, byte_offset, check_const_byte_offset_usize);
    gen_const_byte_arith_harness!((i8, i8), byte_offset, check_const_byte_offset_tuple_1);
    gen_const_byte_arith_harness!((f64, bool), byte_offset, check_const_byte_offset_tuple_2);
    gen_const_byte_arith_harness!(
        (i32, f64, bool),
        byte_offset,
        check_const_byte_offset_tuple_3
    );
    gen_const_byte_arith_harness!(
        (i8, u16, i32, u64, isize),
        byte_offset,
        check_const_byte_offset_tuple_4
    );

    macro_rules! gen_const_byte_arith_harness_for_slice {
        ($type:ty, byte_offset, $proof_name:ident) => {
            #[kani::proof_for_contract(<*const [$type]>::byte_offset)]
            pub fn $proof_name() {
                let arr: [$type; ARRAY_LEN] = kani::Arbitrary::any_array();
                let slice: &[$type] = kani::slice::any_slice_of_array(&arr);
                let ptr: *const [$type] = slice;

                let count: isize = kani::any();

                unsafe {
                    ptr.byte_offset(count);
                }
            }
        };

        ($type:ty, $fn_name: ident, $proof_name:ident) => {
            #[kani::proof_for_contract(<*const [$type]>::$fn_name)]
            pub fn $proof_name() {
                let arr: [$type; ARRAY_LEN] = kani::Arbitrary::any_array();
                let slice: &[$type] = kani::slice::any_slice_of_array(&arr);
                let ptr: *const [$type] = slice;

                //byte_add and byte_sub need count to be usize unlike byte_offset
                let count: usize = kani::any();

                unsafe {
                    ptr.$fn_name(count);
                }
            }
        };
    }

    gen_const_byte_arith_harness_for_slice!(i8, byte_add, check_const_byte_add_i8_slice);
    gen_const_byte_arith_harness_for_slice!(i16, byte_add, check_const_byte_add_i16_slice);
    gen_const_byte_arith_harness_for_slice!(i32, byte_add, check_const_byte_add_i32_slice);
    gen_const_byte_arith_harness_for_slice!(i64, byte_add, check_const_byte_add_i64_slice);
    gen_const_byte_arith_harness_for_slice!(i128, byte_add, check_const_byte_add_i128_slice);
    gen_const_byte_arith_harness_for_slice!(isize, byte_add, check_const_byte_add_isize_slice);
    gen_const_byte_arith_harness_for_slice!(u8, byte_add, check_const_byte_add_u8_slice);
    gen_const_byte_arith_harness_for_slice!(u16, byte_add, check_const_byte_add_u16_slice);
    gen_const_byte_arith_harness_for_slice!(u32, byte_add, check_const_byte_add_u32_slice);
    gen_const_byte_arith_harness_for_slice!(u64, byte_add, check_const_byte_add_u64_slice);
    gen_const_byte_arith_harness_for_slice!(u128, byte_add, check_const_byte_add_u128_slice);
    gen_const_byte_arith_harness_for_slice!(usize, byte_add, check_const_byte_add_usize_slice);

    gen_const_byte_arith_harness_for_slice!(i8, byte_sub, check_const_byte_sub_i8_slice);
    gen_const_byte_arith_harness_for_slice!(i16, byte_sub, check_const_byte_sub_i16_slice);
    gen_const_byte_arith_harness_for_slice!(i32, byte_sub, check_const_byte_sub_i32_slice);
    gen_const_byte_arith_harness_for_slice!(i64, byte_sub, check_const_byte_sub_i64_slice);
    gen_const_byte_arith_harness_for_slice!(i128, byte_sub, check_const_byte_sub_i128_slice);
    gen_const_byte_arith_harness_for_slice!(isize, byte_sub, check_const_byte_sub_isize_slice);
    gen_const_byte_arith_harness_for_slice!(u8, byte_sub, check_const_byte_sub_u8_slice);
    gen_const_byte_arith_harness_for_slice!(u16, byte_sub, check_const_byte_sub_u16_slice);
    gen_const_byte_arith_harness_for_slice!(u32, byte_sub, check_const_byte_sub_u32_slice);
    gen_const_byte_arith_harness_for_slice!(u64, byte_sub, check_const_byte_sub_u64_slice);
    gen_const_byte_arith_harness_for_slice!(u128, byte_sub, check_const_byte_sub_u128_slice);
    gen_const_byte_arith_harness_for_slice!(usize, byte_sub, check_const_byte_sub_usize_slice);

    gen_const_byte_arith_harness_for_slice!(i8, byte_offset, check_const_byte_offset_i8_slice);
    gen_const_byte_arith_harness_for_slice!(i16, byte_offset, check_const_byte_offset_i16_slice);
    gen_const_byte_arith_harness_for_slice!(i32, byte_offset, check_const_byte_offset_i32_slice);
    gen_const_byte_arith_harness_for_slice!(i64, byte_offset, check_const_byte_offset_i64_slice);
    gen_const_byte_arith_harness_for_slice!(i128, byte_offset, check_const_byte_offset_i128_slice);
    gen_const_byte_arith_harness_for_slice!(
        isize,
        byte_offset,
        check_const_byte_offset_isize_slice
    );
    gen_const_byte_arith_harness_for_slice!(u8, byte_offset, check_const_byte_offset_u8_slice);
    gen_const_byte_arith_harness_for_slice!(u16, byte_offset, check_const_byte_offset_u16_slice);
    gen_const_byte_arith_harness_for_slice!(u32, byte_offset, check_const_byte_offset_u32_slice);
    gen_const_byte_arith_harness_for_slice!(u64, byte_offset, check_const_byte_offset_u64_slice);
    gen_const_byte_arith_harness_for_slice!(u128, byte_offset, check_const_byte_offset_u128_slice);
    gen_const_byte_arith_harness_for_slice!(
        usize,
        byte_offset,
        check_const_byte_offset_usize_slice
=======
    // Proof for unit size will panic as offset_from needs the pointee size to be greater then 0
    #[kani::proof_for_contract(<*const ()>::offset_from)]
    #[kani::should_panic]
    pub fn check_const_offset_from_unit() {
        let val: () = ();
        let src_ptr: *const () = &val;
        let dest_ptr: *const () = &val;
        unsafe {
            dest_ptr.offset_from(src_ptr);
        }
    }

    // Array size bound for kani::any_array
    const ARRAY_LEN: usize = 40;

    macro_rules! generate_offset_from_harness {
        ($type: ty, $proof_name1: ident, $proof_name2: ident) => {
            // Proof for a single element
            #[kani::proof_for_contract(<*const $type>::offset_from)]
            pub fn $proof_name1() {
                const gen_size: usize = mem::size_of::<$type>();
                let mut generator1 = PointerGenerator::<gen_size>::new();
                let mut generator2 = PointerGenerator::<gen_size>::new();
                let ptr1: *const $type = generator1.any_in_bounds().ptr;
                let ptr2: *const $type = if kani::any() {
                    generator1.any_alloc_status().ptr
                } else {
                    generator2.any_alloc_status().ptr
                };

                unsafe {
                    ptr1.offset_from(ptr2);
                }
            }

            // Proof for large arrays
            #[kani::proof_for_contract(<*const $type>::offset_from)]
            pub fn $proof_name2() {
                const gen_size: usize = mem::size_of::<$type>();
                let mut generator1 = PointerGenerator::<{ gen_size * ARRAY_LEN }>::new();
                let mut generator2 = PointerGenerator::<{ gen_size * ARRAY_LEN }>::new();
                let ptr1: *const $type = generator1.any_in_bounds().ptr;
                let ptr2: *const $type = if kani::any() {
                    generator1.any_alloc_status().ptr
                } else {
                    generator2.any_alloc_status().ptr
                };

                unsafe {
                    ptr1.offset_from(ptr2);
                }
            }
        };
    }

    generate_offset_from_harness!(
        u8,
        check_const_offset_from_u8,
        check_const_offset_from_u8_arr
    );
    generate_offset_from_harness!(
        u16,
        check_const_offset_from_u16,
        check_const_offset_from_u16_arr
    );
    generate_offset_from_harness!(
        u32,
        check_const_offset_from_u32,
        check_const_offset_from_u32_arr
    );
    generate_offset_from_harness!(
        u64,
        check_const_offset_from_u64,
        check_const_offset_from_u64_arr
    );
    generate_offset_from_harness!(
        u128,
        check_const_offset_from_u128,
        check_const_offset_from_u128_arr
    );
    generate_offset_from_harness!(
        usize,
        check_const_offset_from_usize,
        check_const_offset_from_usize_arr
    );

    generate_offset_from_harness!(
        i8,
        check_const_offset_from_i8,
        check_const_offset_from_i8_arr
    );
    generate_offset_from_harness!(
        i16,
        check_const_offset_from_i16,
        check_const_offset_from_i16_arr
    );
    generate_offset_from_harness!(
        i32,
        check_const_offset_from_i32,
        check_const_offset_from_i32_arr
    );
    generate_offset_from_harness!(
        i64,
        check_const_offset_from_i64,
        check_const_offset_from_i64_arr
    );
    generate_offset_from_harness!(
        i128,
        check_const_offset_from_i128,
        check_const_offset_from_i128_arr
    );
    generate_offset_from_harness!(
        isize,
        check_const_offset_from_isize,
        check_const_offset_from_isize_arr
    );

    generate_offset_from_harness!(
        (i8, i8),
        check_const_offset_from_tuple_1,
        check_const_offset_from_tuple_1_arr
    );
    generate_offset_from_harness!(
        (f64, bool),
        check_const_offset_from_tuple_2,
        check_const_offset_from_tuple_2_arr
    );
    generate_offset_from_harness!(
        (u32, i16, f32),
        check_const_offset_from_tuple_3,
        check_const_offset_from_tuple_3_arr
    );
    generate_offset_from_harness!(
        ((), bool, u8, u16, i32, f64, i128, usize),
        check_const_offset_from_tuple_4,
        check_const_offset_from_tuple_4_arr
>>>>>>> b81906d2
    );
}<|MERGE_RESOLUTION|>--- conflicted
+++ resolved
@@ -7,10 +7,7 @@
 
 #[cfg(kani)]
 use crate::kani;
-<<<<<<< HEAD
 use core::mem;
-=======
->>>>>>> b81906d2
 
 impl<T: ?Sized> *const T {
     /// Returns `true` if the pointer is null.
@@ -1968,253 +1965,11 @@
 
 #[cfg(kani)]
 #[unstable(feature = "kani", issue = "none")]
-<<<<<<< HEAD
-pub mod verify {
-=======
 mod verify {
->>>>>>> b81906d2
     use crate::kani;
     use core::mem;
     use kani::PointerGenerator;
 
-<<<<<<< HEAD
-    // generate proof for contracts of byte_add, byte_sub and byte_offset to verify
-    // unit pointee type
-    // - `$fn_name`: function for which the contract must be verified
-    // - `$proof_name`: name of the harness generated
-    macro_rules! gen_const_byte_arith_harness_for_unit {
-        (byte_offset, $proof_name:ident) => {
-            #[kani::proof_for_contract(<*const ()>::byte_offset)]
-            pub fn $proof_name() {
-                let val = ();
-                let ptr: *const () = &val;
-                let count: isize = kani::any();
-                unsafe {
-                    ptr.byte_offset(count);
-                }
-            }
-        };
-
-        ($fn_name:ident, $proof_name:ident) => {
-            #[kani::proof_for_contract(<*const ()>::$fn_name)]
-            pub fn $proof_name() {
-                let val = ();
-                let ptr: *const () = &val;
-                //byte_add and byte_sub need count to be usize unlike byte_offset
-                let count: usize = kani::any();
-                unsafe {
-                    ptr.$fn_name(count);
-                }
-            }
-        };
-    }
-
-    gen_const_byte_arith_harness_for_unit!(byte_add, check_const_byte_add_unit);
-    gen_const_byte_arith_harness_for_unit!(byte_sub, check_const_byte_sub_unit);
-    gen_const_byte_arith_harness_for_unit!(byte_offset, check_const_byte_offset_unit);
-
-    // bounding space for PointerGenerator to accommodate 40 elements.
-    const ARRAY_LEN: usize = 40;
-
-    // generate proof for contracts for byte_add, byte_sub and byte_offset
-    // - `$type`: pointee type
-    // - `$fn_name`: function for which the contract must be verified
-    // - `$proof_name`: name of the harness generated
-    macro_rules! gen_const_byte_arith_harness {
-        ($type:ty, byte_offset, $proof_name:ident) => {
-            #[kani::proof_for_contract(<*const $type>::byte_offset)]
-            pub fn $proof_name() {
-                // generator with space for single element
-                let mut generator1 = PointerGenerator::<{ mem::size_of::<$type>() }>::new();
-                // generator with space for multiple elements
-                let mut generator2 =
-                    PointerGenerator::<{ mem::size_of::<$type>() * ARRAY_LEN }>::new();
-
-                let ptr: *const $type = if kani::any() {
-                    generator1.any_in_bounds().ptr
-                } else {
-                    generator2.any_in_bounds().ptr
-                };
-
-                let count: isize = kani::any();
-
-                unsafe {
-                    ptr.byte_offset(count);
-                }
-            }
-        };
-
-        ($type:ty, $fn_name:ident, $proof_name:ident) => {
-            #[kani::proof_for_contract(<*const $type>::$fn_name)]
-            pub fn $proof_name() {
-                // generator with space for single element
-                let mut generator1 = PointerGenerator::<{ mem::size_of::<$type>() }>::new();
-                // generator with space for multiple elements
-                let mut generator2 =
-                    PointerGenerator::<{ mem::size_of::<$type>() * ARRAY_LEN }>::new();
-
-                let ptr: *const $type = if kani::any() {
-                    generator1.any_in_bounds().ptr
-                } else {
-                    generator2.any_in_bounds().ptr
-                };
-
-                //byte_add and byte_sub need count to be usize unlike byte_offset
-                let count: usize = kani::any();
-
-                unsafe {
-                    ptr.$fn_name(count);
-                }
-            }
-        };
-    }
-
-    gen_const_byte_arith_harness!(i8, byte_add, check_const_byte_add_i8);
-    gen_const_byte_arith_harness!(i16, byte_add, check_const_byte_add_i16);
-    gen_const_byte_arith_harness!(i32, byte_add, check_const_byte_add_i32);
-    gen_const_byte_arith_harness!(i64, byte_add, check_const_byte_add_i64);
-    gen_const_byte_arith_harness!(i128, byte_add, check_const_byte_add_i128);
-    gen_const_byte_arith_harness!(isize, byte_add, check_const_byte_add_isize);
-    gen_const_byte_arith_harness!(u8, byte_add, check_const_byte_add_u8);
-    gen_const_byte_arith_harness!(u16, byte_add, check_const_byte_add_u16);
-    gen_const_byte_arith_harness!(u32, byte_add, check_const_byte_add_u32);
-    gen_const_byte_arith_harness!(u64, byte_add, check_const_byte_add_u64);
-    gen_const_byte_arith_harness!(u128, byte_add, check_const_byte_add_u128);
-    gen_const_byte_arith_harness!(usize, byte_add, check_const_byte_add_usize);
-    gen_const_byte_arith_harness!((i8, i8), byte_add, check_const_byte_add_tuple_1);
-    gen_const_byte_arith_harness!((f64, bool), byte_add, check_const_byte_add_tuple_2);
-    gen_const_byte_arith_harness!((i32, f64, bool), byte_add, check_const_byte_add_tuple_3);
-    gen_const_byte_arith_harness!(
-        (i8, u16, i32, u64, isize),
-        byte_add,
-        check_const_byte_add_tuple_4
-    );
-
-    gen_const_byte_arith_harness!(i8, byte_sub, check_const_byte_sub_i8);
-    gen_const_byte_arith_harness!(i16, byte_sub, check_const_byte_sub_i16);
-    gen_const_byte_arith_harness!(i32, byte_sub, check_const_byte_sub_i32);
-    gen_const_byte_arith_harness!(i64, byte_sub, check_const_byte_sub_i64);
-    gen_const_byte_arith_harness!(i128, byte_sub, check_const_byte_sub_i128);
-    gen_const_byte_arith_harness!(isize, byte_sub, check_const_byte_sub_isize);
-    gen_const_byte_arith_harness!(u8, byte_sub, check_const_byte_sub_u8);
-    gen_const_byte_arith_harness!(u16, byte_sub, check_const_byte_sub_u16);
-    gen_const_byte_arith_harness!(u32, byte_sub, check_const_byte_sub_u32);
-    gen_const_byte_arith_harness!(u64, byte_sub, check_const_byte_sub_u64);
-    gen_const_byte_arith_harness!(u128, byte_sub, check_const_byte_sub_u128);
-    gen_const_byte_arith_harness!(usize, byte_sub, check_const_byte_sub_usize);
-    gen_const_byte_arith_harness!((i8, i8), byte_sub, check_const_byte_sub_tuple_1);
-    gen_const_byte_arith_harness!((f64, bool), byte_sub, check_const_byte_sub_tuple_2);
-    gen_const_byte_arith_harness!((i32, f64, bool), byte_sub, check_const_byte_sub_tuple_3);
-    gen_const_byte_arith_harness!(
-        (i8, u16, i32, u64, isize),
-        byte_sub,
-        check_const_byte_sub_tuple_4
-    );
-
-    gen_const_byte_arith_harness!(i8, byte_offset, check_const_byte_offset_i8);
-    gen_const_byte_arith_harness!(i16, byte_offset, check_const_byte_offset_i16);
-    gen_const_byte_arith_harness!(i32, byte_offset, check_const_byte_offset_i32);
-    gen_const_byte_arith_harness!(i64, byte_offset, check_const_byte_offset_i64);
-    gen_const_byte_arith_harness!(i128, byte_offset, check_const_byte_offset_i128);
-    gen_const_byte_arith_harness!(isize, byte_offset, check_const_byte_offset_isize);
-    gen_const_byte_arith_harness!(u8, byte_offset, check_const_byte_offset_u8);
-    gen_const_byte_arith_harness!(u16, byte_offset, check_const_byte_offset_u16);
-    gen_const_byte_arith_harness!(u32, byte_offset, check_const_byte_offset_u32);
-    gen_const_byte_arith_harness!(u64, byte_offset, check_const_byte_offset_u64);
-    gen_const_byte_arith_harness!(u128, byte_offset, check_const_byte_offset_u128);
-    gen_const_byte_arith_harness!(usize, byte_offset, check_const_byte_offset_usize);
-    gen_const_byte_arith_harness!((i8, i8), byte_offset, check_const_byte_offset_tuple_1);
-    gen_const_byte_arith_harness!((f64, bool), byte_offset, check_const_byte_offset_tuple_2);
-    gen_const_byte_arith_harness!(
-        (i32, f64, bool),
-        byte_offset,
-        check_const_byte_offset_tuple_3
-    );
-    gen_const_byte_arith_harness!(
-        (i8, u16, i32, u64, isize),
-        byte_offset,
-        check_const_byte_offset_tuple_4
-    );
-
-    macro_rules! gen_const_byte_arith_harness_for_slice {
-        ($type:ty, byte_offset, $proof_name:ident) => {
-            #[kani::proof_for_contract(<*const [$type]>::byte_offset)]
-            pub fn $proof_name() {
-                let arr: [$type; ARRAY_LEN] = kani::Arbitrary::any_array();
-                let slice: &[$type] = kani::slice::any_slice_of_array(&arr);
-                let ptr: *const [$type] = slice;
-
-                let count: isize = kani::any();
-
-                unsafe {
-                    ptr.byte_offset(count);
-                }
-            }
-        };
-
-        ($type:ty, $fn_name: ident, $proof_name:ident) => {
-            #[kani::proof_for_contract(<*const [$type]>::$fn_name)]
-            pub fn $proof_name() {
-                let arr: [$type; ARRAY_LEN] = kani::Arbitrary::any_array();
-                let slice: &[$type] = kani::slice::any_slice_of_array(&arr);
-                let ptr: *const [$type] = slice;
-
-                //byte_add and byte_sub need count to be usize unlike byte_offset
-                let count: usize = kani::any();
-
-                unsafe {
-                    ptr.$fn_name(count);
-                }
-            }
-        };
-    }
-
-    gen_const_byte_arith_harness_for_slice!(i8, byte_add, check_const_byte_add_i8_slice);
-    gen_const_byte_arith_harness_for_slice!(i16, byte_add, check_const_byte_add_i16_slice);
-    gen_const_byte_arith_harness_for_slice!(i32, byte_add, check_const_byte_add_i32_slice);
-    gen_const_byte_arith_harness_for_slice!(i64, byte_add, check_const_byte_add_i64_slice);
-    gen_const_byte_arith_harness_for_slice!(i128, byte_add, check_const_byte_add_i128_slice);
-    gen_const_byte_arith_harness_for_slice!(isize, byte_add, check_const_byte_add_isize_slice);
-    gen_const_byte_arith_harness_for_slice!(u8, byte_add, check_const_byte_add_u8_slice);
-    gen_const_byte_arith_harness_for_slice!(u16, byte_add, check_const_byte_add_u16_slice);
-    gen_const_byte_arith_harness_for_slice!(u32, byte_add, check_const_byte_add_u32_slice);
-    gen_const_byte_arith_harness_for_slice!(u64, byte_add, check_const_byte_add_u64_slice);
-    gen_const_byte_arith_harness_for_slice!(u128, byte_add, check_const_byte_add_u128_slice);
-    gen_const_byte_arith_harness_for_slice!(usize, byte_add, check_const_byte_add_usize_slice);
-
-    gen_const_byte_arith_harness_for_slice!(i8, byte_sub, check_const_byte_sub_i8_slice);
-    gen_const_byte_arith_harness_for_slice!(i16, byte_sub, check_const_byte_sub_i16_slice);
-    gen_const_byte_arith_harness_for_slice!(i32, byte_sub, check_const_byte_sub_i32_slice);
-    gen_const_byte_arith_harness_for_slice!(i64, byte_sub, check_const_byte_sub_i64_slice);
-    gen_const_byte_arith_harness_for_slice!(i128, byte_sub, check_const_byte_sub_i128_slice);
-    gen_const_byte_arith_harness_for_slice!(isize, byte_sub, check_const_byte_sub_isize_slice);
-    gen_const_byte_arith_harness_for_slice!(u8, byte_sub, check_const_byte_sub_u8_slice);
-    gen_const_byte_arith_harness_for_slice!(u16, byte_sub, check_const_byte_sub_u16_slice);
-    gen_const_byte_arith_harness_for_slice!(u32, byte_sub, check_const_byte_sub_u32_slice);
-    gen_const_byte_arith_harness_for_slice!(u64, byte_sub, check_const_byte_sub_u64_slice);
-    gen_const_byte_arith_harness_for_slice!(u128, byte_sub, check_const_byte_sub_u128_slice);
-    gen_const_byte_arith_harness_for_slice!(usize, byte_sub, check_const_byte_sub_usize_slice);
-
-    gen_const_byte_arith_harness_for_slice!(i8, byte_offset, check_const_byte_offset_i8_slice);
-    gen_const_byte_arith_harness_for_slice!(i16, byte_offset, check_const_byte_offset_i16_slice);
-    gen_const_byte_arith_harness_for_slice!(i32, byte_offset, check_const_byte_offset_i32_slice);
-    gen_const_byte_arith_harness_for_slice!(i64, byte_offset, check_const_byte_offset_i64_slice);
-    gen_const_byte_arith_harness_for_slice!(i128, byte_offset, check_const_byte_offset_i128_slice);
-    gen_const_byte_arith_harness_for_slice!(
-        isize,
-        byte_offset,
-        check_const_byte_offset_isize_slice
-    );
-    gen_const_byte_arith_harness_for_slice!(u8, byte_offset, check_const_byte_offset_u8_slice);
-    gen_const_byte_arith_harness_for_slice!(u16, byte_offset, check_const_byte_offset_u16_slice);
-    gen_const_byte_arith_harness_for_slice!(u32, byte_offset, check_const_byte_offset_u32_slice);
-    gen_const_byte_arith_harness_for_slice!(u64, byte_offset, check_const_byte_offset_u64_slice);
-    gen_const_byte_arith_harness_for_slice!(u128, byte_offset, check_const_byte_offset_u128_slice);
-    gen_const_byte_arith_harness_for_slice!(
-        usize,
-        byte_offset,
-        check_const_byte_offset_usize_slice
-=======
     // Proof for unit size will panic as offset_from needs the pointee size to be greater then 0
     #[kani::proof_for_contract(<*const ()>::offset_from)]
     #[kani::should_panic]
@@ -2351,6 +2106,243 @@
         ((), bool, u8, u16, i32, f64, i128, usize),
         check_const_offset_from_tuple_4,
         check_const_offset_from_tuple_4_arr
->>>>>>> b81906d2
+    );
+
+    // generate proof for contracts of byte_add, byte_sub and byte_offset to verify
+    // unit pointee type
+    // - `$fn_name`: function for which the contract must be verified
+    // - `$proof_name`: name of the harness generated
+    macro_rules! gen_const_byte_arith_harness_for_unit {
+        (byte_offset, $proof_name:ident) => {
+            #[kani::proof_for_contract(<*const ()>::byte_offset)]
+            pub fn $proof_name() {
+                let val = ();
+                let ptr: *const () = &val;
+                let count: isize = kani::any();
+                unsafe {
+                    ptr.byte_offset(count);
+                }
+            }
+        };
+
+        ($fn_name:ident, $proof_name:ident) => {
+            #[kani::proof_for_contract(<*const ()>::$fn_name)]
+            pub fn $proof_name() {
+                let val = ();
+                let ptr: *const () = &val;
+                //byte_add and byte_sub need count to be usize unlike byte_offset
+                let count: usize = kani::any();
+                unsafe {
+                    ptr.$fn_name(count);
+                }
+            }
+        };
+    }
+
+    gen_const_byte_arith_harness_for_unit!(byte_add, check_const_byte_add_unit);
+    gen_const_byte_arith_harness_for_unit!(byte_sub, check_const_byte_sub_unit);
+    gen_const_byte_arith_harness_for_unit!(byte_offset, check_const_byte_offset_unit);
+
+    // bounding space for PointerGenerator to accommodate 40 elements.
+    const ARRAY_LEN: usize = 40;
+
+    // generate proof for contracts for byte_add, byte_sub and byte_offset
+    // - `$type`: pointee type
+    // - `$fn_name`: function for which the contract must be verified
+    // - `$proof_name`: name of the harness generated
+    macro_rules! gen_const_byte_arith_harness {
+        ($type:ty, byte_offset, $proof_name:ident) => {
+            #[kani::proof_for_contract(<*const $type>::byte_offset)]
+            pub fn $proof_name() {
+                // generator with space for single element
+                let mut generator1 = PointerGenerator::<{ mem::size_of::<$type>() }>::new();
+                // generator with space for multiple elements
+                let mut generator2 =
+                    PointerGenerator::<{ mem::size_of::<$type>() * ARRAY_LEN }>::new();
+
+                let ptr: *const $type = if kani::any() {
+                    generator1.any_in_bounds().ptr
+                } else {
+                    generator2.any_in_bounds().ptr
+                };
+
+                let count: isize = kani::any();
+
+                unsafe {
+                    ptr.byte_offset(count);
+                }
+            }
+        };
+
+        ($type:ty, $fn_name:ident, $proof_name:ident) => {
+            #[kani::proof_for_contract(<*const $type>::$fn_name)]
+            pub fn $proof_name() {
+                // generator with space for single element
+                let mut generator1 = PointerGenerator::<{ mem::size_of::<$type>() }>::new();
+                // generator with space for multiple elements
+                let mut generator2 =
+                    PointerGenerator::<{ mem::size_of::<$type>() * ARRAY_LEN }>::new();
+
+                let ptr: *const $type = if kani::any() {
+                    generator1.any_in_bounds().ptr
+                } else {
+                    generator2.any_in_bounds().ptr
+                };
+
+                //byte_add and byte_sub need count to be usize unlike byte_offset
+                let count: usize = kani::any();
+
+                unsafe {
+                    ptr.$fn_name(count);
+                }
+            }
+        };
+    }
+
+    gen_const_byte_arith_harness!(i8, byte_add, check_const_byte_add_i8);
+    gen_const_byte_arith_harness!(i16, byte_add, check_const_byte_add_i16);
+    gen_const_byte_arith_harness!(i32, byte_add, check_const_byte_add_i32);
+    gen_const_byte_arith_harness!(i64, byte_add, check_const_byte_add_i64);
+    gen_const_byte_arith_harness!(i128, byte_add, check_const_byte_add_i128);
+    gen_const_byte_arith_harness!(isize, byte_add, check_const_byte_add_isize);
+    gen_const_byte_arith_harness!(u8, byte_add, check_const_byte_add_u8);
+    gen_const_byte_arith_harness!(u16, byte_add, check_const_byte_add_u16);
+    gen_const_byte_arith_harness!(u32, byte_add, check_const_byte_add_u32);
+    gen_const_byte_arith_harness!(u64, byte_add, check_const_byte_add_u64);
+    gen_const_byte_arith_harness!(u128, byte_add, check_const_byte_add_u128);
+    gen_const_byte_arith_harness!(usize, byte_add, check_const_byte_add_usize);
+    gen_const_byte_arith_harness!((i8, i8), byte_add, check_const_byte_add_tuple_1);
+    gen_const_byte_arith_harness!((f64, bool), byte_add, check_const_byte_add_tuple_2);
+    gen_const_byte_arith_harness!((i32, f64, bool), byte_add, check_const_byte_add_tuple_3);
+    gen_const_byte_arith_harness!(
+        (i8, u16, i32, u64, isize),
+        byte_add,
+        check_const_byte_add_tuple_4
+    );
+
+    gen_const_byte_arith_harness!(i8, byte_sub, check_const_byte_sub_i8);
+    gen_const_byte_arith_harness!(i16, byte_sub, check_const_byte_sub_i16);
+    gen_const_byte_arith_harness!(i32, byte_sub, check_const_byte_sub_i32);
+    gen_const_byte_arith_harness!(i64, byte_sub, check_const_byte_sub_i64);
+    gen_const_byte_arith_harness!(i128, byte_sub, check_const_byte_sub_i128);
+    gen_const_byte_arith_harness!(isize, byte_sub, check_const_byte_sub_isize);
+    gen_const_byte_arith_harness!(u8, byte_sub, check_const_byte_sub_u8);
+    gen_const_byte_arith_harness!(u16, byte_sub, check_const_byte_sub_u16);
+    gen_const_byte_arith_harness!(u32, byte_sub, check_const_byte_sub_u32);
+    gen_const_byte_arith_harness!(u64, byte_sub, check_const_byte_sub_u64);
+    gen_const_byte_arith_harness!(u128, byte_sub, check_const_byte_sub_u128);
+    gen_const_byte_arith_harness!(usize, byte_sub, check_const_byte_sub_usize);
+    gen_const_byte_arith_harness!((i8, i8), byte_sub, check_const_byte_sub_tuple_1);
+    gen_const_byte_arith_harness!((f64, bool), byte_sub, check_const_byte_sub_tuple_2);
+    gen_const_byte_arith_harness!((i32, f64, bool), byte_sub, check_const_byte_sub_tuple_3);
+    gen_const_byte_arith_harness!(
+        (i8, u16, i32, u64, isize),
+        byte_sub,
+        check_const_byte_sub_tuple_4
+    );
+
+    gen_const_byte_arith_harness!(i8, byte_offset, check_const_byte_offset_i8);
+    gen_const_byte_arith_harness!(i16, byte_offset, check_const_byte_offset_i16);
+    gen_const_byte_arith_harness!(i32, byte_offset, check_const_byte_offset_i32);
+    gen_const_byte_arith_harness!(i64, byte_offset, check_const_byte_offset_i64);
+    gen_const_byte_arith_harness!(i128, byte_offset, check_const_byte_offset_i128);
+    gen_const_byte_arith_harness!(isize, byte_offset, check_const_byte_offset_isize);
+    gen_const_byte_arith_harness!(u8, byte_offset, check_const_byte_offset_u8);
+    gen_const_byte_arith_harness!(u16, byte_offset, check_const_byte_offset_u16);
+    gen_const_byte_arith_harness!(u32, byte_offset, check_const_byte_offset_u32);
+    gen_const_byte_arith_harness!(u64, byte_offset, check_const_byte_offset_u64);
+    gen_const_byte_arith_harness!(u128, byte_offset, check_const_byte_offset_u128);
+    gen_const_byte_arith_harness!(usize, byte_offset, check_const_byte_offset_usize);
+    gen_const_byte_arith_harness!((i8, i8), byte_offset, check_const_byte_offset_tuple_1);
+    gen_const_byte_arith_harness!((f64, bool), byte_offset, check_const_byte_offset_tuple_2);
+    gen_const_byte_arith_harness!(
+        (i32, f64, bool),
+        byte_offset,
+        check_const_byte_offset_tuple_3
+    );
+    gen_const_byte_arith_harness!(
+        (i8, u16, i32, u64, isize),
+        byte_offset,
+        check_const_byte_offset_tuple_4
+    );
+
+    macro_rules! gen_const_byte_arith_harness_for_slice {
+        ($type:ty, byte_offset, $proof_name:ident) => {
+            #[kani::proof_for_contract(<*const [$type]>::byte_offset)]
+            pub fn $proof_name() {
+                let arr: [$type; ARRAY_LEN] = kani::Arbitrary::any_array();
+                let slice: &[$type] = kani::slice::any_slice_of_array(&arr);
+                let ptr: *const [$type] = slice;
+
+                let count: isize = kani::any();
+
+                unsafe {
+                    ptr.byte_offset(count);
+                }
+            }
+        };
+
+        ($type:ty, $fn_name: ident, $proof_name:ident) => {
+            #[kani::proof_for_contract(<*const [$type]>::$fn_name)]
+            pub fn $proof_name() {
+                let arr: [$type; ARRAY_LEN] = kani::Arbitrary::any_array();
+                let slice: &[$type] = kani::slice::any_slice_of_array(&arr);
+                let ptr: *const [$type] = slice;
+
+                //byte_add and byte_sub need count to be usize unlike byte_offset
+                let count: usize = kani::any();
+
+                unsafe {
+                    ptr.$fn_name(count);
+                }
+            }
+        };
+    }
+
+    gen_const_byte_arith_harness_for_slice!(i8, byte_add, check_const_byte_add_i8_slice);
+    gen_const_byte_arith_harness_for_slice!(i16, byte_add, check_const_byte_add_i16_slice);
+    gen_const_byte_arith_harness_for_slice!(i32, byte_add, check_const_byte_add_i32_slice);
+    gen_const_byte_arith_harness_for_slice!(i64, byte_add, check_const_byte_add_i64_slice);
+    gen_const_byte_arith_harness_for_slice!(i128, byte_add, check_const_byte_add_i128_slice);
+    gen_const_byte_arith_harness_for_slice!(isize, byte_add, check_const_byte_add_isize_slice);
+    gen_const_byte_arith_harness_for_slice!(u8, byte_add, check_const_byte_add_u8_slice);
+    gen_const_byte_arith_harness_for_slice!(u16, byte_add, check_const_byte_add_u16_slice);
+    gen_const_byte_arith_harness_for_slice!(u32, byte_add, check_const_byte_add_u32_slice);
+    gen_const_byte_arith_harness_for_slice!(u64, byte_add, check_const_byte_add_u64_slice);
+    gen_const_byte_arith_harness_for_slice!(u128, byte_add, check_const_byte_add_u128_slice);
+    gen_const_byte_arith_harness_for_slice!(usize, byte_add, check_const_byte_add_usize_slice);
+
+    gen_const_byte_arith_harness_for_slice!(i8, byte_sub, check_const_byte_sub_i8_slice);
+    gen_const_byte_arith_harness_for_slice!(i16, byte_sub, check_const_byte_sub_i16_slice);
+    gen_const_byte_arith_harness_for_slice!(i32, byte_sub, check_const_byte_sub_i32_slice);
+    gen_const_byte_arith_harness_for_slice!(i64, byte_sub, check_const_byte_sub_i64_slice);
+    gen_const_byte_arith_harness_for_slice!(i128, byte_sub, check_const_byte_sub_i128_slice);
+    gen_const_byte_arith_harness_for_slice!(isize, byte_sub, check_const_byte_sub_isize_slice);
+    gen_const_byte_arith_harness_for_slice!(u8, byte_sub, check_const_byte_sub_u8_slice);
+    gen_const_byte_arith_harness_for_slice!(u16, byte_sub, check_const_byte_sub_u16_slice);
+    gen_const_byte_arith_harness_for_slice!(u32, byte_sub, check_const_byte_sub_u32_slice);
+    gen_const_byte_arith_harness_for_slice!(u64, byte_sub, check_const_byte_sub_u64_slice);
+    gen_const_byte_arith_harness_for_slice!(u128, byte_sub, check_const_byte_sub_u128_slice);
+    gen_const_byte_arith_harness_for_slice!(usize, byte_sub, check_const_byte_sub_usize_slice);
+
+    gen_const_byte_arith_harness_for_slice!(i8, byte_offset, check_const_byte_offset_i8_slice);
+    gen_const_byte_arith_harness_for_slice!(i16, byte_offset, check_const_byte_offset_i16_slice);
+    gen_const_byte_arith_harness_for_slice!(i32, byte_offset, check_const_byte_offset_i32_slice);
+    gen_const_byte_arith_harness_for_slice!(i64, byte_offset, check_const_byte_offset_i64_slice);
+    gen_const_byte_arith_harness_for_slice!(i128, byte_offset, check_const_byte_offset_i128_slice);
+    gen_const_byte_arith_harness_for_slice!(
+        isize,
+        byte_offset,
+        check_const_byte_offset_isize_slice
+    );
+    gen_const_byte_arith_harness_for_slice!(u8, byte_offset, check_const_byte_offset_u8_slice);
+    gen_const_byte_arith_harness_for_slice!(u16, byte_offset, check_const_byte_offset_u16_slice);
+    gen_const_byte_arith_harness_for_slice!(u32, byte_offset, check_const_byte_offset_u32_slice);
+    gen_const_byte_arith_harness_for_slice!(u64, byte_offset, check_const_byte_offset_u64_slice);
+    gen_const_byte_arith_harness_for_slice!(u128, byte_offset, check_const_byte_offset_u128_slice);
+    gen_const_byte_arith_harness_for_slice!(
+        usize,
+        byte_offset,
+        check_const_byte_offset_usize_slice
     );
 }