--- conflicted
+++ resolved
@@ -2218,7 +2218,6 @@
 #[unstable(feature = "kani", issue = "none")]
 mod verify {
     use crate::kani;
-<<<<<<< HEAD
 
      // fn <*mut T>::add verification begin
      macro_rules! generate_add_harness {
@@ -2310,7 +2309,6 @@
     generate_offset_harness!(usize, check_mut_offset_usize);
     // fn <*mut T>::offset verification end
 
-=======
     macro_rules! generate_unit_harness {
         ($fn_name:ident, $proof_name:ident) => {
             #[allow(unused)]
@@ -2338,5 +2336,4 @@
             test_ptr.offset(count);
         }
     }
->>>>>>> 2be7639a
 }