use super::*;
use crate::cmp::Ordering::{Equal, Greater, Less};
use crate::intrinsics::const_eval_select;
use crate::mem::SizedTypeProperties;
use crate::slice::{self, SliceIndex};
use safety::{ensures, requires};

#[cfg(kani)]
use crate::kani;

impl<T: ?Sized> *mut T {
    /// Returns `true` if the pointer is null.
    ///
    /// Note that unsized types have many possible null pointers, as only the
    /// raw data pointer is considered, not their length, vtable, etc.
    /// Therefore, two pointers that are null may still not compare equal to
    /// each other.
    ///
    /// ## Behavior during const evaluation
    ///
    /// When this function is used during const evaluation, it may return `false` for pointers
    /// that turn out to be null at runtime. Specifically, when a pointer to some memory
    /// is offset beyond its bounds in such a way that the resulting pointer is null,
    /// the function will still return `false`. There is no way for CTFE to know
    /// the absolute position of that memory, so we cannot tell if the pointer is
    /// null or not.
    ///
    /// # Examples
    ///
    /// ```
    /// let mut s = [1, 2, 3];
    /// let ptr: *mut u32 = s.as_mut_ptr();
    /// assert!(!ptr.is_null());
    /// ```
    #[stable(feature = "rust1", since = "1.0.0")]
    #[rustc_const_unstable(feature = "const_ptr_is_null", issue = "74939")]
    #[rustc_diagnostic_item = "ptr_is_null"]
    #[inline]
    pub const fn is_null(self) -> bool {
        self.cast_const().is_null()
    }

    /// Casts to a pointer of another type.
    #[stable(feature = "ptr_cast", since = "1.38.0")]
    #[rustc_const_stable(feature = "const_ptr_cast", since = "1.38.0")]
    #[rustc_diagnostic_item = "ptr_cast"]
    #[inline(always)]
    pub const fn cast<U>(self) -> *mut U {
        self as _
    }

    /// Uses the address value in a new pointer of another type.
    ///
    /// This operation will ignore the address part of its `meta` operand and discard existing
    /// metadata of `self`. For pointers to a sized types (thin pointers), this has the same effect
    /// as a simple cast. For pointers to an unsized type (fat pointers) this recombines the address
    /// with new metadata such as slice lengths or `dyn`-vtable.
    ///
    /// The resulting pointer will have provenance of `self`. This operation is semantically the
    /// same as creating a new pointer with the data pointer value of `self` but the metadata of
    /// `meta`, being fat or thin depending on the `meta` operand.
    ///
    /// # Examples
    ///
    /// This function is primarily useful for enabling pointer arithmetic on potentially fat
    /// pointers. The pointer is cast to a sized pointee to utilize offset operations and then
    /// recombined with its own original metadata.
    ///
    /// ```
    /// #![feature(set_ptr_value)]
    /// # use core::fmt::Debug;
    /// let mut arr: [i32; 3] = [1, 2, 3];
    /// let mut ptr = arr.as_mut_ptr() as *mut dyn Debug;
    /// let thin = ptr as *mut u8;
    /// unsafe {
    ///     ptr = thin.add(8).with_metadata_of(ptr);
    ///     # assert_eq!(*(ptr as *mut i32), 3);
    ///     println!("{:?}", &*ptr); // will print "3"
    /// }
    /// ```
    ///
    /// # *Incorrect* usage
    ///
    /// The provenance from pointers is *not* combined. The result must only be used to refer to the
    /// address allowed by `self`.
    ///
    /// ```rust,no_run
    /// #![feature(set_ptr_value)]
    /// let mut x = 0u32;
    /// let mut y = 1u32;
    ///
    /// let x = (&mut x) as *mut u32;
    /// let y = (&mut y) as *mut u32;
    ///
    /// let offset = (x as usize - y as usize) / 4;
    /// let bad = x.wrapping_add(offset).with_metadata_of(y);
    ///
    /// // This dereference is UB. The pointer only has provenance for `x` but points to `y`.
    /// println!("{:?}", unsafe { &*bad });
    #[unstable(feature = "set_ptr_value", issue = "75091")]
    #[cfg_attr(bootstrap, rustc_const_stable(feature = "ptr_metadata_const", since = "1.83.0"))]
    #[must_use = "returns a new pointer rather than modifying its argument"]
    #[inline]
    pub const fn with_metadata_of<U>(self, meta: *const U) -> *mut U
    where
        U: ?Sized,
    {
        from_raw_parts_mut::<U>(self as *mut (), metadata(meta))
    }

    /// Changes constness without changing the type.
    ///
    /// This is a bit safer than `as` because it wouldn't silently change the type if the code is
    /// refactored.
    ///
    /// While not strictly required (`*mut T` coerces to `*const T`), this is provided for symmetry
    /// with [`cast_mut`] on `*const T` and may have documentation value if used instead of implicit
    /// coercion.
    ///
    /// [`cast_mut`]: pointer::cast_mut
    #[stable(feature = "ptr_const_cast", since = "1.65.0")]
    #[rustc_const_stable(feature = "ptr_const_cast", since = "1.65.0")]
    #[rustc_diagnostic_item = "ptr_cast_const"]
    #[inline(always)]
    pub const fn cast_const(self) -> *const T {
        self as _
    }

    /// Gets the "address" portion of the pointer.
    ///
    /// This is similar to `self as usize`, except that the [provenance][crate::ptr#provenance] of
    /// the pointer is discarded and not [exposed][crate::ptr#exposed-provenance]. This means that
    /// casting the returned address back to a pointer yields a [pointer without
    /// provenance][without_provenance_mut], which is undefined behavior to dereference. To properly
    /// restore the lost information and obtain a dereferenceable pointer, use
    /// [`with_addr`][pointer::with_addr] or [`map_addr`][pointer::map_addr].
    ///
    /// If using those APIs is not possible because there is no way to preserve a pointer with the
    /// required provenance, then Strict Provenance might not be for you. Use pointer-integer casts
    /// or [`expose_provenance`][pointer::expose_provenance] and [`with_exposed_provenance`][with_exposed_provenance]
    /// instead. However, note that this makes your code less portable and less amenable to tools
    /// that check for compliance with the Rust memory model.
    ///
    /// On most platforms this will produce a value with the same bytes as the original
    /// pointer, because all the bytes are dedicated to describing the address.
    /// Platforms which need to store additional information in the pointer may
    /// perform a change of representation to produce a value containing only the address
    /// portion of the pointer. What that means is up to the platform to define.
    ///
    /// This is a [Strict Provenance][crate::ptr#strict-provenance] API.
    #[must_use]
    #[inline(always)]
    #[stable(feature = "strict_provenance", since = "CURRENT_RUSTC_VERSION")]
    pub fn addr(self) -> usize {
        // A pointer-to-integer transmute currently has exactly the right semantics: it returns the
        // address without exposing the provenance. Note that this is *not* a stable guarantee about
        // transmute semantics, it relies on sysroot crates having special status.
        // SAFETY: Pointer-to-integer transmutes are valid (if you are okay with losing the
        // provenance).
        unsafe { mem::transmute(self.cast::<()>()) }
    }

    /// Exposes the ["provenance"][crate::ptr#provenance] part of the pointer for future use in
    /// [`with_exposed_provenance_mut`] and returns the "address" portion.
    ///
    /// This is equivalent to `self as usize`, which semantically discards provenance information.
    /// Furthermore, this (like the `as` cast) has the implicit side-effect of marking the
    /// provenance as 'exposed', so on platforms that support it you can later call
    /// [`with_exposed_provenance_mut`] to reconstitute the original pointer including its provenance.
    ///
    /// Due to its inherent ambiguity, [`with_exposed_provenance_mut`] may not be supported by tools
    /// that help you to stay conformant with the Rust memory model. It is recommended to use
    /// [Strict Provenance][crate::ptr#strict-provenance] APIs such as [`with_addr`][pointer::with_addr]
    /// wherever possible, in which case [`addr`][pointer::addr] should be used instead of `expose_provenance`.
    ///
    /// On most platforms this will produce a value with the same bytes as the original pointer,
    /// because all the bytes are dedicated to describing the address. Platforms which need to store
    /// additional information in the pointer may not support this operation, since the 'expose'
    /// side-effect which is required for [`with_exposed_provenance_mut`] to work is typically not
    /// available.
    ///
    /// This is an [Exposed Provenance][crate::ptr#exposed-provenance] API.
    ///
    /// [`with_exposed_provenance_mut`]: with_exposed_provenance_mut
    #[inline(always)]
    #[stable(feature = "exposed_provenance", since = "CURRENT_RUSTC_VERSION")]
    pub fn expose_provenance(self) -> usize {
        self.cast::<()>() as usize
    }

    /// Creates a new pointer with the given address and the [provenance][crate::ptr#provenance] of
    /// `self`.
    ///
    /// This is similar to a `addr as *mut T` cast, but copies
    /// the *provenance* of `self` to the new pointer.
    /// This avoids the inherent ambiguity of the unary cast.
    ///
    /// This is equivalent to using [`wrapping_offset`][pointer::wrapping_offset] to offset
    /// `self` to the given address, and therefore has all the same capabilities and restrictions.
    ///
    /// This is a [Strict Provenance][crate::ptr#strict-provenance] API.
    #[must_use]
    #[inline]
    #[stable(feature = "strict_provenance", since = "CURRENT_RUSTC_VERSION")]
    pub fn with_addr(self, addr: usize) -> Self {
        // This should probably be an intrinsic to avoid doing any sort of arithmetic, but
        // meanwhile, we can implement it with `wrapping_offset`, which preserves the pointer's
        // provenance.
        let self_addr = self.addr() as isize;
        let dest_addr = addr as isize;
        let offset = dest_addr.wrapping_sub(self_addr);
        self.wrapping_byte_offset(offset)
    }

    /// Creates a new pointer by mapping `self`'s address to a new one, preserving the original
    /// pointer's [provenance][crate::ptr#provenance].
    ///
    /// This is a convenience for [`with_addr`][pointer::with_addr], see that method for details.
    ///
    /// This is a [Strict Provenance][crate::ptr#strict-provenance] API.
    #[must_use]
    #[inline]
    #[stable(feature = "strict_provenance", since = "CURRENT_RUSTC_VERSION")]
    pub fn map_addr(self, f: impl FnOnce(usize) -> usize) -> Self {
        self.with_addr(f(self.addr()))
    }

    /// Decompose a (possibly wide) pointer into its data pointer and metadata components.
    ///
    /// The pointer can be later reconstructed with [`from_raw_parts_mut`].
    #[unstable(feature = "ptr_metadata", issue = "81513")]
    #[rustc_const_unstable(feature = "ptr_metadata", issue = "81513")]
    #[inline]
    pub const fn to_raw_parts(self) -> (*mut (), <T as super::Pointee>::Metadata) {
        (self.cast(), super::metadata(self))
    }

    /// Returns `None` if the pointer is null, or else returns a shared reference to
    /// the value wrapped in `Some`. If the value may be uninitialized, [`as_uninit_ref`]
    /// must be used instead.
    ///
    /// For the mutable counterpart see [`as_mut`].
    ///
    /// [`as_uninit_ref`]: pointer#method.as_uninit_ref-1
    /// [`as_mut`]: #method.as_mut
    ///
    /// # Safety
    ///
    /// When calling this method, you have to ensure that *either* the pointer is null *or*
    /// the pointer is [convertible to a reference](crate::ptr#pointer-to-reference-conversion).
    ///
    /// # Examples
    ///
    /// ```
    /// let ptr: *mut u8 = &mut 10u8 as *mut u8;
    ///
    /// unsafe {
    ///     if let Some(val_back) = ptr.as_ref() {
    ///         println!("We got back the value: {val_back}!");
    ///     }
    /// }
    /// ```
    ///
    /// # Null-unchecked version
    ///
    /// If you are sure the pointer can never be null and are looking for some kind of
    /// `as_ref_unchecked` that returns the `&T` instead of `Option<&T>`, know that you can
    /// dereference the pointer directly.
    ///
    /// ```
    /// let ptr: *mut u8 = &mut 10u8 as *mut u8;
    ///
    /// unsafe {
    ///     let val_back = &*ptr;
    ///     println!("We got back the value: {val_back}!");
    /// }
    /// ```
    #[stable(feature = "ptr_as_ref", since = "1.9.0")]
    #[rustc_const_unstable(feature = "const_ptr_is_null", issue = "74939")]
    #[inline]
    pub const unsafe fn as_ref<'a>(self) -> Option<&'a T> {
        // SAFETY: the caller must guarantee that `self` is valid for a
        // reference if it isn't null.
        if self.is_null() { None } else { unsafe { Some(&*self) } }
    }

    /// Returns a shared reference to the value behind the pointer.
    /// If the pointer may be null or the value may be uninitialized, [`as_uninit_ref`] must be used instead.
    /// If the pointer may be null, but the value is known to have been initialized, [`as_ref`] must be used instead.
    ///
    /// For the mutable counterpart see [`as_mut_unchecked`].
    ///
    /// [`as_ref`]: #method.as_ref
    /// [`as_uninit_ref`]: #method.as_uninit_ref
    /// [`as_mut_unchecked`]: #method.as_mut_unchecked
    ///
    /// # Safety
    ///
    /// When calling this method, you have to ensure that the pointer is [convertible to a reference](crate::ptr#pointer-to-reference-conversion).
    ///
    /// # Examples
    ///
    /// ```
    /// #![feature(ptr_as_ref_unchecked)]
    /// let ptr: *mut u8 = &mut 10u8 as *mut u8;
    ///
    /// unsafe {
    ///     println!("We got back the value: {}!", ptr.as_ref_unchecked());
    /// }
    /// ```
    // FIXME: mention it in the docs for `as_ref` and `as_uninit_ref` once stabilized.
    #[unstable(feature = "ptr_as_ref_unchecked", issue = "122034")]
    #[rustc_const_unstable(feature = "ptr_as_ref_unchecked", issue = "122034")]
    #[inline]
    #[must_use]
    pub const unsafe fn as_ref_unchecked<'a>(self) -> &'a T {
        // SAFETY: the caller must guarantee that `self` is valid for a reference
        unsafe { &*self }
    }

    /// Returns `None` if the pointer is null, or else returns a shared reference to
    /// the value wrapped in `Some`. In contrast to [`as_ref`], this does not require
    /// that the value has to be initialized.
    ///
    /// For the mutable counterpart see [`as_uninit_mut`].
    ///
    /// [`as_ref`]: pointer#method.as_ref-1
    /// [`as_uninit_mut`]: #method.as_uninit_mut
    ///
    /// # Safety
    ///
    /// When calling this method, you have to ensure that *either* the pointer is null *or*
    /// the pointer is [convertible to a reference](crate::ptr#pointer-to-reference-conversion).
    /// Note that because the created reference is to `MaybeUninit<T>`, the
    /// source pointer can point to uninitialized memory.
    ///
    /// # Examples
    ///
    /// ```
    /// #![feature(ptr_as_uninit)]
    ///
    /// let ptr: *mut u8 = &mut 10u8 as *mut u8;
    ///
    /// unsafe {
    ///     if let Some(val_back) = ptr.as_uninit_ref() {
    ///         println!("We got back the value: {}!", val_back.assume_init());
    ///     }
    /// }
    /// ```
    #[inline]
    #[unstable(feature = "ptr_as_uninit", issue = "75402")]
    #[rustc_const_unstable(feature = "ptr_as_uninit", issue = "75402")]
    pub const unsafe fn as_uninit_ref<'a>(self) -> Option<&'a MaybeUninit<T>>
    where
        T: Sized,
    {
        // SAFETY: the caller must guarantee that `self` meets all the
        // requirements for a reference.
        if self.is_null() { None } else { Some(unsafe { &*(self as *const MaybeUninit<T>) }) }
    }

    /// Adds a signed offset to a pointer.
    ///
    /// `count` is in units of T; e.g., a `count` of 3 represents a pointer
    /// offset of `3 * size_of::<T>()` bytes.
    ///
    /// # Safety
    ///
    /// If any of the following conditions are violated, the result is Undefined Behavior:
    ///
    /// * The offset in bytes, `count * size_of::<T>()`, computed on mathematical integers (without
    ///   "wrapping around"), must fit in an `isize`.
    ///
    /// * If the computed offset is non-zero, then `self` must be [derived from][crate::ptr#provenance] a pointer to some
    ///   [allocated object], and the entire memory range between `self` and the result must be in
    ///   bounds of that allocated object. In particular, this range must not "wrap around" the edge
    ///   of the address space.
    ///
    /// Allocated objects can never be larger than `isize::MAX` bytes, so if the computed offset
    /// stays in bounds of the allocated object, it is guaranteed to satisfy the first requirement.
    /// This implies, for instance, that `vec.as_ptr().add(vec.len())` (for `vec: Vec<T>`) is always
    /// safe.
    ///
    /// Consider using [`wrapping_offset`] instead if these constraints are
    /// difficult to satisfy. The only advantage of this method is that it
    /// enables more aggressive compiler optimizations.
    ///
    /// [`wrapping_offset`]: #method.wrapping_offset
    /// [allocated object]: crate::ptr#allocated-object
    ///
    /// # Examples
    ///
    /// ```
    /// let mut s = [1, 2, 3];
    /// let ptr: *mut u32 = s.as_mut_ptr();
    ///
    /// unsafe {
    ///     assert_eq!(2, *ptr.offset(1));
    ///     assert_eq!(3, *ptr.offset(2));
    /// }
    /// ```
    #[stable(feature = "rust1", since = "1.0.0")]
    #[must_use = "returns a new pointer rather than modifying its argument"]
    #[rustc_const_stable(feature = "const_ptr_offset", since = "1.61.0")]
    #[inline(always)]
    #[cfg_attr(miri, track_caller)] // even without panics, this helps for Miri backtraces
<<<<<<< HEAD
=======
    // Note: It is the caller's responsibility to ensure that `self` is non-null and properly aligned.
    // These conditions are not verified as part of the preconditions.
>>>>>>> 014965a3
    #[requires(
        // Precondition 1: the computed offset `count * size_of::<T>()` does not overflow `isize`
        count.checked_mul(core::mem::size_of::<T>() as isize).is_some() &&
        // Precondition 2: adding the computed offset to `self` does not cause overflow
        (self as isize).checked_add((count * core::mem::size_of::<T>() as isize)).is_some() &&
        // Precondition 3: If `T` is a unit type (`size_of::<T>() == 0`), this check is unnecessary as it has no allocated memory.
        // Otherwise, for non-unit types, `self` and `self.wrapping_offset(count)` should point to the same allocated object,
        // restricting `count` to prevent crossing allocation boundaries.
        ((core::mem::size_of::<T>() == 0) || (kani::mem::same_allocation(self, self.wrapping_offset(count))))
    )]
    // Postcondition: If `T` is a unit type (`size_of::<T>() == 0`), no allocation check is needed.
    // Otherwise, for non-unit types, ensure that `self` and `result` point to the same allocated object,
<<<<<<< HEAD
    // verifying that the result remains within the same allocation as `self`. 
=======
    // verifying that the result remains within the same allocation as `self`.
>>>>>>> 014965a3
    #[ensures(|result| (core::mem::size_of::<T>() == 0) || kani::mem::same_allocation(self as *const T, *result as *const T))]
    pub const unsafe fn offset(self, count: isize) -> *mut T
    where
        T: Sized,
    {
        #[inline]
        #[rustc_allow_const_fn_unstable(const_eval_select)]
        const fn runtime_offset_nowrap(this: *const (), count: isize, size: usize) -> bool {
            #[inline]
            fn runtime(this: *const (), count: isize, size: usize) -> bool {
                // `size` is the size of a Rust type, so we know that
                // `size <= isize::MAX` and thus `as` cast here is not lossy.
                let Some(byte_offset) = count.checked_mul(size as isize) else {
                    return false;
                };
                let (_, overflow) = this.addr().overflowing_add_signed(byte_offset);
                !overflow
            }

            const fn comptime(_: *const (), _: isize, _: usize) -> bool {
                true
            }

            // We can use const_eval_select here because this is only for UB checks.
            intrinsics::const_eval_select((this, count, size), comptime, runtime)
        }

        ub_checks::assert_unsafe_precondition!(
            check_language_ub,
            "ptr::offset requires the address calculation to not overflow",
            (
                this: *const () = self as *const (),
                count: isize = count,
                size: usize = size_of::<T>(),
            ) => runtime_offset_nowrap(this, count, size)
        );

        // SAFETY: the caller must uphold the safety contract for `offset`.
        // The obtained pointer is valid for writes since the caller must
        // guarantee that it points to the same allocated object as `self`.
        unsafe { intrinsics::offset(self, count) }
    }

    /// Adds a signed offset in bytes to a pointer.
    ///
    /// `count` is in units of **bytes**.
    ///
    /// This is purely a convenience for casting to a `u8` pointer and
    /// using [offset][pointer::offset] on it. See that method for documentation
    /// and safety requirements.
    ///
    /// For non-`Sized` pointees this operation changes only the data pointer,
    /// leaving the metadata untouched.
    #[must_use]
    #[inline(always)]
    #[stable(feature = "pointer_byte_offsets", since = "1.75.0")]
    #[rustc_const_stable(feature = "const_pointer_byte_offsets", since = "1.75.0")]
    #[cfg_attr(miri, track_caller)] // even without panics, this helps for Miri backtraces
    pub const unsafe fn byte_offset(self, count: isize) -> Self {
        // SAFETY: the caller must uphold the safety contract for `offset`.
        unsafe { self.cast::<u8>().offset(count).with_metadata_of(self) }
    }

    /// Adds a signed offset to a pointer using wrapping arithmetic.
    ///
    /// `count` is in units of T; e.g., a `count` of 3 represents a pointer
    /// offset of `3 * size_of::<T>()` bytes.
    ///
    /// # Safety
    ///
    /// This operation itself is always safe, but using the resulting pointer is not.
    ///
    /// The resulting pointer "remembers" the [allocated object] that `self` points to; it must not
    /// be used to read or write other allocated objects.
    ///
    /// In other words, `let z = x.wrapping_offset((y as isize) - (x as isize))` does *not* make `z`
    /// the same as `y` even if we assume `T` has size `1` and there is no overflow: `z` is still
    /// attached to the object `x` is attached to, and dereferencing it is Undefined Behavior unless
    /// `x` and `y` point into the same allocated object.
    ///
    /// Compared to [`offset`], this method basically delays the requirement of staying within the
    /// same allocated object: [`offset`] is immediate Undefined Behavior when crossing object
    /// boundaries; `wrapping_offset` produces a pointer but still leads to Undefined Behavior if a
    /// pointer is dereferenced when it is out-of-bounds of the object it is attached to. [`offset`]
    /// can be optimized better and is thus preferable in performance-sensitive code.
    ///
    /// The delayed check only considers the value of the pointer that was dereferenced, not the
    /// intermediate values used during the computation of the final result. For example,
    /// `x.wrapping_offset(o).wrapping_offset(o.wrapping_neg())` is always the same as `x`. In other
    /// words, leaving the allocated object and then re-entering it later is permitted.
    ///
    /// [`offset`]: #method.offset
    /// [allocated object]: crate::ptr#allocated-object
    ///
    /// # Examples
    ///
    /// ```
    /// // Iterate using a raw pointer in increments of two elements
    /// let mut data = [1u8, 2, 3, 4, 5];
    /// let mut ptr: *mut u8 = data.as_mut_ptr();
    /// let step = 2;
    /// let end_rounded_up = ptr.wrapping_offset(6);
    ///
    /// while ptr != end_rounded_up {
    ///     unsafe {
    ///         *ptr = 0;
    ///     }
    ///     ptr = ptr.wrapping_offset(step);
    /// }
    /// assert_eq!(&data, &[0, 2, 0, 4, 0]);
    /// ```
    #[stable(feature = "ptr_wrapping_offset", since = "1.16.0")]
    #[must_use = "returns a new pointer rather than modifying its argument"]
    #[rustc_const_stable(feature = "const_ptr_offset", since = "1.61.0")]
    #[inline(always)]
    pub const fn wrapping_offset(self, count: isize) -> *mut T
    where
        T: Sized,
    {
        // SAFETY: the `arith_offset` intrinsic has no prerequisites to be called.
        unsafe { intrinsics::arith_offset(self, count) as *mut T }
    }

    /// Adds a signed offset in bytes to a pointer using wrapping arithmetic.
    ///
    /// `count` is in units of **bytes**.
    ///
    /// This is purely a convenience for casting to a `u8` pointer and
    /// using [wrapping_offset][pointer::wrapping_offset] on it. See that method
    /// for documentation.
    ///
    /// For non-`Sized` pointees this operation changes only the data pointer,
    /// leaving the metadata untouched.
    #[must_use]
    #[inline(always)]
    #[stable(feature = "pointer_byte_offsets", since = "1.75.0")]
    #[rustc_const_stable(feature = "const_pointer_byte_offsets", since = "1.75.0")]
    pub const fn wrapping_byte_offset(self, count: isize) -> Self {
        self.cast::<u8>().wrapping_offset(count).with_metadata_of(self)
    }

    /// Masks out bits of the pointer according to a mask.
    ///
    /// This is convenience for `ptr.map_addr(|a| a & mask)`.
    ///
    /// For non-`Sized` pointees this operation changes only the data pointer,
    /// leaving the metadata untouched.
    ///
    /// ## Examples
    ///
    /// ```
    /// #![feature(ptr_mask)]
    /// let mut v = 17_u32;
    /// let ptr: *mut u32 = &mut v;
    ///
    /// // `u32` is 4 bytes aligned,
    /// // which means that lower 2 bits are always 0.
    /// let tag_mask = 0b11;
    /// let ptr_mask = !tag_mask;
    ///
    /// // We can store something in these lower bits
    /// let tagged_ptr = ptr.map_addr(|a| a | 0b10);
    ///
    /// // Get the "tag" back
    /// let tag = tagged_ptr.addr() & tag_mask;
    /// assert_eq!(tag, 0b10);
    ///
    /// // Note that `tagged_ptr` is unaligned, it's UB to read from/write to it.
    /// // To get original pointer `mask` can be used:
    /// let masked_ptr = tagged_ptr.mask(ptr_mask);
    /// assert_eq!(unsafe { *masked_ptr }, 17);
    ///
    /// unsafe { *masked_ptr = 0 };
    /// assert_eq!(v, 0);
    /// ```
    #[unstable(feature = "ptr_mask", issue = "98290")]
    #[must_use = "returns a new pointer rather than modifying its argument"]
    #[inline(always)]
    pub fn mask(self, mask: usize) -> *mut T {
        intrinsics::ptr_mask(self.cast::<()>(), mask).cast_mut().with_metadata_of(self)
    }

    /// Returns `None` if the pointer is null, or else returns a unique reference to
    /// the value wrapped in `Some`. If the value may be uninitialized, [`as_uninit_mut`]
    /// must be used instead.
    ///
    /// For the shared counterpart see [`as_ref`].
    ///
    /// [`as_uninit_mut`]: #method.as_uninit_mut
    /// [`as_ref`]: pointer#method.as_ref-1
    ///
    /// # Safety
    ///
    /// When calling this method, you have to ensure that *either*
    /// the pointer is null *or*
    /// the pointer is [convertible to a reference](crate::ptr#pointer-to-reference-conversion).
    ///
    ///
    /// # Examples
    ///
    /// ```
    /// let mut s = [1, 2, 3];
    /// let ptr: *mut u32 = s.as_mut_ptr();
    /// let first_value = unsafe { ptr.as_mut().unwrap() };
    /// *first_value = 4;
    /// # assert_eq!(s, [4, 2, 3]);
    /// println!("{s:?}"); // It'll print: "[4, 2, 3]".
    /// ```
    ///
    /// # Null-unchecked version
    ///
    /// If you are sure the pointer can never be null and are looking for some kind of
    /// `as_mut_unchecked` that returns the `&mut T` instead of `Option<&mut T>`, know that
    /// you can dereference the pointer directly.
    ///
    /// ```
    /// let mut s = [1, 2, 3];
    /// let ptr: *mut u32 = s.as_mut_ptr();
    /// let first_value = unsafe { &mut *ptr };
    /// *first_value = 4;
    /// # assert_eq!(s, [4, 2, 3]);
    /// println!("{s:?}"); // It'll print: "[4, 2, 3]".
    /// ```
    #[stable(feature = "ptr_as_ref", since = "1.9.0")]
    #[rustc_const_unstable(feature = "const_ptr_is_null", issue = "74939")]
    #[inline]
    pub const unsafe fn as_mut<'a>(self) -> Option<&'a mut T> {
        // SAFETY: the caller must guarantee that `self` is be valid for
        // a mutable reference if it isn't null.
        if self.is_null() { None } else { unsafe { Some(&mut *self) } }
    }

    /// Returns a unique reference to the value behind the pointer.
    /// If the pointer may be null or the value may be uninitialized, [`as_uninit_mut`] must be used instead.
    /// If the pointer may be null, but the value is known to have been initialized, [`as_mut`] must be used instead.
    ///
    /// For the shared counterpart see [`as_ref_unchecked`].
    ///
    /// [`as_mut`]: #method.as_mut
    /// [`as_uninit_mut`]: #method.as_uninit_mut
    /// [`as_ref_unchecked`]: #method.as_mut_unchecked
    ///
    /// # Safety
    ///
    /// When calling this method, you have to ensure that
    /// the pointer is [convertible to a reference](crate::ptr#pointer-to-reference-conversion).
    ///
    /// # Examples
    ///
    /// ```
    /// #![feature(ptr_as_ref_unchecked)]
    /// let mut s = [1, 2, 3];
    /// let ptr: *mut u32 = s.as_mut_ptr();
    /// let first_value = unsafe { ptr.as_mut_unchecked() };
    /// *first_value = 4;
    /// # assert_eq!(s, [4, 2, 3]);
    /// println!("{s:?}"); // It'll print: "[4, 2, 3]".
    /// ```
    // FIXME: mention it in the docs for `as_mut` and `as_uninit_mut` once stabilized.
    #[unstable(feature = "ptr_as_ref_unchecked", issue = "122034")]
    #[rustc_const_unstable(feature = "ptr_as_ref_unchecked", issue = "122034")]
    #[inline]
    #[must_use]
    pub const unsafe fn as_mut_unchecked<'a>(self) -> &'a mut T {
        // SAFETY: the caller must guarantee that `self` is valid for a reference
        unsafe { &mut *self }
    }

    /// Returns `None` if the pointer is null, or else returns a unique reference to
    /// the value wrapped in `Some`. In contrast to [`as_mut`], this does not require
    /// that the value has to be initialized.
    ///
    /// For the shared counterpart see [`as_uninit_ref`].
    ///
    /// [`as_mut`]: #method.as_mut
    /// [`as_uninit_ref`]: pointer#method.as_uninit_ref-1
    ///
    /// # Safety
    ///
    /// When calling this method, you have to ensure that *either* the pointer is null *or*
    /// the pointer is [convertible to a reference](crate::ptr#pointer-to-reference-conversion).
    #[inline]
    #[unstable(feature = "ptr_as_uninit", issue = "75402")]
    #[rustc_const_unstable(feature = "ptr_as_uninit", issue = "75402")]
    pub const unsafe fn as_uninit_mut<'a>(self) -> Option<&'a mut MaybeUninit<T>>
    where
        T: Sized,
    {
        // SAFETY: the caller must guarantee that `self` meets all the
        // requirements for a reference.
        if self.is_null() { None } else { Some(unsafe { &mut *(self as *mut MaybeUninit<T>) }) }
    }

    /// Returns whether two pointers are guaranteed to be equal.
    ///
    /// At runtime this function behaves like `Some(self == other)`.
    /// However, in some contexts (e.g., compile-time evaluation),
    /// it is not always possible to determine equality of two pointers, so this function may
    /// spuriously return `None` for pointers that later actually turn out to have its equality known.
    /// But when it returns `Some`, the pointers' equality is guaranteed to be known.
    ///
    /// The return value may change from `Some` to `None` and vice versa depending on the compiler
    /// version and unsafe code must not
    /// rely on the result of this function for soundness. It is suggested to only use this function
    /// for performance optimizations where spurious `None` return values by this function do not
    /// affect the outcome, but just the performance.
    /// The consequences of using this method to make runtime and compile-time code behave
    /// differently have not been explored. This method should not be used to introduce such
    /// differences, and it should also not be stabilized before we have a better understanding
    /// of this issue.
    #[unstable(feature = "const_raw_ptr_comparison", issue = "53020")]
    #[rustc_const_unstable(feature = "const_raw_ptr_comparison", issue = "53020")]
    #[inline]
    pub const fn guaranteed_eq(self, other: *mut T) -> Option<bool>
    where
        T: Sized,
    {
        (self as *const T).guaranteed_eq(other as _)
    }

    /// Returns whether two pointers are guaranteed to be inequal.
    ///
    /// At runtime this function behaves like `Some(self != other)`.
    /// However, in some contexts (e.g., compile-time evaluation),
    /// it is not always possible to determine inequality of two pointers, so this function may
    /// spuriously return `None` for pointers that later actually turn out to have its inequality known.
    /// But when it returns `Some`, the pointers' inequality is guaranteed to be known.
    ///
    /// The return value may change from `Some` to `None` and vice versa depending on the compiler
    /// version and unsafe code must not
    /// rely on the result of this function for soundness. It is suggested to only use this function
    /// for performance optimizations where spurious `None` return values by this function do not
    /// affect the outcome, but just the performance.
    /// The consequences of using this method to make runtime and compile-time code behave
    /// differently have not been explored. This method should not be used to introduce such
    /// differences, and it should also not be stabilized before we have a better understanding
    /// of this issue.
    #[unstable(feature = "const_raw_ptr_comparison", issue = "53020")]
    #[rustc_const_unstable(feature = "const_raw_ptr_comparison", issue = "53020")]
    #[inline]
    pub const fn guaranteed_ne(self, other: *mut T) -> Option<bool>
    where
        T: Sized,
    {
        (self as *const T).guaranteed_ne(other as _)
    }

    /// Calculates the distance between two pointers within the same allocation. The returned value is in
    /// units of T: the distance in bytes divided by `mem::size_of::<T>()`.
    ///
    /// This is equivalent to `(self as isize - origin as isize) / (mem::size_of::<T>() as isize)`,
    /// except that it has a lot more opportunities for UB, in exchange for the compiler
    /// better understanding what you are doing.
    ///
    /// The primary motivation of this method is for computing the `len` of an array/slice
    /// of `T` that you are currently representing as a "start" and "end" pointer
    /// (and "end" is "one past the end" of the array).
    /// In that case, `end.offset_from(start)` gets you the length of the array.
    ///
    /// All of the following safety requirements are trivially satisfied for this usecase.
    ///
    /// [`offset`]: pointer#method.offset-1
    ///
    /// # Safety
    ///
    /// If any of the following conditions are violated, the result is Undefined Behavior:
    ///
    /// * `self` and `origin` must either
    ///
    ///   * point to the same address, or
    ///   * both be [derived from][crate::ptr#provenance] a pointer to the same [allocated object], and the memory range between
    ///     the two pointers must be in bounds of that object. (See below for an example.)
    ///
    /// * The distance between the pointers, in bytes, must be an exact multiple
    ///   of the size of `T`.
    ///
    /// As a consequence, the absolute distance between the pointers, in bytes, computed on
    /// mathematical integers (without "wrapping around"), cannot overflow an `isize`. This is
    /// implied by the in-bounds requirement, and the fact that no allocated object can be larger
    /// than `isize::MAX` bytes.
    ///
    /// The requirement for pointers to be derived from the same allocated object is primarily
    /// needed for `const`-compatibility: the distance between pointers into *different* allocated
    /// objects is not known at compile-time. However, the requirement also exists at
    /// runtime and may be exploited by optimizations. If you wish to compute the difference between
    /// pointers that are not guaranteed to be from the same allocation, use `(self as isize -
    /// origin as isize) / mem::size_of::<T>()`.
    // FIXME: recommend `addr()` instead of `as usize` once that is stable.
    ///
    /// [`add`]: #method.add
    /// [allocated object]: crate::ptr#allocated-object
    ///
    /// # Panics
    ///
    /// This function panics if `T` is a Zero-Sized Type ("ZST").
    ///
    /// # Examples
    ///
    /// Basic usage:
    ///
    /// ```
    /// let mut a = [0; 5];
    /// let ptr1: *mut i32 = &mut a[1];
    /// let ptr2: *mut i32 = &mut a[3];
    /// unsafe {
    ///     assert_eq!(ptr2.offset_from(ptr1), 2);
    ///     assert_eq!(ptr1.offset_from(ptr2), -2);
    ///     assert_eq!(ptr1.offset(2), ptr2);
    ///     assert_eq!(ptr2.offset(-2), ptr1);
    /// }
    /// ```
    ///
    /// *Incorrect* usage:
    ///
    /// ```rust,no_run
    /// let ptr1 = Box::into_raw(Box::new(0u8));
    /// let ptr2 = Box::into_raw(Box::new(1u8));
    /// let diff = (ptr2 as isize).wrapping_sub(ptr1 as isize);
    /// // Make ptr2_other an "alias" of ptr2.add(1), but derived from ptr1.
    /// let ptr2_other = (ptr1 as *mut u8).wrapping_offset(diff).wrapping_offset(1);
    /// assert_eq!(ptr2 as usize, ptr2_other as usize);
    /// // Since ptr2_other and ptr2 are derived from pointers to different objects,
    /// // computing their offset is undefined behavior, even though
    /// // they point to addresses that are in-bounds of the same object!
    /// unsafe {
    ///     let one = ptr2_other.offset_from(ptr2); // Undefined Behavior! ⚠️
    /// }
    /// ```
    #[stable(feature = "ptr_offset_from", since = "1.47.0")]
    #[rustc_const_stable(feature = "const_ptr_offset_from", since = "1.65.0")]
    #[inline(always)]
    #[cfg_attr(miri, track_caller)] // even without panics, this helps for Miri backtraces
    pub const unsafe fn offset_from(self, origin: *const T) -> isize
    where
        T: Sized,
    {
        // SAFETY: the caller must uphold the safety contract for `offset_from`.
        unsafe { (self as *const T).offset_from(origin) }
    }

    /// Calculates the distance between two pointers within the same allocation. The returned value is in
    /// units of **bytes**.
    ///
    /// This is purely a convenience for casting to a `u8` pointer and
    /// using [`offset_from`][pointer::offset_from] on it. See that method for
    /// documentation and safety requirements.
    ///
    /// For non-`Sized` pointees this operation considers only the data pointers,
    /// ignoring the metadata.
    #[inline(always)]
    #[stable(feature = "pointer_byte_offsets", since = "1.75.0")]
    #[rustc_const_stable(feature = "const_pointer_byte_offsets", since = "1.75.0")]
    #[cfg_attr(miri, track_caller)] // even without panics, this helps for Miri backtraces
    pub const unsafe fn byte_offset_from<U: ?Sized>(self, origin: *const U) -> isize {
        // SAFETY: the caller must uphold the safety contract for `offset_from`.
        unsafe { self.cast::<u8>().offset_from(origin.cast::<u8>()) }
    }

    /// Calculates the distance between two pointers within the same allocation, *where it's known that
    /// `self` is equal to or greater than `origin`*. The returned value is in
    /// units of T: the distance in bytes is divided by `mem::size_of::<T>()`.
    ///
    /// This computes the same value that [`offset_from`](#method.offset_from)
    /// would compute, but with the added precondition that the offset is
    /// guaranteed to be non-negative.  This method is equivalent to
    /// `usize::try_from(self.offset_from(origin)).unwrap_unchecked()`,
    /// but it provides slightly more information to the optimizer, which can
    /// sometimes allow it to optimize slightly better with some backends.
    ///
    /// This method can be thought of as recovering the `count` that was passed
    /// to [`add`](#method.add) (or, with the parameters in the other order,
    /// to [`sub`](#method.sub)).  The following are all equivalent, assuming
    /// that their safety preconditions are met:
    /// ```rust
    /// # #![feature(ptr_sub_ptr)]
    /// # unsafe fn blah(ptr: *mut i32, origin: *mut i32, count: usize) -> bool {
    /// ptr.sub_ptr(origin) == count
    /// # &&
    /// origin.add(count) == ptr
    /// # &&
    /// ptr.sub(count) == origin
    /// # }
    /// ```
    ///
    /// # Safety
    ///
    /// - The distance between the pointers must be non-negative (`self >= origin`)
    ///
    /// - *All* the safety conditions of [`offset_from`](#method.offset_from)
    ///   apply to this method as well; see it for the full details.
    ///
    /// Importantly, despite the return type of this method being able to represent
    /// a larger offset, it's still *not permitted* to pass pointers which differ
    /// by more than `isize::MAX` *bytes*.  As such, the result of this method will
    /// always be less than or equal to `isize::MAX as usize`.
    ///
    /// # Panics
    ///
    /// This function panics if `T` is a Zero-Sized Type ("ZST").
    ///
    /// # Examples
    ///
    /// ```
    /// #![feature(ptr_sub_ptr)]
    ///
    /// let mut a = [0; 5];
    /// let p: *mut i32 = a.as_mut_ptr();
    /// unsafe {
    ///     let ptr1: *mut i32 = p.add(1);
    ///     let ptr2: *mut i32 = p.add(3);
    ///
    ///     assert_eq!(ptr2.sub_ptr(ptr1), 2);
    ///     assert_eq!(ptr1.add(2), ptr2);
    ///     assert_eq!(ptr2.sub(2), ptr1);
    ///     assert_eq!(ptr2.sub_ptr(ptr2), 0);
    /// }
    ///
    /// // This would be incorrect, as the pointers are not correctly ordered:
    /// // ptr1.offset_from(ptr2)
    #[unstable(feature = "ptr_sub_ptr", issue = "95892")]
    #[rustc_const_unstable(feature = "const_ptr_sub_ptr", issue = "95892")]
    #[inline]
    #[cfg_attr(miri, track_caller)] // even without panics, this helps for Miri backtraces
    pub const unsafe fn sub_ptr(self, origin: *const T) -> usize
    where
        T: Sized,
    {
        // SAFETY: the caller must uphold the safety contract for `sub_ptr`.
        unsafe { (self as *const T).sub_ptr(origin) }
    }

    /// Calculates the distance between two pointers within the same allocation, *where it's known that
    /// `self` is equal to or greater than `origin`*. The returned value is in
    /// units of **bytes**.
    ///
    /// This is purely a convenience for casting to a `u8` pointer and
    /// using [`sub_ptr`][pointer::sub_ptr] on it. See that method for
    /// documentation and safety requirements.
    ///
    /// For non-`Sized` pointees this operation considers only the data pointers,
    /// ignoring the metadata.
    #[unstable(feature = "ptr_sub_ptr", issue = "95892")]
    #[rustc_const_unstable(feature = "const_ptr_sub_ptr", issue = "95892")]
    #[inline]
    #[cfg_attr(miri, track_caller)] // even without panics, this helps for Miri backtraces
    pub const unsafe fn byte_sub_ptr<U: ?Sized>(self, origin: *mut U) -> usize {
        // SAFETY: the caller must uphold the safety contract for `byte_sub_ptr`.
        unsafe { (self as *const T).byte_sub_ptr(origin) }
    }

    /// Adds an unsigned offset to a pointer.
    ///
    /// This can only move the pointer forward (or not move it). If you need to move forward or
    /// backward depending on the value, then you might want [`offset`](#method.offset) instead
    /// which takes a signed offset.
    ///
    /// `count` is in units of T; e.g., a `count` of 3 represents a pointer
    /// offset of `3 * size_of::<T>()` bytes.
    ///
    /// # Safety
    ///
    /// If any of the following conditions are violated, the result is Undefined Behavior:
    ///
    /// * The offset in bytes, `count * size_of::<T>()`, computed on mathematical integers (without
    ///   "wrapping around"), must fit in an `isize`.
    ///
    /// * If the computed offset is non-zero, then `self` must be [derived from][crate::ptr#provenance] a pointer to some
    ///   [allocated object], and the entire memory range between `self` and the result must be in
    ///   bounds of that allocated object. In particular, this range must not "wrap around" the edge
    ///   of the address space.
    ///
    /// Allocated objects can never be larger than `isize::MAX` bytes, so if the computed offset
    /// stays in bounds of the allocated object, it is guaranteed to satisfy the first requirement.
    /// This implies, for instance, that `vec.as_ptr().add(vec.len())` (for `vec: Vec<T>`) is always
    /// safe.
    ///
    /// Consider using [`wrapping_add`] instead if these constraints are
    /// difficult to satisfy. The only advantage of this method is that it
    /// enables more aggressive compiler optimizations.
    ///
    /// [`wrapping_add`]: #method.wrapping_add
    /// [allocated object]: crate::ptr#allocated-object
    ///
    /// # Examples
    ///
    /// ```
    /// let s: &str = "123";
    /// let ptr: *const u8 = s.as_ptr();
    ///
    /// unsafe {
    ///     assert_eq!('2', *ptr.add(1) as char);
    ///     assert_eq!('3', *ptr.add(2) as char);
    /// }
    /// ```
    #[stable(feature = "pointer_methods", since = "1.26.0")]
    #[must_use = "returns a new pointer rather than modifying its argument"]
    #[rustc_const_stable(feature = "const_ptr_offset", since = "1.61.0")]
    #[inline(always)]
    #[cfg_attr(miri, track_caller)] // even without panics, this helps for Miri backtraces
<<<<<<< HEAD
=======
    // Note: It is the caller's responsibility to ensure that `self` is non-null and properly aligned.
    // These conditions are not verified as part of the preconditions.
>>>>>>> 014965a3
    #[requires(
        // Precondition 1: the computed offset `count * size_of::<T>()` does not overflow `isize`
        count.checked_mul(core::mem::size_of::<T>()).is_some() &&
        count * core::mem::size_of::<T>() <= isize::MAX as usize &&
        // Precondition 2: adding the computed offset to `self` does not cause overflow
        (self as isize).checked_add((count * core::mem::size_of::<T>()) as isize).is_some() &&
        // Precondition 3: If `T` is a unit type (`size_of::<T>() == 0`), this check is unnecessary as it has no allocated memory.
        // Otherwise, for non-unit types, `self` and `self.wrapping_add(count)` should point to the same allocated object,
        // restricting `count` to prevent crossing allocation boundaries.
        ((core::mem::size_of::<T>() == 0) || (kani::mem::same_allocation(self, self.wrapping_add(count))))
    )]
    // Postcondition: If `T` is a unit type (`size_of::<T>() == 0`), no allocation check is needed.
    // Otherwise, for non-unit types, ensure that `self` and `result` point to the same allocated object,
<<<<<<< HEAD
    // verifying that the result remains within the same allocation as `self`.  
=======
    // verifying that the result remains within the same allocation as `self`.
>>>>>>> 014965a3
    #[ensures(|result| (core::mem::size_of::<T>() == 0) || kani::mem::same_allocation(self as *const T, *result as *const T))]
    pub const unsafe fn add(self, count: usize) -> Self
    where
        T: Sized,
    {
        #[cfg(debug_assertions)]
        #[inline]
        #[rustc_allow_const_fn_unstable(const_eval_select)]
        const fn runtime_add_nowrap(this: *const (), count: usize, size: usize) -> bool {
            #[inline]
            fn runtime(this: *const (), count: usize, size: usize) -> bool {
                let Some(byte_offset) = count.checked_mul(size) else {
                    return false;
                };
                let (_, overflow) = this.addr().overflowing_add(byte_offset);
                byte_offset <= (isize::MAX as usize) && !overflow
            }

            const fn comptime(_: *const (), _: usize, _: usize) -> bool {
                true
            }

            intrinsics::const_eval_select((this, count, size), comptime, runtime)
        }

        #[cfg(debug_assertions)] // Expensive, and doesn't catch much in the wild.
        ub_checks::assert_unsafe_precondition!(
            check_language_ub,
            "ptr::add requires that the address calculation does not overflow",
            (
                this: *const () = self as *const (),
                count: usize = count,
                size: usize = size_of::<T>(),
            ) => runtime_add_nowrap(this, count, size)
        );

        // SAFETY: the caller must uphold the safety contract for `offset`.
        unsafe { intrinsics::offset(self, count) }
    }

    /// Adds an unsigned offset in bytes to a pointer.
    ///
    /// `count` is in units of bytes.
    ///
    /// This is purely a convenience for casting to a `u8` pointer and
    /// using [add][pointer::add] on it. See that method for documentation
    /// and safety requirements.
    ///
    /// For non-`Sized` pointees this operation changes only the data pointer,
    /// leaving the metadata untouched.
    #[must_use]
    #[inline(always)]
    #[stable(feature = "pointer_byte_offsets", since = "1.75.0")]
    #[rustc_const_stable(feature = "const_pointer_byte_offsets", since = "1.75.0")]
    #[cfg_attr(miri, track_caller)] // even without panics, this helps for Miri backtraces
    pub const unsafe fn byte_add(self, count: usize) -> Self {
        // SAFETY: the caller must uphold the safety contract for `add`.
        unsafe { self.cast::<u8>().add(count).with_metadata_of(self) }
    }

    /// Subtracts an unsigned offset from a pointer.
    ///
    /// This can only move the pointer backward (or not move it). If you need to move forward or
    /// backward depending on the value, then you might want [`offset`](#method.offset) instead
    /// which takes a signed offset.
    ///
    /// `count` is in units of T; e.g., a `count` of 3 represents a pointer
    /// offset of `3 * size_of::<T>()` bytes.
    ///
    /// # Safety
    ///
    /// If any of the following conditions are violated, the result is Undefined Behavior:
    ///
    /// * The offset in bytes, `count * size_of::<T>()`, computed on mathematical integers (without
    ///   "wrapping around"), must fit in an `isize`.
    ///
    /// * If the computed offset is non-zero, then `self` must be [derived from][crate::ptr#provenance] a pointer to some
    ///   [allocated object], and the entire memory range between `self` and the result must be in
    ///   bounds of that allocated object. In particular, this range must not "wrap around" the edge
    ///   of the address space.
    ///
    /// Allocated objects can never be larger than `isize::MAX` bytes, so if the computed offset
    /// stays in bounds of the allocated object, it is guaranteed to satisfy the first requirement.
    /// This implies, for instance, that `vec.as_ptr().add(vec.len())` (for `vec: Vec<T>`) is always
    /// safe.
    ///
    /// Consider using [`wrapping_sub`] instead if these constraints are
    /// difficult to satisfy. The only advantage of this method is that it
    /// enables more aggressive compiler optimizations.
    ///
    /// [`wrapping_sub`]: #method.wrapping_sub
    /// [allocated object]: crate::ptr#allocated-object
    ///
    /// # Examples
    ///
    /// ```
    /// let s: &str = "123";
    ///
    /// unsafe {
    ///     let end: *const u8 = s.as_ptr().add(3);
    ///     assert_eq!('3', *end.sub(1) as char);
    ///     assert_eq!('2', *end.sub(2) as char);
    /// }
    /// ```
    #[stable(feature = "pointer_methods", since = "1.26.0")]
    #[must_use = "returns a new pointer rather than modifying its argument"]
    #[rustc_const_stable(feature = "const_ptr_offset", since = "1.61.0")]
    #[cfg_attr(bootstrap, rustc_allow_const_fn_unstable(unchecked_neg))]
    #[inline(always)]
    #[cfg_attr(miri, track_caller)] // even without panics, this helps for Miri backtraces
<<<<<<< HEAD
=======
    // Note: It is the caller's responsibility to ensure that `self` is non-null and properly aligned.
    // These conditions are not verified as part of the preconditions.
>>>>>>> 014965a3
    #[requires(
        // Precondition 1: the computed offset `count * size_of::<T>()` does not overflow `isize`
        count.checked_mul(core::mem::size_of::<T>()).is_some() &&
        count * core::mem::size_of::<T>() <= isize::MAX as usize &&
        // Precondition 2: subtracting the computed offset from `self` does not cause overflow
        (self as isize).checked_sub((count * core::mem::size_of::<T>()) as isize).is_some() &&
        // Precondition 3: If `T` is a unit type (`size_of::<T>() == 0`), this check is unnecessary as it has no allocated memory.
        // Otherwise, for non-unit types, `self` and `self.wrapping_sub(count)` should point to the same allocated object,
        // restricting `count` to prevent crossing allocation boundaries.
        ((core::mem::size_of::<T>() == 0) || (kani::mem::same_allocation(self, self.wrapping_sub(count))))
    )]
    // Postcondition: If `T` is a unit type (`size_of::<T>() == 0`), no allocation check is needed.
    // Otherwise, for non-unit types, ensure that `self` and `result` point to the same allocated object,
<<<<<<< HEAD
    // verifying that the result remains within the same allocation as `self`.  
=======
    // verifying that the result remains within the same allocation as `self`.
>>>>>>> 014965a3
    #[ensures(|result| (core::mem::size_of::<T>() == 0) || kani::mem::same_allocation(self as *const T, *result as *const T))]
    pub const unsafe fn sub(self, count: usize) -> Self
    where
        T: Sized,
    {
        #[cfg(debug_assertions)]
        #[inline]
        #[rustc_allow_const_fn_unstable(const_eval_select)]
        const fn runtime_sub_nowrap(this: *const (), count: usize, size: usize) -> bool {
            #[inline]
            fn runtime(this: *const (), count: usize, size: usize) -> bool {
                let Some(byte_offset) = count.checked_mul(size) else {
                    return false;
                };
                byte_offset <= (isize::MAX as usize) && this.addr() >= byte_offset
            }

            const fn comptime(_: *const (), _: usize, _: usize) -> bool {
                true
            }

            intrinsics::const_eval_select((this, count, size), comptime, runtime)
        }

        #[cfg(debug_assertions)] // Expensive, and doesn't catch much in the wild.
        ub_checks::assert_unsafe_precondition!(
            check_language_ub,
            "ptr::sub requires that the address calculation does not overflow",
            (
                this: *const () = self as *const (),
                count: usize = count,
                size: usize = size_of::<T>(),
            ) => runtime_sub_nowrap(this, count, size)
        );

        if T::IS_ZST {
            // Pointer arithmetic does nothing when the pointee is a ZST.
            self
        } else {
            // SAFETY: the caller must uphold the safety contract for `offset`.
            // Because the pointee is *not* a ZST, that means that `count` is
            // at most `isize::MAX`, and thus the negation cannot overflow.
            unsafe { intrinsics::offset(self, intrinsics::unchecked_sub(0, count as isize)) }
        }
    }

    /// Subtracts an unsigned offset in bytes from a pointer.
    ///
    /// `count` is in units of bytes.
    ///
    /// This is purely a convenience for casting to a `u8` pointer and
    /// using [sub][pointer::sub] on it. See that method for documentation
    /// and safety requirements.
    ///
    /// For non-`Sized` pointees this operation changes only the data pointer,
    /// leaving the metadata untouched.
    #[must_use]
    #[inline(always)]
    #[stable(feature = "pointer_byte_offsets", since = "1.75.0")]
    #[rustc_const_stable(feature = "const_pointer_byte_offsets", since = "1.75.0")]
    #[cfg_attr(miri, track_caller)] // even without panics, this helps for Miri backtraces
    pub const unsafe fn byte_sub(self, count: usize) -> Self {
        // SAFETY: the caller must uphold the safety contract for `sub`.
        unsafe { self.cast::<u8>().sub(count).with_metadata_of(self) }
    }

    /// Adds an unsigned offset to a pointer using wrapping arithmetic.
    ///
    /// `count` is in units of T; e.g., a `count` of 3 represents a pointer
    /// offset of `3 * size_of::<T>()` bytes.
    ///
    /// # Safety
    ///
    /// This operation itself is always safe, but using the resulting pointer is not.
    ///
    /// The resulting pointer "remembers" the [allocated object] that `self` points to; it must not
    /// be used to read or write other allocated objects.
    ///
    /// In other words, `let z = x.wrapping_add((y as usize) - (x as usize))` does *not* make `z`
    /// the same as `y` even if we assume `T` has size `1` and there is no overflow: `z` is still
    /// attached to the object `x` is attached to, and dereferencing it is Undefined Behavior unless
    /// `x` and `y` point into the same allocated object.
    ///
    /// Compared to [`add`], this method basically delays the requirement of staying within the
    /// same allocated object: [`add`] is immediate Undefined Behavior when crossing object
    /// boundaries; `wrapping_add` produces a pointer but still leads to Undefined Behavior if a
    /// pointer is dereferenced when it is out-of-bounds of the object it is attached to. [`add`]
    /// can be optimized better and is thus preferable in performance-sensitive code.
    ///
    /// The delayed check only considers the value of the pointer that was dereferenced, not the
    /// intermediate values used during the computation of the final result. For example,
    /// `x.wrapping_add(o).wrapping_sub(o)` is always the same as `x`. In other words, leaving the
    /// allocated object and then re-entering it later is permitted.
    ///
    /// [`add`]: #method.add
    /// [allocated object]: crate::ptr#allocated-object
    ///
    /// # Examples
    ///
    /// ```
    /// // Iterate using a raw pointer in increments of two elements
    /// let data = [1u8, 2, 3, 4, 5];
    /// let mut ptr: *const u8 = data.as_ptr();
    /// let step = 2;
    /// let end_rounded_up = ptr.wrapping_add(6);
    ///
    /// // This loop prints "1, 3, 5, "
    /// while ptr != end_rounded_up {
    ///     unsafe {
    ///         print!("{}, ", *ptr);
    ///     }
    ///     ptr = ptr.wrapping_add(step);
    /// }
    /// ```
    #[stable(feature = "pointer_methods", since = "1.26.0")]
    #[must_use = "returns a new pointer rather than modifying its argument"]
    #[rustc_const_stable(feature = "const_ptr_offset", since = "1.61.0")]
    #[inline(always)]
    pub const fn wrapping_add(self, count: usize) -> Self
    where
        T: Sized,
    {
        self.wrapping_offset(count as isize)
    }

    /// Adds an unsigned offset in bytes to a pointer using wrapping arithmetic.
    ///
    /// `count` is in units of bytes.
    ///
    /// This is purely a convenience for casting to a `u8` pointer and
    /// using [wrapping_add][pointer::wrapping_add] on it. See that method for documentation.
    ///
    /// For non-`Sized` pointees this operation changes only the data pointer,
    /// leaving the metadata untouched.
    #[must_use]
    #[inline(always)]
    #[stable(feature = "pointer_byte_offsets", since = "1.75.0")]
    #[rustc_const_stable(feature = "const_pointer_byte_offsets", since = "1.75.0")]
    pub const fn wrapping_byte_add(self, count: usize) -> Self {
        self.cast::<u8>().wrapping_add(count).with_metadata_of(self)
    }

    /// Subtracts an unsigned offset from a pointer using wrapping arithmetic.
    ///
    /// `count` is in units of T; e.g., a `count` of 3 represents a pointer
    /// offset of `3 * size_of::<T>()` bytes.
    ///
    /// # Safety
    ///
    /// This operation itself is always safe, but using the resulting pointer is not.
    ///
    /// The resulting pointer "remembers" the [allocated object] that `self` points to; it must not
    /// be used to read or write other allocated objects.
    ///
    /// In other words, `let z = x.wrapping_sub((x as usize) - (y as usize))` does *not* make `z`
    /// the same as `y` even if we assume `T` has size `1` and there is no overflow: `z` is still
    /// attached to the object `x` is attached to, and dereferencing it is Undefined Behavior unless
    /// `x` and `y` point into the same allocated object.
    ///
    /// Compared to [`sub`], this method basically delays the requirement of staying within the
    /// same allocated object: [`sub`] is immediate Undefined Behavior when crossing object
    /// boundaries; `wrapping_sub` produces a pointer but still leads to Undefined Behavior if a
    /// pointer is dereferenced when it is out-of-bounds of the object it is attached to. [`sub`]
    /// can be optimized better and is thus preferable in performance-sensitive code.
    ///
    /// The delayed check only considers the value of the pointer that was dereferenced, not the
    /// intermediate values used during the computation of the final result. For example,
    /// `x.wrapping_add(o).wrapping_sub(o)` is always the same as `x`. In other words, leaving the
    /// allocated object and then re-entering it later is permitted.
    ///
    /// [`sub`]: #method.sub
    /// [allocated object]: crate::ptr#allocated-object
    ///
    /// # Examples
    ///
    /// ```
    /// // Iterate using a raw pointer in increments of two elements (backwards)
    /// let data = [1u8, 2, 3, 4, 5];
    /// let mut ptr: *const u8 = data.as_ptr();
    /// let start_rounded_down = ptr.wrapping_sub(2);
    /// ptr = ptr.wrapping_add(4);
    /// let step = 2;
    /// // This loop prints "5, 3, 1, "
    /// while ptr != start_rounded_down {
    ///     unsafe {
    ///         print!("{}, ", *ptr);
    ///     }
    ///     ptr = ptr.wrapping_sub(step);
    /// }
    /// ```
    #[stable(feature = "pointer_methods", since = "1.26.0")]
    #[must_use = "returns a new pointer rather than modifying its argument"]
    #[rustc_const_stable(feature = "const_ptr_offset", since = "1.61.0")]
    #[inline(always)]
    pub const fn wrapping_sub(self, count: usize) -> Self
    where
        T: Sized,
    {
        self.wrapping_offset((count as isize).wrapping_neg())
    }

    /// Subtracts an unsigned offset in bytes from a pointer using wrapping arithmetic.
    ///
    /// `count` is in units of bytes.
    ///
    /// This is purely a convenience for casting to a `u8` pointer and
    /// using [wrapping_sub][pointer::wrapping_sub] on it. See that method for documentation.
    ///
    /// For non-`Sized` pointees this operation changes only the data pointer,
    /// leaving the metadata untouched.
    #[must_use]
    #[inline(always)]
    #[stable(feature = "pointer_byte_offsets", since = "1.75.0")]
    #[rustc_const_stable(feature = "const_pointer_byte_offsets", since = "1.75.0")]
    pub const fn wrapping_byte_sub(self, count: usize) -> Self {
        self.cast::<u8>().wrapping_sub(count).with_metadata_of(self)
    }

    /// Reads the value from `self` without moving it. This leaves the
    /// memory in `self` unchanged.
    ///
    /// See [`ptr::read`] for safety concerns and examples.
    ///
    /// [`ptr::read`]: crate::ptr::read()
    #[stable(feature = "pointer_methods", since = "1.26.0")]
    #[rustc_const_stable(feature = "const_ptr_read", since = "1.71.0")]
    #[inline(always)]
    #[cfg_attr(miri, track_caller)] // even without panics, this helps for Miri backtraces
    pub const unsafe fn read(self) -> T
    where
        T: Sized,
    {
        // SAFETY: the caller must uphold the safety contract for ``.
        unsafe { read(self) }
    }

    /// Performs a volatile read of the value from `self` without moving it. This
    /// leaves the memory in `self` unchanged.
    ///
    /// Volatile operations are intended to act on I/O memory, and are guaranteed
    /// to not be elided or reordered by the compiler across other volatile
    /// operations.
    ///
    /// See [`ptr::read_volatile`] for safety concerns and examples.
    ///
    /// [`ptr::read_volatile`]: crate::ptr::read_volatile()
    #[stable(feature = "pointer_methods", since = "1.26.0")]
    #[inline(always)]
    #[cfg_attr(miri, track_caller)] // even without panics, this helps for Miri backtraces
    pub unsafe fn read_volatile(self) -> T
    where
        T: Sized,
    {
        // SAFETY: the caller must uphold the safety contract for `read_volatile`.
        unsafe { read_volatile(self) }
    }

    /// Reads the value from `self` without moving it. This leaves the
    /// memory in `self` unchanged.
    ///
    /// Unlike `read`, the pointer may be unaligned.
    ///
    /// See [`ptr::read_unaligned`] for safety concerns and examples.
    ///
    /// [`ptr::read_unaligned`]: crate::ptr::read_unaligned()
    #[stable(feature = "pointer_methods", since = "1.26.0")]
    #[rustc_const_stable(feature = "const_ptr_read", since = "1.71.0")]
    #[inline(always)]
    #[cfg_attr(miri, track_caller)] // even without panics, this helps for Miri backtraces
    pub const unsafe fn read_unaligned(self) -> T
    where
        T: Sized,
    {
        // SAFETY: the caller must uphold the safety contract for `read_unaligned`.
        unsafe { read_unaligned(self) }
    }

    /// Copies `count * size_of<T>` bytes from `self` to `dest`. The source
    /// and destination may overlap.
    ///
    /// NOTE: this has the *same* argument order as [`ptr::copy`].
    ///
    /// See [`ptr::copy`] for safety concerns and examples.
    ///
    /// [`ptr::copy`]: crate::ptr::copy()
    #[rustc_const_stable(feature = "const_intrinsic_copy", since = "1.83.0")]
    #[stable(feature = "pointer_methods", since = "1.26.0")]
    #[inline(always)]
    #[cfg_attr(miri, track_caller)] // even without panics, this helps for Miri backtraces
    pub const unsafe fn copy_to(self, dest: *mut T, count: usize)
    where
        T: Sized,
    {
        // SAFETY: the caller must uphold the safety contract for `copy`.
        unsafe { copy(self, dest, count) }
    }

    /// Copies `count * size_of<T>` bytes from `self` to `dest`. The source
    /// and destination may *not* overlap.
    ///
    /// NOTE: this has the *same* argument order as [`ptr::copy_nonoverlapping`].
    ///
    /// See [`ptr::copy_nonoverlapping`] for safety concerns and examples.
    ///
    /// [`ptr::copy_nonoverlapping`]: crate::ptr::copy_nonoverlapping()
    #[rustc_const_stable(feature = "const_intrinsic_copy", since = "1.83.0")]
    #[stable(feature = "pointer_methods", since = "1.26.0")]
    #[inline(always)]
    #[cfg_attr(miri, track_caller)] // even without panics, this helps for Miri backtraces
    pub const unsafe fn copy_to_nonoverlapping(self, dest: *mut T, count: usize)
    where
        T: Sized,
    {
        // SAFETY: the caller must uphold the safety contract for `copy_nonoverlapping`.
        unsafe { copy_nonoverlapping(self, dest, count) }
    }

    /// Copies `count * size_of<T>` bytes from `src` to `self`. The source
    /// and destination may overlap.
    ///
    /// NOTE: this has the *opposite* argument order of [`ptr::copy`].
    ///
    /// See [`ptr::copy`] for safety concerns and examples.
    ///
    /// [`ptr::copy`]: crate::ptr::copy()
    #[rustc_const_stable(feature = "const_intrinsic_copy", since = "1.83.0")]
    #[stable(feature = "pointer_methods", since = "1.26.0")]
    #[inline(always)]
    #[cfg_attr(miri, track_caller)] // even without panics, this helps for Miri backtraces
    pub const unsafe fn copy_from(self, src: *const T, count: usize)
    where
        T: Sized,
    {
        // SAFETY: the caller must uphold the safety contract for `copy`.
        unsafe { copy(src, self, count) }
    }

    /// Copies `count * size_of<T>` bytes from `src` to `self`. The source
    /// and destination may *not* overlap.
    ///
    /// NOTE: this has the *opposite* argument order of [`ptr::copy_nonoverlapping`].
    ///
    /// See [`ptr::copy_nonoverlapping`] for safety concerns and examples.
    ///
    /// [`ptr::copy_nonoverlapping`]: crate::ptr::copy_nonoverlapping()
    #[rustc_const_stable(feature = "const_intrinsic_copy", since = "1.83.0")]
    #[stable(feature = "pointer_methods", since = "1.26.0")]
    #[inline(always)]
    #[cfg_attr(miri, track_caller)] // even without panics, this helps for Miri backtraces
    pub const unsafe fn copy_from_nonoverlapping(self, src: *const T, count: usize)
    where
        T: Sized,
    {
        // SAFETY: the caller must uphold the safety contract for `copy_nonoverlapping`.
        unsafe { copy_nonoverlapping(src, self, count) }
    }

    /// Executes the destructor (if any) of the pointed-to value.
    ///
    /// See [`ptr::drop_in_place`] for safety concerns and examples.
    ///
    /// [`ptr::drop_in_place`]: crate::ptr::drop_in_place()
    #[stable(feature = "pointer_methods", since = "1.26.0")]
    #[inline(always)]
    pub unsafe fn drop_in_place(self) {
        // SAFETY: the caller must uphold the safety contract for `drop_in_place`.
        unsafe { drop_in_place(self) }
    }

    /// Overwrites a memory location with the given value without reading or
    /// dropping the old value.
    ///
    /// See [`ptr::write`] for safety concerns and examples.
    ///
    /// [`ptr::write`]: crate::ptr::write()
    #[stable(feature = "pointer_methods", since = "1.26.0")]
    #[rustc_const_stable(feature = "const_ptr_write", since = "1.83.0")]
    #[inline(always)]
    #[cfg_attr(miri, track_caller)] // even without panics, this helps for Miri backtraces
    pub const unsafe fn write(self, val: T)
    where
        T: Sized,
    {
        // SAFETY: the caller must uphold the safety contract for `write`.
        unsafe { write(self, val) }
    }

    /// Invokes memset on the specified pointer, setting `count * size_of::<T>()`
    /// bytes of memory starting at `self` to `val`.
    ///
    /// See [`ptr::write_bytes`] for safety concerns and examples.
    ///
    /// [`ptr::write_bytes`]: crate::ptr::write_bytes()
    #[doc(alias = "memset")]
    #[stable(feature = "pointer_methods", since = "1.26.0")]
    #[rustc_const_stable(feature = "const_ptr_write", since = "1.83.0")]
    #[inline(always)]
    #[cfg_attr(miri, track_caller)] // even without panics, this helps for Miri backtraces
    pub const unsafe fn write_bytes(self, val: u8, count: usize)
    where
        T: Sized,
    {
        // SAFETY: the caller must uphold the safety contract for `write_bytes`.
        unsafe { write_bytes(self, val, count) }
    }

    /// Performs a volatile write of a memory location with the given value without
    /// reading or dropping the old value.
    ///
    /// Volatile operations are intended to act on I/O memory, and are guaranteed
    /// to not be elided or reordered by the compiler across other volatile
    /// operations.
    ///
    /// See [`ptr::write_volatile`] for safety concerns and examples.
    ///
    /// [`ptr::write_volatile`]: crate::ptr::write_volatile()
    #[stable(feature = "pointer_methods", since = "1.26.0")]
    #[inline(always)]
    #[cfg_attr(miri, track_caller)] // even without panics, this helps for Miri backtraces
    pub unsafe fn write_volatile(self, val: T)
    where
        T: Sized,
    {
        // SAFETY: the caller must uphold the safety contract for `write_volatile`.
        unsafe { write_volatile(self, val) }
    }

    /// Overwrites a memory location with the given value without reading or
    /// dropping the old value.
    ///
    /// Unlike `write`, the pointer may be unaligned.
    ///
    /// See [`ptr::write_unaligned`] for safety concerns and examples.
    ///
    /// [`ptr::write_unaligned`]: crate::ptr::write_unaligned()
    #[stable(feature = "pointer_methods", since = "1.26.0")]
    #[rustc_const_stable(feature = "const_ptr_write", since = "1.83.0")]
    #[inline(always)]
    #[cfg_attr(miri, track_caller)] // even without panics, this helps for Miri backtraces
    pub const unsafe fn write_unaligned(self, val: T)
    where
        T: Sized,
    {
        // SAFETY: the caller must uphold the safety contract for `write_unaligned`.
        unsafe { write_unaligned(self, val) }
    }

    /// Replaces the value at `self` with `src`, returning the old
    /// value, without dropping either.
    ///
    /// See [`ptr::replace`] for safety concerns and examples.
    ///
    /// [`ptr::replace`]: crate::ptr::replace()
    #[stable(feature = "pointer_methods", since = "1.26.0")]
    #[inline(always)]
    pub unsafe fn replace(self, src: T) -> T
    where
        T: Sized,
    {
        // SAFETY: the caller must uphold the safety contract for `replace`.
        unsafe { replace(self, src) }
    }

    /// Swaps the values at two mutable locations of the same type, without
    /// deinitializing either. They may overlap, unlike `mem::swap` which is
    /// otherwise equivalent.
    ///
    /// See [`ptr::swap`] for safety concerns and examples.
    ///
    /// [`ptr::swap`]: crate::ptr::swap()
    #[stable(feature = "pointer_methods", since = "1.26.0")]
    #[rustc_const_unstable(feature = "const_swap", issue = "83163")]
    #[inline(always)]
    pub const unsafe fn swap(self, with: *mut T)
    where
        T: Sized,
    {
        // SAFETY: the caller must uphold the safety contract for `swap`.
        unsafe { swap(self, with) }
    }

    /// Computes the offset that needs to be applied to the pointer in order to make it aligned to
    /// `align`.
    ///
    /// If it is not possible to align the pointer, the implementation returns
    /// `usize::MAX`.
    ///
    /// The offset is expressed in number of `T` elements, and not bytes. The value returned can be
    /// used with the `wrapping_add` method.
    ///
    /// There are no guarantees whatsoever that offsetting the pointer will not overflow or go
    /// beyond the allocation that the pointer points into. It is up to the caller to ensure that
    /// the returned offset is correct in all terms other than alignment.
    ///
    /// When this is called during compile-time evaluation (which is unstable), the implementation
    /// may return `usize::MAX` in cases where that can never happen at runtime. This is because the
    /// actual alignment of pointers is not known yet during compile-time, so an offset with
    /// guaranteed alignment can sometimes not be computed. For example, a buffer declared as `[u8;
    /// N]` might be allocated at an odd or an even address, but at compile-time this is not yet
    /// known, so the execution has to be correct for either choice. It is therefore impossible to
    /// find an offset that is guaranteed to be 2-aligned. (This behavior is subject to change, as usual
    /// for unstable APIs.)
    ///
    /// # Panics
    ///
    /// The function panics if `align` is not a power-of-two.
    ///
    /// # Examples
    ///
    /// Accessing adjacent `u8` as `u16`
    ///
    /// ```
    /// use std::mem::align_of;
    ///
    /// # unsafe {
    /// let mut x = [5_u8, 6, 7, 8, 9];
    /// let ptr = x.as_mut_ptr();
    /// let offset = ptr.align_offset(align_of::<u16>());
    ///
    /// if offset < x.len() - 1 {
    ///     let u16_ptr = ptr.add(offset).cast::<u16>();
    ///     *u16_ptr = 0;
    ///
    ///     assert!(x == [0, 0, 7, 8, 9] || x == [5, 0, 0, 8, 9]);
    /// } else {
    ///     // while the pointer can be aligned via `offset`, it would point
    ///     // outside the allocation
    /// }
    /// # }
    /// ```
    #[must_use]
    #[inline]
    #[stable(feature = "align_offset", since = "1.36.0")]
    #[rustc_const_unstable(feature = "const_align_offset", issue = "90962")]
    pub const fn align_offset(self, align: usize) -> usize
    where
        T: Sized,
    {
        if !align.is_power_of_two() {
            panic!("align_offset: align is not a power-of-two");
        }

        // SAFETY: `align` has been checked to be a power of 2 above
        let ret = unsafe { align_offset(self, align) };

        // Inform Miri that we want to consider the resulting pointer to be suitably aligned.
        #[cfg(miri)]
        if ret != usize::MAX {
            intrinsics::miri_promise_symbolic_alignment(
                self.wrapping_add(ret).cast_const().cast(),
                align,
            );
        }

        ret
    }

    /// Returns whether the pointer is properly aligned for `T`.
    ///
    /// # Examples
    ///
    /// ```
    /// // On some platforms, the alignment of i32 is less than 4.
    /// #[repr(align(4))]
    /// struct AlignedI32(i32);
    ///
    /// let mut data = AlignedI32(42);
    /// let ptr = &mut data as *mut AlignedI32;
    ///
    /// assert!(ptr.is_aligned());
    /// assert!(!ptr.wrapping_byte_add(1).is_aligned());
    /// ```
    ///
    /// # At compiletime
    /// **Note: Alignment at compiletime is experimental and subject to change. See the
    /// [tracking issue] for details.**
    ///
    /// At compiletime, the compiler may not know where a value will end up in memory.
    /// Calling this function on a pointer created from a reference at compiletime will only
    /// return `true` if the pointer is guaranteed to be aligned. This means that the pointer
    /// is never aligned if cast to a type with a stricter alignment than the reference's
    /// underlying allocation.
    ///
    /// ```
    /// #![feature(const_pointer_is_aligned)]
    ///
    /// // On some platforms, the alignment of primitives is less than their size.
    /// #[repr(align(4))]
    /// struct AlignedI32(i32);
    /// #[repr(align(8))]
    /// struct AlignedI64(i64);
    ///
    /// const _: () = {
    ///     let mut data = AlignedI32(42);
    ///     let ptr = &mut data as *mut AlignedI32;
    ///     assert!(ptr.is_aligned());
    ///
    ///     // At runtime either `ptr1` or `ptr2` would be aligned, but at compiletime neither is aligned.
    ///     let ptr1 = ptr.cast::<AlignedI64>();
    ///     let ptr2 = ptr.wrapping_add(1).cast::<AlignedI64>();
    ///     assert!(!ptr1.is_aligned());
    ///     assert!(!ptr2.is_aligned());
    /// };
    /// ```
    ///
    /// Due to this behavior, it is possible that a runtime pointer derived from a compiletime
    /// pointer is aligned, even if the compiletime pointer wasn't aligned.
    ///
    /// ```
    /// #![feature(const_pointer_is_aligned)]
    ///
    /// // On some platforms, the alignment of primitives is less than their size.
    /// #[repr(align(4))]
    /// struct AlignedI32(i32);
    /// #[repr(align(8))]
    /// struct AlignedI64(i64);
    ///
    /// // At compiletime, neither `COMPTIME_PTR` nor `COMPTIME_PTR + 1` is aligned.
    /// // Also, note that mutable references are not allowed in the final value of constants.
    /// const COMPTIME_PTR: *mut AlignedI32 = (&AlignedI32(42) as *const AlignedI32).cast_mut();
    /// const _: () = assert!(!COMPTIME_PTR.cast::<AlignedI64>().is_aligned());
    /// const _: () = assert!(!COMPTIME_PTR.wrapping_add(1).cast::<AlignedI64>().is_aligned());
    ///
    /// // At runtime, either `runtime_ptr` or `runtime_ptr + 1` is aligned.
    /// let runtime_ptr = COMPTIME_PTR;
    /// assert_ne!(
    ///     runtime_ptr.cast::<AlignedI64>().is_aligned(),
    ///     runtime_ptr.wrapping_add(1).cast::<AlignedI64>().is_aligned(),
    /// );
    /// ```
    ///
    /// If a pointer is created from a fixed address, this function behaves the same during
    /// runtime and compiletime.
    ///
    /// ```
    /// #![feature(const_pointer_is_aligned)]
    ///
    /// // On some platforms, the alignment of primitives is less than their size.
    /// #[repr(align(4))]
    /// struct AlignedI32(i32);
    /// #[repr(align(8))]
    /// struct AlignedI64(i64);
    ///
    /// const _: () = {
    ///     let ptr = 40 as *mut AlignedI32;
    ///     assert!(ptr.is_aligned());
    ///
    ///     // For pointers with a known address, runtime and compiletime behavior are identical.
    ///     let ptr1 = ptr.cast::<AlignedI64>();
    ///     let ptr2 = ptr.wrapping_add(1).cast::<AlignedI64>();
    ///     assert!(ptr1.is_aligned());
    ///     assert!(!ptr2.is_aligned());
    /// };
    /// ```
    ///
    /// [tracking issue]: https://github.com/rust-lang/rust/issues/104203
    #[must_use]
    #[inline]
    #[stable(feature = "pointer_is_aligned", since = "1.79.0")]
    #[rustc_const_unstable(feature = "const_pointer_is_aligned", issue = "104203")]
    pub const fn is_aligned(self) -> bool
    where
        T: Sized,
    {
        self.is_aligned_to(mem::align_of::<T>())
    }

    /// Returns whether the pointer is aligned to `align`.
    ///
    /// For non-`Sized` pointees this operation considers only the data pointer,
    /// ignoring the metadata.
    ///
    /// # Panics
    ///
    /// The function panics if `align` is not a power-of-two (this includes 0).
    ///
    /// # Examples
    ///
    /// ```
    /// #![feature(pointer_is_aligned_to)]
    ///
    /// // On some platforms, the alignment of i32 is less than 4.
    /// #[repr(align(4))]
    /// struct AlignedI32(i32);
    ///
    /// let mut data = AlignedI32(42);
    /// let ptr = &mut data as *mut AlignedI32;
    ///
    /// assert!(ptr.is_aligned_to(1));
    /// assert!(ptr.is_aligned_to(2));
    /// assert!(ptr.is_aligned_to(4));
    ///
    /// assert!(ptr.wrapping_byte_add(2).is_aligned_to(2));
    /// assert!(!ptr.wrapping_byte_add(2).is_aligned_to(4));
    ///
    /// assert_ne!(ptr.is_aligned_to(8), ptr.wrapping_add(1).is_aligned_to(8));
    /// ```
    ///
    /// # At compiletime
    /// **Note: Alignment at compiletime is experimental and subject to change. See the
    /// [tracking issue] for details.**
    ///
    /// At compiletime, the compiler may not know where a value will end up in memory.
    /// Calling this function on a pointer created from a reference at compiletime will only
    /// return `true` if the pointer is guaranteed to be aligned. This means that the pointer
    /// cannot be stricter aligned than the reference's underlying allocation.
    ///
    /// ```
    /// #![feature(pointer_is_aligned_to)]
    /// #![feature(const_pointer_is_aligned)]
    ///
    /// // On some platforms, the alignment of i32 is less than 4.
    /// #[repr(align(4))]
    /// struct AlignedI32(i32);
    ///
    /// const _: () = {
    ///     let mut data = AlignedI32(42);
    ///     let ptr = &mut data as *mut AlignedI32;
    ///
    ///     assert!(ptr.is_aligned_to(1));
    ///     assert!(ptr.is_aligned_to(2));
    ///     assert!(ptr.is_aligned_to(4));
    ///
    ///     // At compiletime, we know for sure that the pointer isn't aligned to 8.
    ///     assert!(!ptr.is_aligned_to(8));
    ///     assert!(!ptr.wrapping_add(1).is_aligned_to(8));
    /// };
    /// ```
    ///
    /// Due to this behavior, it is possible that a runtime pointer derived from a compiletime
    /// pointer is aligned, even if the compiletime pointer wasn't aligned.
    ///
    /// ```
    /// #![feature(pointer_is_aligned_to)]
    /// #![feature(const_pointer_is_aligned)]
    ///
    /// // On some platforms, the alignment of i32 is less than 4.
    /// #[repr(align(4))]
    /// struct AlignedI32(i32);
    ///
    /// // At compiletime, neither `COMPTIME_PTR` nor `COMPTIME_PTR + 1` is aligned.
    /// // Also, note that mutable references are not allowed in the final value of constants.
    /// const COMPTIME_PTR: *mut AlignedI32 = (&AlignedI32(42) as *const AlignedI32).cast_mut();
    /// const _: () = assert!(!COMPTIME_PTR.is_aligned_to(8));
    /// const _: () = assert!(!COMPTIME_PTR.wrapping_add(1).is_aligned_to(8));
    ///
    /// // At runtime, either `runtime_ptr` or `runtime_ptr + 1` is aligned.
    /// let runtime_ptr = COMPTIME_PTR;
    /// assert_ne!(
    ///     runtime_ptr.is_aligned_to(8),
    ///     runtime_ptr.wrapping_add(1).is_aligned_to(8),
    /// );
    /// ```
    ///
    /// If a pointer is created from a fixed address, this function behaves the same during
    /// runtime and compiletime.
    ///
    /// ```
    /// #![feature(pointer_is_aligned_to)]
    /// #![feature(const_pointer_is_aligned)]
    ///
    /// const _: () = {
    ///     let ptr = 40 as *mut u8;
    ///     assert!(ptr.is_aligned_to(1));
    ///     assert!(ptr.is_aligned_to(2));
    ///     assert!(ptr.is_aligned_to(4));
    ///     assert!(ptr.is_aligned_to(8));
    ///     assert!(!ptr.is_aligned_to(16));
    /// };
    /// ```
    ///
    /// [tracking issue]: https://github.com/rust-lang/rust/issues/104203
    #[must_use]
    #[inline]
    #[unstable(feature = "pointer_is_aligned_to", issue = "96284")]
    #[rustc_const_unstable(feature = "const_pointer_is_aligned", issue = "104203")]
    pub const fn is_aligned_to(self, align: usize) -> bool {
        if !align.is_power_of_two() {
            panic!("is_aligned_to: align is not a power-of-two");
        }

        #[inline]
        fn runtime_impl(ptr: *mut (), align: usize) -> bool {
            ptr.addr() & (align - 1) == 0
        }

        #[inline]
        #[rustc_const_unstable(feature = "const_pointer_is_aligned", issue = "104203")]
        const fn const_impl(ptr: *mut (), align: usize) -> bool {
            // We can't use the address of `self` in a `const fn`, so we use `align_offset` instead.
            ptr.align_offset(align) == 0
        }

        // The cast to `()` is used to
        //   1. deal with fat pointers; and
        //   2. ensure that `align_offset` (in `const_impl`) doesn't actually try to compute an offset.
        const_eval_select((self.cast::<()>(), align), const_impl, runtime_impl)
    }
}

impl<T> *mut [T] {
    /// Returns the length of a raw slice.
    ///
    /// The returned value is the number of **elements**, not the number of bytes.
    ///
    /// This function is safe, even when the raw slice cannot be cast to a slice
    /// reference because the pointer is null or unaligned.
    ///
    /// # Examples
    ///
    /// ```rust
    /// use std::ptr;
    ///
    /// let slice: *mut [i8] = ptr::slice_from_raw_parts_mut(ptr::null_mut(), 3);
    /// assert_eq!(slice.len(), 3);
    /// ```
    #[inline(always)]
    #[stable(feature = "slice_ptr_len", since = "1.79.0")]
    #[rustc_const_stable(feature = "const_slice_ptr_len", since = "1.79.0")]
    pub const fn len(self) -> usize {
        metadata(self)
    }

    /// Returns `true` if the raw slice has a length of 0.
    ///
    /// # Examples
    ///
    /// ```
    /// use std::ptr;
    ///
    /// let slice: *mut [i8] = ptr::slice_from_raw_parts_mut(ptr::null_mut(), 3);
    /// assert!(!slice.is_empty());
    /// ```
    #[inline(always)]
    #[stable(feature = "slice_ptr_len", since = "1.79.0")]
    #[rustc_const_stable(feature = "const_slice_ptr_len", since = "1.79.0")]
    pub const fn is_empty(self) -> bool {
        self.len() == 0
    }

    /// Divides one mutable raw slice into two at an index.
    ///
    /// The first will contain all indices from `[0, mid)` (excluding
    /// the index `mid` itself) and the second will contain all
    /// indices from `[mid, len)` (excluding the index `len` itself).
    ///
    /// # Panics
    ///
    /// Panics if `mid > len`.
    ///
    /// # Safety
    ///
    /// `mid` must be [in-bounds] of the underlying [allocated object].
    /// Which means `self` must be dereferenceable and span a single allocation
    /// that is at least `mid * size_of::<T>()` bytes long. Not upholding these
    /// requirements is *[undefined behavior]* even if the resulting pointers are not used.
    ///
    /// Since `len` being in-bounds it is not a safety invariant of `*mut [T]` the
    /// safety requirements of this method are the same as for [`split_at_mut_unchecked`].
    /// The explicit bounds check is only as useful as `len` is correct.
    ///
    /// [`split_at_mut_unchecked`]: #method.split_at_mut_unchecked
    /// [in-bounds]: #method.add
    /// [allocated object]: crate::ptr#allocated-object
    /// [undefined behavior]: https://doc.rust-lang.org/reference/behavior-considered-undefined.html
    ///
    /// # Examples
    ///
    /// ```
    /// #![feature(raw_slice_split)]
    /// #![feature(slice_ptr_get)]
    ///
    /// let mut v = [1, 0, 3, 0, 5, 6];
    /// let ptr = &mut v as *mut [_];
    /// unsafe {
    ///     let (left, right) = ptr.split_at_mut(2);
    ///     assert_eq!(&*left, [1, 0]);
    ///     assert_eq!(&*right, [3, 0, 5, 6]);
    /// }
    /// ```
    #[inline(always)]
    #[track_caller]
    #[unstable(feature = "raw_slice_split", issue = "95595")]
    pub unsafe fn split_at_mut(self, mid: usize) -> (*mut [T], *mut [T]) {
        assert!(mid <= self.len());
        // SAFETY: The assert above is only a safety-net as long as `self.len()` is correct
        // The actual safety requirements of this function are the same as for `split_at_mut_unchecked`
        unsafe { self.split_at_mut_unchecked(mid) }
    }

    /// Divides one mutable raw slice into two at an index, without doing bounds checking.
    ///
    /// The first will contain all indices from `[0, mid)` (excluding
    /// the index `mid` itself) and the second will contain all
    /// indices from `[mid, len)` (excluding the index `len` itself).
    ///
    /// # Safety
    ///
    /// `mid` must be [in-bounds] of the underlying [allocated object].
    /// Which means `self` must be dereferenceable and span a single allocation
    /// that is at least `mid * size_of::<T>()` bytes long. Not upholding these
    /// requirements is *[undefined behavior]* even if the resulting pointers are not used.
    ///
    /// [in-bounds]: #method.add
    /// [out-of-bounds index]: #method.add
    /// [undefined behavior]: https://doc.rust-lang.org/reference/behavior-considered-undefined.html
    ///
    /// # Examples
    ///
    /// ```
    /// #![feature(raw_slice_split)]
    ///
    /// let mut v = [1, 0, 3, 0, 5, 6];
    /// // scoped to restrict the lifetime of the borrows
    /// unsafe {
    ///     let ptr = &mut v as *mut [_];
    ///     let (left, right) = ptr.split_at_mut_unchecked(2);
    ///     assert_eq!(&*left, [1, 0]);
    ///     assert_eq!(&*right, [3, 0, 5, 6]);
    ///     (&mut *left)[1] = 2;
    ///     (&mut *right)[1] = 4;
    /// }
    /// assert_eq!(v, [1, 2, 3, 4, 5, 6]);
    /// ```
    #[inline(always)]
    #[unstable(feature = "raw_slice_split", issue = "95595")]
    pub unsafe fn split_at_mut_unchecked(self, mid: usize) -> (*mut [T], *mut [T]) {
        let len = self.len();
        let ptr = self.as_mut_ptr();

        // SAFETY: Caller must pass a valid pointer and an index that is in-bounds.
        let tail = unsafe { ptr.add(mid) };
        (
            crate::ptr::slice_from_raw_parts_mut(ptr, mid),
            crate::ptr::slice_from_raw_parts_mut(tail, len - mid),
        )
    }

    /// Returns a raw pointer to the slice's buffer.
    ///
    /// This is equivalent to casting `self` to `*mut T`, but more type-safe.
    ///
    /// # Examples
    ///
    /// ```rust
    /// #![feature(slice_ptr_get)]
    /// use std::ptr;
    ///
    /// let slice: *mut [i8] = ptr::slice_from_raw_parts_mut(ptr::null_mut(), 3);
    /// assert_eq!(slice.as_mut_ptr(), ptr::null_mut());
    /// ```
    #[inline(always)]
    #[unstable(feature = "slice_ptr_get", issue = "74265")]
    #[rustc_const_unstable(feature = "slice_ptr_get", issue = "74265")]
    pub const fn as_mut_ptr(self) -> *mut T {
        self as *mut T
    }

    /// Returns a raw pointer to an element or subslice, without doing bounds
    /// checking.
    ///
    /// Calling this method with an [out-of-bounds index] or when `self` is not dereferenceable
    /// is *[undefined behavior]* even if the resulting pointer is not used.
    ///
    /// [out-of-bounds index]: #method.add
    /// [undefined behavior]: https://doc.rust-lang.org/reference/behavior-considered-undefined.html
    ///
    /// # Examples
    ///
    /// ```
    /// #![feature(slice_ptr_get)]
    ///
    /// let x = &mut [1, 2, 4] as *mut [i32];
    ///
    /// unsafe {
    ///     assert_eq!(x.get_unchecked_mut(1), x.as_mut_ptr().add(1));
    /// }
    /// ```
    #[unstable(feature = "slice_ptr_get", issue = "74265")]
    #[inline(always)]
    pub unsafe fn get_unchecked_mut<I>(self, index: I) -> *mut I::Output
    where
        I: SliceIndex<[T]>,
    {
        // SAFETY: the caller ensures that `self` is dereferenceable and `index` in-bounds.
        unsafe { index.get_unchecked_mut(self) }
    }

    /// Returns `None` if the pointer is null, or else returns a shared slice to
    /// the value wrapped in `Some`. In contrast to [`as_ref`], this does not require
    /// that the value has to be initialized.
    ///
    /// For the mutable counterpart see [`as_uninit_slice_mut`].
    ///
    /// [`as_ref`]: pointer#method.as_ref-1
    /// [`as_uninit_slice_mut`]: #method.as_uninit_slice_mut
    ///
    /// # Safety
    ///
    /// When calling this method, you have to ensure that *either* the pointer is null *or*
    /// all of the following is true:
    ///
    /// * The pointer must be [valid] for reads for `ptr.len() * mem::size_of::<T>()` many bytes,
    ///   and it must be properly aligned. This means in particular:
    ///
    ///     * The entire memory range of this slice must be contained within a single [allocated object]!
    ///       Slices can never span across multiple allocated objects.
    ///
    ///     * The pointer must be aligned even for zero-length slices. One
    ///       reason for this is that enum layout optimizations may rely on references
    ///       (including slices of any length) being aligned and non-null to distinguish
    ///       them from other data. You can obtain a pointer that is usable as `data`
    ///       for zero-length slices using [`NonNull::dangling()`].
    ///
    /// * The total size `ptr.len() * mem::size_of::<T>()` of the slice must be no larger than `isize::MAX`.
    ///   See the safety documentation of [`pointer::offset`].
    ///
    /// * You must enforce Rust's aliasing rules, since the returned lifetime `'a` is
    ///   arbitrarily chosen and does not necessarily reflect the actual lifetime of the data.
    ///   In particular, while this reference exists, the memory the pointer points to must
    ///   not get mutated (except inside `UnsafeCell`).
    ///
    /// This applies even if the result of this method is unused!
    ///
    /// See also [`slice::from_raw_parts`][].
    ///
    /// [valid]: crate::ptr#safety
    /// [allocated object]: crate::ptr#allocated-object
    #[inline]
    #[unstable(feature = "ptr_as_uninit", issue = "75402")]
    #[rustc_const_unstable(feature = "ptr_as_uninit", issue = "75402")]
    pub const unsafe fn as_uninit_slice<'a>(self) -> Option<&'a [MaybeUninit<T>]> {
        if self.is_null() {
            None
        } else {
            // SAFETY: the caller must uphold the safety contract for `as_uninit_slice`.
            Some(unsafe { slice::from_raw_parts(self as *const MaybeUninit<T>, self.len()) })
        }
    }

    /// Returns `None` if the pointer is null, or else returns a unique slice to
    /// the value wrapped in `Some`. In contrast to [`as_mut`], this does not require
    /// that the value has to be initialized.
    ///
    /// For the shared counterpart see [`as_uninit_slice`].
    ///
    /// [`as_mut`]: #method.as_mut
    /// [`as_uninit_slice`]: #method.as_uninit_slice-1
    ///
    /// # Safety
    ///
    /// When calling this method, you have to ensure that *either* the pointer is null *or*
    /// all of the following is true:
    ///
    /// * The pointer must be [valid] for reads and writes for `ptr.len() * mem::size_of::<T>()`
    ///   many bytes, and it must be properly aligned. This means in particular:
    ///
    ///     * The entire memory range of this slice must be contained within a single [allocated object]!
    ///       Slices can never span across multiple allocated objects.
    ///
    ///     * The pointer must be aligned even for zero-length slices. One
    ///       reason for this is that enum layout optimizations may rely on references
    ///       (including slices of any length) being aligned and non-null to distinguish
    ///       them from other data. You can obtain a pointer that is usable as `data`
    ///       for zero-length slices using [`NonNull::dangling()`].
    ///
    /// * The total size `ptr.len() * mem::size_of::<T>()` of the slice must be no larger than `isize::MAX`.
    ///   See the safety documentation of [`pointer::offset`].
    ///
    /// * You must enforce Rust's aliasing rules, since the returned lifetime `'a` is
    ///   arbitrarily chosen and does not necessarily reflect the actual lifetime of the data.
    ///   In particular, while this reference exists, the memory the pointer points to must
    ///   not get accessed (read or written) through any other pointer.
    ///
    /// This applies even if the result of this method is unused!
    ///
    /// See also [`slice::from_raw_parts_mut`][].
    ///
    /// [valid]: crate::ptr#safety
    /// [allocated object]: crate::ptr#allocated-object
    #[inline]
    #[unstable(feature = "ptr_as_uninit", issue = "75402")]
    #[rustc_const_unstable(feature = "ptr_as_uninit", issue = "75402")]
    pub const unsafe fn as_uninit_slice_mut<'a>(self) -> Option<&'a mut [MaybeUninit<T>]> {
        if self.is_null() {
            None
        } else {
            // SAFETY: the caller must uphold the safety contract for `as_uninit_slice_mut`.
            Some(unsafe { slice::from_raw_parts_mut(self as *mut MaybeUninit<T>, self.len()) })
        }
    }
}

impl<T, const N: usize> *mut [T; N] {
    /// Returns a raw pointer to the array's buffer.
    ///
    /// This is equivalent to casting `self` to `*mut T`, but more type-safe.
    ///
    /// # Examples
    ///
    /// ```rust
    /// #![feature(array_ptr_get)]
    /// use std::ptr;
    ///
    /// let arr: *mut [i8; 3] = ptr::null_mut();
    /// assert_eq!(arr.as_mut_ptr(), ptr::null_mut());
    /// ```
    #[inline]
    #[unstable(feature = "array_ptr_get", issue = "119834")]
    #[rustc_const_unstable(feature = "array_ptr_get", issue = "119834")]
    pub const fn as_mut_ptr(self) -> *mut T {
        self as *mut T
    }

    /// Returns a raw pointer to a mutable slice containing the entire array.
    ///
    /// # Examples
    ///
    /// ```
    /// #![feature(array_ptr_get)]
    ///
    /// let mut arr = [1, 2, 5];
    /// let ptr: *mut [i32; 3] = &mut arr;
    /// unsafe {
    ///     (&mut *ptr.as_mut_slice())[..2].copy_from_slice(&[3, 4]);
    /// }
    /// assert_eq!(arr, [3, 4, 5]);
    /// ```
    #[inline]
    #[unstable(feature = "array_ptr_get", issue = "119834")]
    #[rustc_const_unstable(feature = "array_ptr_get", issue = "119834")]
    pub const fn as_mut_slice(self) -> *mut [T] {
        self
    }
}

// Equality for pointers
#[stable(feature = "rust1", since = "1.0.0")]
impl<T: ?Sized> PartialEq for *mut T {
    #[inline(always)]
    #[allow(ambiguous_wide_pointer_comparisons)]
    fn eq(&self, other: &*mut T) -> bool {
        *self == *other
    }
}

#[stable(feature = "rust1", since = "1.0.0")]
impl<T: ?Sized> Eq for *mut T {}

#[stable(feature = "rust1", since = "1.0.0")]
impl<T: ?Sized> Ord for *mut T {
    #[inline]
    #[allow(ambiguous_wide_pointer_comparisons)]
    fn cmp(&self, other: &*mut T) -> Ordering {
        if self < other {
            Less
        } else if self == other {
            Equal
        } else {
            Greater
        }
    }
}

#[stable(feature = "rust1", since = "1.0.0")]
impl<T: ?Sized> PartialOrd for *mut T {
    #[inline(always)]
    #[allow(ambiguous_wide_pointer_comparisons)]
    fn partial_cmp(&self, other: &*mut T) -> Option<Ordering> {
        Some(self.cmp(other))
    }

    #[inline(always)]
    #[allow(ambiguous_wide_pointer_comparisons)]
    fn lt(&self, other: &*mut T) -> bool {
        *self < *other
    }

    #[inline(always)]
    #[allow(ambiguous_wide_pointer_comparisons)]
    fn le(&self, other: &*mut T) -> bool {
        *self <= *other
    }

    #[inline(always)]
    #[allow(ambiguous_wide_pointer_comparisons)]
    fn gt(&self, other: &*mut T) -> bool {
        *self > *other
    }

    #[inline(always)]
    #[allow(ambiguous_wide_pointer_comparisons)]
    fn ge(&self, other: &*mut T) -> bool {
        *self >= *other
    }
}

#[cfg(kani)]
#[unstable(feature = "kani", issue = "none")]
mod verify {
    use crate::kani;
<<<<<<< HEAD
    use core::mem;
    // Constant for array size used in all tests, for performance reason
    const ARRAY_SIZE: usize = 5;

    /// This macro generates verification harnesses for the `offset`, `add`, and `sub`
    /// pointer operations for a slice type and function name.
    macro_rules! generate_mut_slice_harnesses {
        ($ty:ty, $offset_fn:ident, $add_fn:ident, $sub_fn:ident) => {
            // Generates a harness for the `offset` operation
            #[kani::proof_for_contract(<*mut $ty>::offset)]
            fn $offset_fn() {
                let mut arr: [$ty; ARRAY_SIZE] = kani::Arbitrary::any_array();
                let test_ptr: *mut $ty = arr.as_mut_ptr();
                let offset: usize = kani::any();
                let count: isize = kani::any();
                kani::assume(offset <= ARRAY_SIZE * mem::size_of::<$ty>());
                let ptr_with_offset: *mut $ty = test_ptr.wrapping_byte_add(offset);                
                unsafe {
                    ptr_with_offset.offset(count);
                }
            }

            // Generates a harness for the `add` operation
            #[kani::proof_for_contract(<*mut $ty>::add)]
            fn $add_fn() {
                let mut arr: [$ty; ARRAY_SIZE] = kani::Arbitrary::any_array();
                let test_ptr: *mut $ty = arr.as_mut_ptr();
                let offset: usize = kani::any();
                let count: usize = kani::any();
                kani::assume(offset <= ARRAY_SIZE * mem::size_of::<$ty>());
                let ptr_with_offset: *mut $ty = test_ptr.wrapping_byte_add(offset);                
                unsafe {
                    ptr_with_offset.add(count);
                }
            }

            // Generates a harness for the `sub` operation
            #[kani::proof_for_contract(<*mut $ty>::sub)]
            fn $sub_fn() {
                let mut arr: [$ty; ARRAY_SIZE] = kani::Arbitrary::any_array();
                let test_ptr: *mut $ty = arr.as_mut_ptr();
                let offset: usize = kani::any();
                let count: usize = kani::any();
                kani::assume(offset <= ARRAY_SIZE * mem::size_of::<$ty>());
                let ptr_with_offset: *mut $ty = test_ptr.wrapping_byte_add(offset);                
                unsafe {
                    ptr_with_offset.sub(count);
                }
            }
        };
    }

    // Generate pointer harnesses for various types (offset, add, sub)
    generate_mut_slice_harnesses!(i8, check_mut_offset_slice_i8, check_mut_add_slice_i8, check_mut_sub_slice_i8);
    generate_mut_slice_harnesses!(i16, check_mut_offset_slice_i16, check_mut_add_slice_i16, check_mut_sub_slice_i16);
    generate_mut_slice_harnesses!(i32, check_mut_offset_slice_i32, check_mut_add_slice_i32, check_mut_sub_slice_i32);
    generate_mut_slice_harnesses!(i64, check_mut_offset_slice_i64, check_mut_add_slice_i64, check_mut_sub_slice_i64);
    generate_mut_slice_harnesses!(i128, check_mut_offset_slice_i128, check_mut_add_slice_i128, check_mut_sub_slice_i128);
    generate_mut_slice_harnesses!(isize, check_mut_offset_slice_isize, check_mut_add_slice_isize, check_mut_sub_slice_isize);
    generate_mut_slice_harnesses!(u8, check_mut_offset_slice_u8, check_mut_add_slice_u8, check_mut_sub_slice_u8);
    generate_mut_slice_harnesses!(u16, check_mut_offset_slice_u16, check_mut_add_slice_u16, check_mut_sub_slice_u16);
    generate_mut_slice_harnesses!(u32, check_mut_offset_slice_u32, check_mut_add_slice_u32, check_mut_sub_slice_u32);
    generate_mut_slice_harnesses!(u64, check_mut_offset_slice_u64, check_mut_add_slice_u64, check_mut_sub_slice_u64);
    generate_mut_slice_harnesses!(u128, check_mut_offset_slice_u128, check_mut_add_slice_u128, check_mut_sub_slice_u128);
    generate_mut_slice_harnesses!(usize, check_mut_offset_slice_usize, check_mut_add_slice_usize, check_mut_sub_slice_usize);

    // Generate pointer harnesses for tuples (offset, add, sub)
    generate_mut_slice_harnesses!((i8, i8), check_mut_offset_slice_tuple_1, check_mut_add_slice_tuple_1, check_mut_sub_slice_tuple_1);
    generate_mut_slice_harnesses!((f64, bool), check_mut_offset_slice_tuple_2, check_mut_add_slice_tuple_2, check_mut_sub_slice_tuple_2);
    generate_mut_slice_harnesses!((i32, f64, bool), check_mut_offset_slice_tuple_3, check_mut_add_slice_tuple_3, check_mut_sub_slice_tuple_3);
    generate_mut_slice_harnesses!((i8, u16, i32, u64, isize), check_mut_offset_slice_tuple_4, check_mut_add_slice_tuple_4, check_mut_sub_slice_tuple_4);


    // generate proof for contracts for integer type, composite type and unit type pointers
=======

    /// This macro generates proofs for contracts on `add`, `sub`, and `offset`
    /// operations for pointers to integer, composite, and unit types.
    /// - `$type`: Specifies the pointee type.
    /// - `$proof_name`: Specifies the name of the generated proof for contract.
>>>>>>> 014965a3
    macro_rules! generate_mut_arithmetic_harness {
        ($type:ty, $proof_name:ident, add) => {
            #[kani::proof_for_contract(<*mut $type>::add)]
            pub fn $proof_name() {
<<<<<<< HEAD
                let mut test_val: $type = kani::any::<$type>();
                let offset: usize = kani::any();
                let count: usize = kani::any();                
                let test_ptr: *mut $type = &mut test_val;

                // For integer, composite, and unit types, 1 is the largest offset that
                // keeps `ptr_with_offset` within bounds.
                kani::assume(offset <= 1); 
                let ptr_with_offset: *mut $type = test_ptr.wrapping_add(offset);                   
                unsafe {
                    ptr_with_offset.add(count);
=======
                // 200 bytes are large enough to cover all pointee types used for testing
                const BUF_SIZE: usize = 200;
                let mut generator = kani::PointerGenerator::<BUF_SIZE>::new();
                let test_ptr: *mut $type = generator.any_in_bounds().ptr;
                let count: usize = kani::any();
                unsafe {
                    test_ptr.add(count);
>>>>>>> 014965a3
                }
            }
        };
        ($type:ty, $proof_name:ident, sub) => {
            #[kani::proof_for_contract(<*mut $type>::sub)]
            pub fn $proof_name() {
<<<<<<< HEAD
                let mut test_val: $type = kani::any::<$type>();
                let offset: usize = kani::any();
                let count: usize = kani::any();
                let test_ptr: *mut $type = &mut test_val;
                
                // For integer, composite, and unit types, 1 is the largest offset that
                // keeps `ptr_with_offset` within bounds.
                kani::assume(offset <= 1);
                let ptr_with_offset: *mut $type = test_ptr.wrapping_add(offset);
                unsafe {
                    ptr_with_offset.sub(count);
=======
                // 200 bytes are large enough to cover all pointee types used for testing
                const BUF_SIZE: usize = 200;
                let mut generator = kani::PointerGenerator::<BUF_SIZE>::new();
                let test_ptr: *mut $type = generator.any_in_bounds().ptr;
                let count: usize = kani::any();
                unsafe {
                    test_ptr.sub(count);
>>>>>>> 014965a3
                }
            }
        };
        ($type:ty, $proof_name:ident, offset) => {
            #[kani::proof_for_contract(<*mut $type>::offset)]
            pub fn $proof_name() {
<<<<<<< HEAD
                let mut test_val: $type = kani::any::<$type>();
                let offset: usize = kani::any();
                let count: isize = kani::any();
                let test_ptr: *mut $type = &mut test_val;

                // For integer, composite, and unit types, 1 is the largest offset that
                // keeps `ptr_with_offset` within bounds.
                kani::assume(offset <= 1);
                let ptr_with_offset: *mut $type = test_ptr.wrapping_add(offset);                
                unsafe {
                    ptr_with_offset.offset(count);
=======
                // 200 bytes are large enough to cover all pointee types used for testing
                const BUF_SIZE: usize = 200;
                let mut generator = kani::PointerGenerator::<BUF_SIZE>::new();
                let test_ptr: *mut $type = generator.any_in_bounds().ptr;
                let count: isize = kani::any();
                unsafe {
                    test_ptr.offset(count);
>>>>>>> 014965a3
                }
            }
        };
    }

    // <*mut T>:: add() integer types verification
    generate_mut_arithmetic_harness!(i8, check_mut_add_i8, add);
    generate_mut_arithmetic_harness!(i16, check_mut_add_i16, add);
    generate_mut_arithmetic_harness!(i32, check_mut_add_i32, add);
    generate_mut_arithmetic_harness!(i64, check_mut_add_i64, add);
    generate_mut_arithmetic_harness!(i128, check_mut_add_i128, add);
    generate_mut_arithmetic_harness!(isize, check_mut_add_isize, add);
<<<<<<< HEAD
    generate_mut_arithmetic_harness!(u8, check_mut_add_u8, add);
=======
    // Due to a bug of kani this test case is malfunctioning for now.
    // Tracking issue: https://github.com/model-checking/kani/issues/3743
    // generate_mut_arithmetic_harness!(u8, check_mut_add_u8, add);
>>>>>>> 014965a3
    generate_mut_arithmetic_harness!(u16, check_mut_add_u16, add);
    generate_mut_arithmetic_harness!(u32, check_mut_add_u32, add);
    generate_mut_arithmetic_harness!(u64, check_mut_add_u64, add);
    generate_mut_arithmetic_harness!(u128, check_mut_add_u128, add);
<<<<<<< HEAD
    generate_mut_arithmetic_harness!(usize, check_mut_add_usize, add);   
=======
    generate_mut_arithmetic_harness!(usize, check_mut_add_usize, add);
>>>>>>> 014965a3

    // <*mut T>:: add() unit type verification
    generate_mut_arithmetic_harness!((), check_mut_add_unit, add);

    // <*mut T>:: add() composite types verification
    generate_mut_arithmetic_harness!((i8, i8), check_mut_add_tuple_1, add);
    generate_mut_arithmetic_harness!((f64, bool), check_mut_add_tuple_2, add);
    generate_mut_arithmetic_harness!((i32, f64, bool), check_mut_add_tuple_3, add);
    generate_mut_arithmetic_harness!((i8, u16, i32, u64, isize), check_mut_add_tuple_4, add);

    // <*mut T>:: sub() integer types verification
    generate_mut_arithmetic_harness!(i8, check_mut_sub_i8, sub);
    generate_mut_arithmetic_harness!(i16, check_mut_sub_i16, sub);
    generate_mut_arithmetic_harness!(i32, check_mut_sub_i32, sub);
    generate_mut_arithmetic_harness!(i64, check_mut_sub_i64, sub);
    generate_mut_arithmetic_harness!(i128, check_mut_sub_i128, sub);
    generate_mut_arithmetic_harness!(isize, check_mut_sub_isize, sub);
    generate_mut_arithmetic_harness!(u8, check_mut_sub_u8, sub);
    generate_mut_arithmetic_harness!(u16, check_mut_sub_u16, sub);
    generate_mut_arithmetic_harness!(u32, check_mut_sub_u32, sub);
    generate_mut_arithmetic_harness!(u64, check_mut_sub_u64, sub);
    generate_mut_arithmetic_harness!(u128, check_mut_sub_u128, sub);
    generate_mut_arithmetic_harness!(usize, check_mut_sub_usize, sub);

    // <*mut T>:: sub() unit type verification
    generate_mut_arithmetic_harness!((), check_mut_sub_unit, sub);

    // <*mut T>:: sub() composite types verification
    generate_mut_arithmetic_harness!((i8, i8), check_mut_sub_tuple_1, sub);
    generate_mut_arithmetic_harness!((f64, bool), check_mut_sub_tuple_2, sub);
    generate_mut_arithmetic_harness!((i32, f64, bool), check_mut_sub_tuple_3, sub);
<<<<<<< HEAD
    generate_mut_arithmetic_harness!((i8, u16, i32, u64, isize), check_mut_sub_tuple_4, sub); 
=======
    generate_mut_arithmetic_harness!((i8, u16, i32, u64, isize), check_mut_sub_tuple_4, sub);
>>>>>>> 014965a3

    // fn <*mut T>::offset() integer types verification
    generate_mut_arithmetic_harness!(i8, check_mut_offset_i8, offset);
    generate_mut_arithmetic_harness!(i16, check_mut_offset_i16, offset);
    generate_mut_arithmetic_harness!(i32, check_mut_offset_i32, offset);
    generate_mut_arithmetic_harness!(i64, check_mut_offset_i64, offset);
    generate_mut_arithmetic_harness!(i128, check_mut_offset_i128, offset);
    generate_mut_arithmetic_harness!(isize, check_mut_offset_isize, offset);
    generate_mut_arithmetic_harness!(u8, check_mut_offset_u8, offset);
    generate_mut_arithmetic_harness!(u16, check_mut_offset_u16, offset);
    generate_mut_arithmetic_harness!(u32, check_mut_offset_u32, offset);
    generate_mut_arithmetic_harness!(u64, check_mut_offset_u64, offset);
    generate_mut_arithmetic_harness!(u128, check_mut_offset_u128, offset);
    generate_mut_arithmetic_harness!(usize, check_mut_offset_usize, offset);

    // fn <*mut T>::offset() unit type verification
    generate_mut_arithmetic_harness!((), check_mut_offset_unit, offset);

    // fn <*mut T>::offset() composite type verification
    generate_mut_arithmetic_harness!((i8, i8), check_mut_offset_tuple_1, offset);
    generate_mut_arithmetic_harness!((f64, bool), check_mut_offset_tuple_2, offset);
    generate_mut_arithmetic_harness!((i32, f64, bool), check_mut_offset_tuple_3, offset);
    generate_mut_arithmetic_harness!((i8, u16, i32, u64, isize), check_mut_offset_tuple_4, offset);
}<|MERGE_RESOLUTION|>--- conflicted
+++ resolved
@@ -404,11 +404,10 @@
     #[rustc_const_stable(feature = "const_ptr_offset", since = "1.61.0")]
     #[inline(always)]
     #[cfg_attr(miri, track_caller)] // even without panics, this helps for Miri backtraces
-<<<<<<< HEAD
-=======
+
     // Note: It is the caller's responsibility to ensure that `self` is non-null and properly aligned.
     // These conditions are not verified as part of the preconditions.
->>>>>>> 014965a3
+
     #[requires(
         // Precondition 1: the computed offset `count * size_of::<T>()` does not overflow `isize`
         count.checked_mul(core::mem::size_of::<T>() as isize).is_some() &&
@@ -421,11 +420,7 @@
     )]
     // Postcondition: If `T` is a unit type (`size_of::<T>() == 0`), no allocation check is needed.
     // Otherwise, for non-unit types, ensure that `self` and `result` point to the same allocated object,
-<<<<<<< HEAD
-    // verifying that the result remains within the same allocation as `self`. 
-=======
     // verifying that the result remains within the same allocation as `self`.
->>>>>>> 014965a3
     #[ensures(|result| (core::mem::size_of::<T>() == 0) || kani::mem::same_allocation(self as *const T, *result as *const T))]
     pub const unsafe fn offset(self, count: isize) -> *mut T
     where
@@ -1025,11 +1020,9 @@
     #[rustc_const_stable(feature = "const_ptr_offset", since = "1.61.0")]
     #[inline(always)]
     #[cfg_attr(miri, track_caller)] // even without panics, this helps for Miri backtraces
-<<<<<<< HEAD
-=======
+
     // Note: It is the caller's responsibility to ensure that `self` is non-null and properly aligned.
     // These conditions are not verified as part of the preconditions.
->>>>>>> 014965a3
     #[requires(
         // Precondition 1: the computed offset `count * size_of::<T>()` does not overflow `isize`
         count.checked_mul(core::mem::size_of::<T>()).is_some() &&
@@ -1043,11 +1036,7 @@
     )]
     // Postcondition: If `T` is a unit type (`size_of::<T>() == 0`), no allocation check is needed.
     // Otherwise, for non-unit types, ensure that `self` and `result` point to the same allocated object,
-<<<<<<< HEAD
     // verifying that the result remains within the same allocation as `self`.  
-=======
-    // verifying that the result remains within the same allocation as `self`.
->>>>>>> 014965a3
     #[ensures(|result| (core::mem::size_of::<T>() == 0) || kani::mem::same_allocation(self as *const T, *result as *const T))]
     pub const unsafe fn add(self, count: usize) -> Self
     where
@@ -1158,11 +1147,10 @@
     #[cfg_attr(bootstrap, rustc_allow_const_fn_unstable(unchecked_neg))]
     #[inline(always)]
     #[cfg_attr(miri, track_caller)] // even without panics, this helps for Miri backtraces
-<<<<<<< HEAD
-=======
+
     // Note: It is the caller's responsibility to ensure that `self` is non-null and properly aligned.
     // These conditions are not verified as part of the preconditions.
->>>>>>> 014965a3
+
     #[requires(
         // Precondition 1: the computed offset `count * size_of::<T>()` does not overflow `isize`
         count.checked_mul(core::mem::size_of::<T>()).is_some() &&
@@ -1176,11 +1164,8 @@
     )]
     // Postcondition: If `T` is a unit type (`size_of::<T>() == 0`), no allocation check is needed.
     // Otherwise, for non-unit types, ensure that `self` and `result` point to the same allocated object,
-<<<<<<< HEAD
     // verifying that the result remains within the same allocation as `self`.  
-=======
-    // verifying that the result remains within the same allocation as `self`.
->>>>>>> 014965a3
+
     #[ensures(|result| (core::mem::size_of::<T>() == 0) || kani::mem::same_allocation(self as *const T, *result as *const T))]
     pub const unsafe fn sub(self, count: usize) -> Self
     where
@@ -2382,7 +2367,6 @@
 #[unstable(feature = "kani", issue = "none")]
 mod verify {
     use crate::kani;
-<<<<<<< HEAD
     use core::mem;
     // Constant for array size used in all tests, for performance reason
     const ARRAY_SIZE: usize = 5;
@@ -2457,18 +2441,15 @@
 
 
     // generate proof for contracts for integer type, composite type and unit type pointers
-=======
 
     /// This macro generates proofs for contracts on `add`, `sub`, and `offset`
     /// operations for pointers to integer, composite, and unit types.
     /// - `$type`: Specifies the pointee type.
     /// - `$proof_name`: Specifies the name of the generated proof for contract.
->>>>>>> 014965a3
     macro_rules! generate_mut_arithmetic_harness {
         ($type:ty, $proof_name:ident, add) => {
             #[kani::proof_for_contract(<*mut $type>::add)]
             pub fn $proof_name() {
-<<<<<<< HEAD
                 let mut test_val: $type = kani::any::<$type>();
                 let offset: usize = kani::any();
                 let count: usize = kani::any();                
@@ -2480,7 +2461,6 @@
                 let ptr_with_offset: *mut $type = test_ptr.wrapping_add(offset);                   
                 unsafe {
                     ptr_with_offset.add(count);
-=======
                 // 200 bytes are large enough to cover all pointee types used for testing
                 const BUF_SIZE: usize = 200;
                 let mut generator = kani::PointerGenerator::<BUF_SIZE>::new();
@@ -2488,14 +2468,12 @@
                 let count: usize = kani::any();
                 unsafe {
                     test_ptr.add(count);
->>>>>>> 014965a3
                 }
             }
         };
         ($type:ty, $proof_name:ident, sub) => {
             #[kani::proof_for_contract(<*mut $type>::sub)]
             pub fn $proof_name() {
-<<<<<<< HEAD
                 let mut test_val: $type = kani::any::<$type>();
                 let offset: usize = kani::any();
                 let count: usize = kani::any();
@@ -2507,7 +2485,6 @@
                 let ptr_with_offset: *mut $type = test_ptr.wrapping_add(offset);
                 unsafe {
                     ptr_with_offset.sub(count);
-=======
                 // 200 bytes are large enough to cover all pointee types used for testing
                 const BUF_SIZE: usize = 200;
                 let mut generator = kani::PointerGenerator::<BUF_SIZE>::new();
@@ -2515,14 +2492,12 @@
                 let count: usize = kani::any();
                 unsafe {
                     test_ptr.sub(count);
->>>>>>> 014965a3
                 }
             }
         };
         ($type:ty, $proof_name:ident, offset) => {
             #[kani::proof_for_contract(<*mut $type>::offset)]
             pub fn $proof_name() {
-<<<<<<< HEAD
                 let mut test_val: $type = kani::any::<$type>();
                 let offset: usize = kani::any();
                 let count: isize = kani::any();
@@ -2534,7 +2509,6 @@
                 let ptr_with_offset: *mut $type = test_ptr.wrapping_add(offset);                
                 unsafe {
                     ptr_with_offset.offset(count);
-=======
                 // 200 bytes are large enough to cover all pointee types used for testing
                 const BUF_SIZE: usize = 200;
                 let mut generator = kani::PointerGenerator::<BUF_SIZE>::new();
@@ -2542,7 +2516,6 @@
                 let count: isize = kani::any();
                 unsafe {
                     test_ptr.offset(count);
->>>>>>> 014965a3
                 }
             }
         };
@@ -2555,22 +2528,16 @@
     generate_mut_arithmetic_harness!(i64, check_mut_add_i64, add);
     generate_mut_arithmetic_harness!(i128, check_mut_add_i128, add);
     generate_mut_arithmetic_harness!(isize, check_mut_add_isize, add);
-<<<<<<< HEAD
     generate_mut_arithmetic_harness!(u8, check_mut_add_u8, add);
-=======
     // Due to a bug of kani this test case is malfunctioning for now.
     // Tracking issue: https://github.com/model-checking/kani/issues/3743
     // generate_mut_arithmetic_harness!(u8, check_mut_add_u8, add);
->>>>>>> 014965a3
     generate_mut_arithmetic_harness!(u16, check_mut_add_u16, add);
     generate_mut_arithmetic_harness!(u32, check_mut_add_u32, add);
     generate_mut_arithmetic_harness!(u64, check_mut_add_u64, add);
     generate_mut_arithmetic_harness!(u128, check_mut_add_u128, add);
-<<<<<<< HEAD
     generate_mut_arithmetic_harness!(usize, check_mut_add_usize, add);   
-=======
     generate_mut_arithmetic_harness!(usize, check_mut_add_usize, add);
->>>>>>> 014965a3
 
     // <*mut T>:: add() unit type verification
     generate_mut_arithmetic_harness!((), check_mut_add_unit, add);
@@ -2602,11 +2569,8 @@
     generate_mut_arithmetic_harness!((i8, i8), check_mut_sub_tuple_1, sub);
     generate_mut_arithmetic_harness!((f64, bool), check_mut_sub_tuple_2, sub);
     generate_mut_arithmetic_harness!((i32, f64, bool), check_mut_sub_tuple_3, sub);
-<<<<<<< HEAD
     generate_mut_arithmetic_harness!((i8, u16, i32, u64, isize), check_mut_sub_tuple_4, sub); 
-=======
     generate_mut_arithmetic_harness!((i8, u16, i32, u64, isize), check_mut_sub_tuple_4, sub);
->>>>>>> 014965a3
 
     // fn <*mut T>::offset() integer types verification
     generate_mut_arithmetic_harness!(i8, check_mut_offset_i8, offset);
