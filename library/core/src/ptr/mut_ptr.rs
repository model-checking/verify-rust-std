--- conflicted
+++ resolved
@@ -4,10 +4,7 @@
 use crate::mem::SizedTypeProperties;
 use crate::slice::{self, SliceIndex};
 use safety::{ensures, requires};
-<<<<<<< HEAD
-=======
-
->>>>>>> c841a12b
+
 #[cfg(kani)]
 use crate::kani;
 
@@ -2191,7 +2188,6 @@
 #[unstable(feature = "kani", issue = "none")]
 mod verify {
     use crate::kani;
-<<<<<<< HEAD
     use kani::PointerGenerator;
     use core::mem;
 
@@ -2210,8 +2206,7 @@
     // Array size is bound for kani::any_array
     const ARRAY_LEN: usize = 40;
     // The array's length is set to a random value, which defines its size.
-    // This is necessary because implementing a dynamic array is not possible.
-    // Size can be changed.
+    // In this case, implementing a dynamic array is not possible because PointerGenerator does not support it.
 
     macro_rules! generate_offset_from_harness {
         ($type: ty, $proof_name1: ident, $proof_name2: ident) => {
@@ -2276,146 +2271,4 @@
         check_mut_offset_from_tuple_4_array
     );
 
-=======
-
-    /// This macro generates a single verification harness for the `offset`, `add`, or `sub`
-    /// pointer operations, supporting integer, composite, or unit types.
-    /// - `$ty`: The type of the slice's elements (e.g., `i32`, `u32`, tuples).
-    /// - `$fn_name`: The name of the function being checked (`add`, `sub`, or `offset`).
-    /// - `$proof_name`: The name assigned to the generated proof for the contract.
-    /// - `$count_ty:ty`: The type of the input variable passed to the method being invoked.
-    ///
-    /// Note: This macro is intended for internal use only and should be invoked exclusively
-    /// by the `generate_arithmetic_harnesses` macro. Its purpose is to reduce code duplication,
-    /// and it is not meant to be used directly elsewhere in the codebase.
-    macro_rules! generate_single_arithmetic_harness {
-        ($ty:ty, $proof_name:ident, $fn_name:ident, $count_ty:ty) => {
-            #[kani::proof_for_contract(<*mut $ty>::$fn_name)]
-            pub fn $proof_name() {
-                // 200 bytes are large enough to cover all pointee types used for testing
-                const BUF_SIZE: usize = 200;
-                let mut generator = kani::PointerGenerator::<BUF_SIZE>::new();
-                let test_ptr: *mut $ty = generator.any_in_bounds().ptr;
-                let count: $count_ty = kani::any();
-                unsafe {
-                    test_ptr.$fn_name(count);
-                }
-            }
-        };
-    }
-
-    /// This macro generates verification harnesses for the `offset`, `add`, and `sub`
-    /// pointer operations, supporting integer, composite, and unit types.
-    /// - `$ty`: The pointee type (e.g., i32, u32, tuples).
-    /// - `$offset_fn_name`: The name for the `offset` proof for contract.
-    /// - `$add_fn_name`: The name for the `add` proof for contract.
-    /// - `$sub_fn_name`: The name for the `sub` proof for contract.
-    macro_rules! generate_arithmetic_harnesses {
-        ($ty:ty, $add_fn_name:ident, $sub_fn_name:ident, $offset_fn_name:ident) => {
-            generate_single_arithmetic_harness!($ty, $add_fn_name, add, usize);
-            generate_single_arithmetic_harness!($ty, $sub_fn_name, sub, usize);
-            generate_single_arithmetic_harness!($ty, $offset_fn_name, offset, isize);
-        };
-    }
-
-    // Generate harnesses for unit type (add, sub, offset)
-    generate_arithmetic_harnesses!(
-        (),
-        check_mut_add_unit,
-        check_mut_sub_unit,
-        check_mut_offset_unit
-    );
-
-    // Generate harnesses for integer types (add, sub, offset)
-    generate_arithmetic_harnesses!(i8, check_mut_add_i8, check_mut_sub_i8, check_mut_offset_i8);
-    generate_arithmetic_harnesses!(
-        i16,
-        check_mut_add_i16,
-        check_mut_sub_i16,
-        check_mut_offset_i16
-    );
-    generate_arithmetic_harnesses!(
-        i32,
-        check_mut_add_i32,
-        check_mut_sub_i32,
-        check_mut_offset_i32
-    );
-    generate_arithmetic_harnesses!(
-        i64,
-        check_mut_add_i64,
-        check_mut_sub_i64,
-        check_mut_offset_i64
-    );
-    generate_arithmetic_harnesses!(
-        i128,
-        check_mut_add_i128,
-        check_mut_sub_i128,
-        check_mut_offset_i128
-    );
-    generate_arithmetic_harnesses!(
-        isize,
-        check_mut_add_isize,
-        check_mut_sub_isize,
-        check_mut_offset_isize
-    );
-    // Due to a bug of kani the test `check_mut_add_u8` is malfunctioning for now.
-    // Tracking issue: https://github.com/model-checking/kani/issues/3743
-    // generate_arithmetic_harnesses!(u8, check_mut_add_u8, check_mut_sub_u8, check_mut_offset_u8);
-    generate_arithmetic_harnesses!(
-        u16,
-        check_mut_add_u16,
-        check_mut_sub_u16,
-        check_mut_offset_u16
-    );
-    generate_arithmetic_harnesses!(
-        u32,
-        check_mut_add_u32,
-        check_mut_sub_u32,
-        check_mut_offset_u32
-    );
-    generate_arithmetic_harnesses!(
-        u64,
-        check_mut_add_u64,
-        check_mut_sub_u64,
-        check_mut_offset_u64
-    );
-    generate_arithmetic_harnesses!(
-        u128,
-        check_mut_add_u128,
-        check_mut_sub_u128,
-        check_mut_offset_u128
-    );
-    generate_arithmetic_harnesses!(
-        usize,
-        check_mut_add_usize,
-        check_mut_sub_usize,
-        check_mut_offset_usize
-    );
-
-    // Generte harnesses for composite types (add, sub, offset)
-    generate_arithmetic_harnesses!(
-        (i8, i8),
-        check_mut_add_tuple_1,
-        check_mut_sub_tuple_1,
-        check_mut_offset_tuple_1
-    );
-    generate_arithmetic_harnesses!(
-        (f64, bool),
-        check_mut_add_tuple_2,
-        check_mut_sub_tuple_2,
-        check_mut_offset_tuple_2
-    );
-    generate_arithmetic_harnesses!(
-        (i32, f64, bool),
-        check_mut_add_tuple_3,
-        check_mut_sub_tuple_3,
-        check_mut_offset_tuple_3
-    );
-    generate_arithmetic_harnesses!(
-        (i8, u16, i32, u64, isize),
-        check_mut_add_tuple_4,
-        check_mut_sub_tuple_4,
-        check_mut_offset_tuple_4
-    );
->>>>>>> c841a12b
 }