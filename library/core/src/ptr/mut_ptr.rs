use super::*;
use crate::cmp::Ordering::{Equal, Greater, Less};
use crate::intrinsics::const_eval_select;
use crate::mem::SizedTypeProperties;
use crate::slice::{self, SliceIndex};
use safety::{ensures, requires};

#[cfg(kani)]
use crate::kani;
<<<<<<< HEAD
use core::mem;
=======
>>>>>>> 014965a3

impl<T: ?Sized> *mut T {
    /// Returns `true` if the pointer is null.
    ///
    /// Note that unsized types have many possible null pointers, as only the
    /// raw data pointer is considered, not their length, vtable, etc.
    /// Therefore, two pointers that are null may still not compare equal to
    /// each other.
    ///
    /// ## Behavior during const evaluation
    ///
    /// When this function is used during const evaluation, it may return `false` for pointers
    /// that turn out to be null at runtime. Specifically, when a pointer to some memory
    /// is offset beyond its bounds in such a way that the resulting pointer is null,
    /// the function will still return `false`. There is no way for CTFE to know
    /// the absolute position of that memory, so we cannot tell if the pointer is
    /// null or not.
    ///
    /// # Examples
    ///
    /// ```
    /// let mut s = [1, 2, 3];
    /// let ptr: *mut u32 = s.as_mut_ptr();
    /// assert!(!ptr.is_null());
    /// ```
    #[stable(feature = "rust1", since = "1.0.0")]
    #[rustc_const_unstable(feature = "const_ptr_is_null", issue = "74939")]
    #[rustc_diagnostic_item = "ptr_is_null"]
    #[inline]
    pub const fn is_null(self) -> bool {
        self.cast_const().is_null()
    }

    /// Casts to a pointer of another type.
    #[stable(feature = "ptr_cast", since = "1.38.0")]
    #[rustc_const_stable(feature = "const_ptr_cast", since = "1.38.0")]
    #[rustc_diagnostic_item = "ptr_cast"]
    #[inline(always)]
    pub const fn cast<U>(self) -> *mut U {
        self as _
    }

    /// Uses the address value in a new pointer of another type.
    ///
    /// This operation will ignore the address part of its `meta` operand and discard existing
    /// metadata of `self`. For pointers to a sized types (thin pointers), this has the same effect
    /// as a simple cast. For pointers to an unsized type (fat pointers) this recombines the address
    /// with new metadata such as slice lengths or `dyn`-vtable.
    ///
    /// The resulting pointer will have provenance of `self`. This operation is semantically the
    /// same as creating a new pointer with the data pointer value of `self` but the metadata of
    /// `meta`, being fat or thin depending on the `meta` operand.
    ///
    /// # Examples
    ///
    /// This function is primarily useful for enabling pointer arithmetic on potentially fat
    /// pointers. The pointer is cast to a sized pointee to utilize offset operations and then
    /// recombined with its own original metadata.
    ///
    /// ```
    /// #![feature(set_ptr_value)]
    /// # use core::fmt::Debug;
    /// let mut arr: [i32; 3] = [1, 2, 3];
    /// let mut ptr = arr.as_mut_ptr() as *mut dyn Debug;
    /// let thin = ptr as *mut u8;
    /// unsafe {
    ///     ptr = thin.add(8).with_metadata_of(ptr);
    ///     # assert_eq!(*(ptr as *mut i32), 3);
    ///     println!("{:?}", &*ptr); // will print "3"
    /// }
    /// ```
    ///
    /// # *Incorrect* usage
    ///
    /// The provenance from pointers is *not* combined. The result must only be used to refer to the
    /// address allowed by `self`.
    ///
    /// ```rust,no_run
    /// #![feature(set_ptr_value)]
    /// let mut x = 0u32;
    /// let mut y = 1u32;
    ///
    /// let x = (&mut x) as *mut u32;
    /// let y = (&mut y) as *mut u32;
    ///
    /// let offset = (x as usize - y as usize) / 4;
    /// let bad = x.wrapping_add(offset).with_metadata_of(y);
    ///
    /// // This dereference is UB. The pointer only has provenance for `x` but points to `y`.
    /// println!("{:?}", unsafe { &*bad });
    #[unstable(feature = "set_ptr_value", issue = "75091")]
    #[cfg_attr(bootstrap, rustc_const_stable(feature = "ptr_metadata_const", since = "1.83.0"))]
    #[must_use = "returns a new pointer rather than modifying its argument"]
    #[inline]
    pub const fn with_metadata_of<U>(self, meta: *const U) -> *mut U
    where
        U: ?Sized,
    {
        from_raw_parts_mut::<U>(self as *mut (), metadata(meta))
    }

    /// Changes constness without changing the type.
    ///
    /// This is a bit safer than `as` because it wouldn't silently change the type if the code is
    /// refactored.
    ///
    /// While not strictly required (`*mut T` coerces to `*const T`), this is provided for symmetry
    /// with [`cast_mut`] on `*const T` and may have documentation value if used instead of implicit
    /// coercion.
    ///
    /// [`cast_mut`]: pointer::cast_mut
    #[stable(feature = "ptr_const_cast", since = "1.65.0")]
    #[rustc_const_stable(feature = "ptr_const_cast", since = "1.65.0")]
    #[rustc_diagnostic_item = "ptr_cast_const"]
    #[inline(always)]
    pub const fn cast_const(self) -> *const T {
        self as _
    }

    /// Gets the "address" portion of the pointer.
    ///
    /// This is similar to `self as usize`, except that the [provenance][crate::ptr#provenance] of
    /// the pointer is discarded and not [exposed][crate::ptr#exposed-provenance]. This means that
    /// casting the returned address back to a pointer yields a [pointer without
    /// provenance][without_provenance_mut], which is undefined behavior to dereference. To properly
    /// restore the lost information and obtain a dereferenceable pointer, use
    /// [`with_addr`][pointer::with_addr] or [`map_addr`][pointer::map_addr].
    ///
    /// If using those APIs is not possible because there is no way to preserve a pointer with the
    /// required provenance, then Strict Provenance might not be for you. Use pointer-integer casts
    /// or [`expose_provenance`][pointer::expose_provenance] and [`with_exposed_provenance`][with_exposed_provenance]
    /// instead. However, note that this makes your code less portable and less amenable to tools
    /// that check for compliance with the Rust memory model.
    ///
    /// On most platforms this will produce a value with the same bytes as the original
    /// pointer, because all the bytes are dedicated to describing the address.
    /// Platforms which need to store additional information in the pointer may
    /// perform a change of representation to produce a value containing only the address
    /// portion of the pointer. What that means is up to the platform to define.
    ///
    /// This is a [Strict Provenance][crate::ptr#strict-provenance] API.
    #[must_use]
    #[inline(always)]
    #[stable(feature = "strict_provenance", since = "CURRENT_RUSTC_VERSION")]
    pub fn addr(self) -> usize {
        // A pointer-to-integer transmute currently has exactly the right semantics: it returns the
        // address without exposing the provenance. Note that this is *not* a stable guarantee about
        // transmute semantics, it relies on sysroot crates having special status.
        // SAFETY: Pointer-to-integer transmutes are valid (if you are okay with losing the
        // provenance).
        unsafe { mem::transmute(self.cast::<()>()) }
    }

    /// Exposes the ["provenance"][crate::ptr#provenance] part of the pointer for future use in
    /// [`with_exposed_provenance_mut`] and returns the "address" portion.
    ///
    /// This is equivalent to `self as usize`, which semantically discards provenance information.
    /// Furthermore, this (like the `as` cast) has the implicit side-effect of marking the
    /// provenance as 'exposed', so on platforms that support it you can later call
    /// [`with_exposed_provenance_mut`] to reconstitute the original pointer including its provenance.
    ///
    /// Due to its inherent ambiguity, [`with_exposed_provenance_mut`] may not be supported by tools
    /// that help you to stay conformant with the Rust memory model. It is recommended to use
    /// [Strict Provenance][crate::ptr#strict-provenance] APIs such as [`with_addr`][pointer::with_addr]
    /// wherever possible, in which case [`addr`][pointer::addr] should be used instead of `expose_provenance`.
    ///
    /// On most platforms this will produce a value with the same bytes as the original pointer,
    /// because all the bytes are dedicated to describing the address. Platforms which need to store
    /// additional information in the pointer may not support this operation, since the 'expose'
    /// side-effect which is required for [`with_exposed_provenance_mut`] to work is typically not
    /// available.
    ///
    /// This is an [Exposed Provenance][crate::ptr#exposed-provenance] API.
    ///
    /// [`with_exposed_provenance_mut`]: with_exposed_provenance_mut
    #[inline(always)]
    #[stable(feature = "exposed_provenance", since = "CURRENT_RUSTC_VERSION")]
    pub fn expose_provenance(self) -> usize {
        self.cast::<()>() as usize
    }

    /// Creates a new pointer with the given address and the [provenance][crate::ptr#provenance] of
    /// `self`.
    ///
    /// This is similar to a `addr as *mut T` cast, but copies
    /// the *provenance* of `self` to the new pointer.
    /// This avoids the inherent ambiguity of the unary cast.
    ///
    /// This is equivalent to using [`wrapping_offset`][pointer::wrapping_offset] to offset
    /// `self` to the given address, and therefore has all the same capabilities and restrictions.
    ///
    /// This is a [Strict Provenance][crate::ptr#strict-provenance] API.
    #[must_use]
    #[inline]
    #[stable(feature = "strict_provenance", since = "CURRENT_RUSTC_VERSION")]
    pub fn with_addr(self, addr: usize) -> Self {
        // This should probably be an intrinsic to avoid doing any sort of arithmetic, but
        // meanwhile, we can implement it with `wrapping_offset`, which preserves the pointer's
        // provenance.
        let self_addr = self.addr() as isize;
        let dest_addr = addr as isize;
        let offset = dest_addr.wrapping_sub(self_addr);
        self.wrapping_byte_offset(offset)
    }

    /// Creates a new pointer by mapping `self`'s address to a new one, preserving the original
    /// pointer's [provenance][crate::ptr#provenance].
    ///
    /// This is a convenience for [`with_addr`][pointer::with_addr], see that method for details.
    ///
    /// This is a [Strict Provenance][crate::ptr#strict-provenance] API.
    #[must_use]
    #[inline]
    #[stable(feature = "strict_provenance", since = "CURRENT_RUSTC_VERSION")]
    pub fn map_addr(self, f: impl FnOnce(usize) -> usize) -> Self {
        self.with_addr(f(self.addr()))
    }

    /// Decompose a (possibly wide) pointer into its data pointer and metadata components.
    ///
    /// The pointer can be later reconstructed with [`from_raw_parts_mut`].
    #[unstable(feature = "ptr_metadata", issue = "81513")]
    #[rustc_const_unstable(feature = "ptr_metadata", issue = "81513")]
    #[inline]
    pub const fn to_raw_parts(self) -> (*mut (), <T as super::Pointee>::Metadata) {
        (self.cast(), super::metadata(self))
    }

    /// Returns `None` if the pointer is null, or else returns a shared reference to
    /// the value wrapped in `Some`. If the value may be uninitialized, [`as_uninit_ref`]
    /// must be used instead.
    ///
    /// For the mutable counterpart see [`as_mut`].
    ///
    /// [`as_uninit_ref`]: pointer#method.as_uninit_ref-1
    /// [`as_mut`]: #method.as_mut
    ///
    /// # Safety
    ///
    /// When calling this method, you have to ensure that *either* the pointer is null *or*
    /// the pointer is [convertible to a reference](crate::ptr#pointer-to-reference-conversion).
    ///
    /// # Examples
    ///
    /// ```
    /// let ptr: *mut u8 = &mut 10u8 as *mut u8;
    ///
    /// unsafe {
    ///     if let Some(val_back) = ptr.as_ref() {
    ///         println!("We got back the value: {val_back}!");
    ///     }
    /// }
    /// ```
    ///
    /// # Null-unchecked version
    ///
    /// If you are sure the pointer can never be null and are looking for some kind of
    /// `as_ref_unchecked` that returns the `&T` instead of `Option<&T>`, know that you can
    /// dereference the pointer directly.
    ///
    /// ```
    /// let ptr: *mut u8 = &mut 10u8 as *mut u8;
    ///
    /// unsafe {
    ///     let val_back = &*ptr;
    ///     println!("We got back the value: {val_back}!");
    /// }
    /// ```
    #[stable(feature = "ptr_as_ref", since = "1.9.0")]
    #[rustc_const_unstable(feature = "const_ptr_is_null", issue = "74939")]
    #[inline]
    pub const unsafe fn as_ref<'a>(self) -> Option<&'a T> {
        // SAFETY: the caller must guarantee that `self` is valid for a
        // reference if it isn't null.
        if self.is_null() { None } else { unsafe { Some(&*self) } }
    }

    /// Returns a shared reference to the value behind the pointer.
    /// If the pointer may be null or the value may be uninitialized, [`as_uninit_ref`] must be used instead.
    /// If the pointer may be null, but the value is known to have been initialized, [`as_ref`] must be used instead.
    ///
    /// For the mutable counterpart see [`as_mut_unchecked`].
    ///
    /// [`as_ref`]: #method.as_ref
    /// [`as_uninit_ref`]: #method.as_uninit_ref
    /// [`as_mut_unchecked`]: #method.as_mut_unchecked
    ///
    /// # Safety
    ///
    /// When calling this method, you have to ensure that the pointer is [convertible to a reference](crate::ptr#pointer-to-reference-conversion).
    ///
    /// # Examples
    ///
    /// ```
    /// #![feature(ptr_as_ref_unchecked)]
    /// let ptr: *mut u8 = &mut 10u8 as *mut u8;
    ///
    /// unsafe {
    ///     println!("We got back the value: {}!", ptr.as_ref_unchecked());
    /// }
    /// ```
    // FIXME: mention it in the docs for `as_ref` and `as_uninit_ref` once stabilized.
    #[unstable(feature = "ptr_as_ref_unchecked", issue = "122034")]
    #[rustc_const_unstable(feature = "ptr_as_ref_unchecked", issue = "122034")]
    #[inline]
    #[must_use]
    pub const unsafe fn as_ref_unchecked<'a>(self) -> &'a T {
        // SAFETY: the caller must guarantee that `self` is valid for a reference
        unsafe { &*self }
    }

    /// Returns `None` if the pointer is null, or else returns a shared reference to
    /// the value wrapped in `Some`. In contrast to [`as_ref`], this does not require
    /// that the value has to be initialized.
    ///
    /// For the mutable counterpart see [`as_uninit_mut`].
    ///
    /// [`as_ref`]: pointer#method.as_ref-1
    /// [`as_uninit_mut`]: #method.as_uninit_mut
    ///
    /// # Safety
    ///
    /// When calling this method, you have to ensure that *either* the pointer is null *or*
    /// the pointer is [convertible to a reference](crate::ptr#pointer-to-reference-conversion).
    /// Note that because the created reference is to `MaybeUninit<T>`, the
    /// source pointer can point to uninitialized memory.
    ///
    /// # Examples
    ///
    /// ```
    /// #![feature(ptr_as_uninit)]
    ///
    /// let ptr: *mut u8 = &mut 10u8 as *mut u8;
    ///
    /// unsafe {
    ///     if let Some(val_back) = ptr.as_uninit_ref() {
    ///         println!("We got back the value: {}!", val_back.assume_init());
    ///     }
    /// }
    /// ```
    #[inline]
    #[unstable(feature = "ptr_as_uninit", issue = "75402")]
    #[rustc_const_unstable(feature = "ptr_as_uninit", issue = "75402")]
    pub const unsafe fn as_uninit_ref<'a>(self) -> Option<&'a MaybeUninit<T>>
    where
        T: Sized,
    {
        // SAFETY: the caller must guarantee that `self` meets all the
        // requirements for a reference.
        if self.is_null() { None } else { Some(unsafe { &*(self as *const MaybeUninit<T>) }) }
    }

    /// Adds a signed offset to a pointer.
    ///
    /// `count` is in units of T; e.g., a `count` of 3 represents a pointer
    /// offset of `3 * size_of::<T>()` bytes.
    ///
    /// # Safety
    ///
    /// If any of the following conditions are violated, the result is Undefined Behavior:
    ///
    /// * The offset in bytes, `count * size_of::<T>()`, computed on mathematical integers (without
    ///   "wrapping around"), must fit in an `isize`.
    ///
    /// * If the computed offset is non-zero, then `self` must be [derived from][crate::ptr#provenance] a pointer to some
    ///   [allocated object], and the entire memory range between `self` and the result must be in
    ///   bounds of that allocated object. In particular, this range must not "wrap around" the edge
    ///   of the address space.
    ///
    /// Allocated objects can never be larger than `isize::MAX` bytes, so if the computed offset
    /// stays in bounds of the allocated object, it is guaranteed to satisfy the first requirement.
    /// This implies, for instance, that `vec.as_ptr().add(vec.len())` (for `vec: Vec<T>`) is always
    /// safe.
    ///
    /// Consider using [`wrapping_offset`] instead if these constraints are
    /// difficult to satisfy. The only advantage of this method is that it
    /// enables more aggressive compiler optimizations.
    ///
    /// [`wrapping_offset`]: #method.wrapping_offset
    /// [allocated object]: crate::ptr#allocated-object
    ///
    /// # Examples
    ///
    /// ```
    /// let mut s = [1, 2, 3];
    /// let ptr: *mut u32 = s.as_mut_ptr();
    ///
    /// unsafe {
    ///     assert_eq!(2, *ptr.offset(1));
    ///     assert_eq!(3, *ptr.offset(2));
    /// }
    /// ```
    #[stable(feature = "rust1", since = "1.0.0")]
    #[must_use = "returns a new pointer rather than modifying its argument"]
    #[rustc_const_stable(feature = "const_ptr_offset", since = "1.61.0")]
    #[inline(always)]
    #[cfg_attr(miri, track_caller)] // even without panics, this helps for Miri backtraces
    // Note: It is the caller's responsibility to ensure that `self` is non-null and properly aligned.
    // These conditions are not verified as part of the preconditions.
    #[requires(
        // Precondition 1: the computed offset `count * size_of::<T>()` does not overflow `isize`
        count.checked_mul(core::mem::size_of::<T>() as isize).is_some() &&
        // Precondition 2: adding the computed offset to `self` does not cause overflow
        (self as isize).checked_add((count * core::mem::size_of::<T>() as isize)).is_some() &&
        // Precondition 3: If `T` is a unit type (`size_of::<T>() == 0`), this check is unnecessary as it has no allocated memory.
        // Otherwise, for non-unit types, `self` and `self.wrapping_offset(count)` should point to the same allocated object,
        // restricting `count` to prevent crossing allocation boundaries.
        ((core::mem::size_of::<T>() == 0) || (kani::mem::same_allocation(self, self.wrapping_offset(count))))
    )]
    // Postcondition: If `T` is a unit type (`size_of::<T>() == 0`), no allocation check is needed.
    // Otherwise, for non-unit types, ensure that `self` and `result` point to the same allocated object,
    // verifying that the result remains within the same allocation as `self`.
    #[ensures(|result| (core::mem::size_of::<T>() == 0) || kani::mem::same_allocation(self as *const T, *result as *const T))]
    pub const unsafe fn offset(self, count: isize) -> *mut T
    where
        T: Sized,
    {
        #[inline]
        #[rustc_allow_const_fn_unstable(const_eval_select)]
        const fn runtime_offset_nowrap(this: *const (), count: isize, size: usize) -> bool {
            #[inline]
            fn runtime(this: *const (), count: isize, size: usize) -> bool {
                // `size` is the size of a Rust type, so we know that
                // `size <= isize::MAX` and thus `as` cast here is not lossy.
                let Some(byte_offset) = count.checked_mul(size as isize) else {
                    return false;
                };
                let (_, overflow) = this.addr().overflowing_add_signed(byte_offset);
                !overflow
            }

            const fn comptime(_: *const (), _: isize, _: usize) -> bool {
                true
            }

            // We can use const_eval_select here because this is only for UB checks.
            intrinsics::const_eval_select((this, count, size), comptime, runtime)
        }

        ub_checks::assert_unsafe_precondition!(
            check_language_ub,
            "ptr::offset requires the address calculation to not overflow",
            (
                this: *const () = self as *const (),
                count: isize = count,
                size: usize = size_of::<T>(),
            ) => runtime_offset_nowrap(this, count, size)
        );

        // SAFETY: the caller must uphold the safety contract for `offset`.
        // The obtained pointer is valid for writes since the caller must
        // guarantee that it points to the same allocated object as `self`.
        unsafe { intrinsics::offset(self, count) }
    }

    /// Adds a signed offset in bytes to a pointer.
    ///
    /// `count` is in units of **bytes**.
    ///
    /// This is purely a convenience for casting to a `u8` pointer and
    /// using [offset][pointer::offset] on it. See that method for documentation
    /// and safety requirements.
    ///
    /// For non-`Sized` pointees this operation changes only the data pointer,
    /// leaving the metadata untouched.
    #[must_use]
    #[inline(always)]
    #[stable(feature = "pointer_byte_offsets", since = "1.75.0")]
    #[rustc_const_stable(feature = "const_pointer_byte_offsets", since = "1.75.0")]
    #[cfg_attr(miri, track_caller)] // even without panics, this helps for Miri backtraces
    #[requires(
        // If count is zero, any pointer is valid including null pointer.
        (count == 0) || 
        // Else if count is not zero, then ensure that subtracting `count` doesn't 
        // cause overflow and that both pointers `self` and the result are in the 
        // same allocation 
        (mem::size_of_val_raw(self) != 0 &&
            (self.addr() as isize).checked_add(count).is_some() && 
            kani::mem::same_allocation(self as *const T, self.wrapping_byte_offset(count) as *const T))
    )]
    #[ensures(|result|
        // The resulting pointer should either be unchanged or still point to the same allocation
        (self.addr() == (*result).addr()) ||
        (kani::mem::same_allocation(self as *const T, *result as *const T))
    )]
    pub const unsafe fn byte_offset(self, count: isize) -> Self {
        // SAFETY: the caller must uphold the safety contract for `offset`.
        unsafe { self.cast::<u8>().offset(count).with_metadata_of(self) }
    }

    /// Adds a signed offset to a pointer using wrapping arithmetic.
    ///
    /// `count` is in units of T; e.g., a `count` of 3 represents a pointer
    /// offset of `3 * size_of::<T>()` bytes.
    ///
    /// # Safety
    ///
    /// This operation itself is always safe, but using the resulting pointer is not.
    ///
    /// The resulting pointer "remembers" the [allocated object] that `self` points to; it must not
    /// be used to read or write other allocated objects.
    ///
    /// In other words, `let z = x.wrapping_offset((y as isize) - (x as isize))` does *not* make `z`
    /// the same as `y` even if we assume `T` has size `1` and there is no overflow: `z` is still
    /// attached to the object `x` is attached to, and dereferencing it is Undefined Behavior unless
    /// `x` and `y` point into the same allocated object.
    ///
    /// Compared to [`offset`], this method basically delays the requirement of staying within the
    /// same allocated object: [`offset`] is immediate Undefined Behavior when crossing object
    /// boundaries; `wrapping_offset` produces a pointer but still leads to Undefined Behavior if a
    /// pointer is dereferenced when it is out-of-bounds of the object it is attached to. [`offset`]
    /// can be optimized better and is thus preferable in performance-sensitive code.
    ///
    /// The delayed check only considers the value of the pointer that was dereferenced, not the
    /// intermediate values used during the computation of the final result. For example,
    /// `x.wrapping_offset(o).wrapping_offset(o.wrapping_neg())` is always the same as `x`. In other
    /// words, leaving the allocated object and then re-entering it later is permitted.
    ///
    /// [`offset`]: #method.offset
    /// [allocated object]: crate::ptr#allocated-object
    ///
    /// # Examples
    ///
    /// ```
    /// // Iterate using a raw pointer in increments of two elements
    /// let mut data = [1u8, 2, 3, 4, 5];
    /// let mut ptr: *mut u8 = data.as_mut_ptr();
    /// let step = 2;
    /// let end_rounded_up = ptr.wrapping_offset(6);
    ///
    /// while ptr != end_rounded_up {
    ///     unsafe {
    ///         *ptr = 0;
    ///     }
    ///     ptr = ptr.wrapping_offset(step);
    /// }
    /// assert_eq!(&data, &[0, 2, 0, 4, 0]);
    /// ```
    #[stable(feature = "ptr_wrapping_offset", since = "1.16.0")]
    #[must_use = "returns a new pointer rather than modifying its argument"]
    #[rustc_const_stable(feature = "const_ptr_offset", since = "1.61.0")]
    #[inline(always)]
    pub const fn wrapping_offset(self, count: isize) -> *mut T
    where
        T: Sized,
    {
        // SAFETY: the `arith_offset` intrinsic has no prerequisites to be called.
        unsafe { intrinsics::arith_offset(self, count) as *mut T }
    }

    /// Adds a signed offset in bytes to a pointer using wrapping arithmetic.
    ///
    /// `count` is in units of **bytes**.
    ///
    /// This is purely a convenience for casting to a `u8` pointer and
    /// using [wrapping_offset][pointer::wrapping_offset] on it. See that method
    /// for documentation.
    ///
    /// For non-`Sized` pointees this operation changes only the data pointer,
    /// leaving the metadata untouched.
    #[must_use]
    #[inline(always)]
    #[stable(feature = "pointer_byte_offsets", since = "1.75.0")]
    #[rustc_const_stable(feature = "const_pointer_byte_offsets", since = "1.75.0")]
    pub const fn wrapping_byte_offset(self, count: isize) -> Self {
        self.cast::<u8>().wrapping_offset(count).with_metadata_of(self)
    }

    /// Masks out bits of the pointer according to a mask.
    ///
    /// This is convenience for `ptr.map_addr(|a| a & mask)`.
    ///
    /// For non-`Sized` pointees this operation changes only the data pointer,
    /// leaving the metadata untouched.
    ///
    /// ## Examples
    ///
    /// ```
    /// #![feature(ptr_mask)]
    /// let mut v = 17_u32;
    /// let ptr: *mut u32 = &mut v;
    ///
    /// // `u32` is 4 bytes aligned,
    /// // which means that lower 2 bits are always 0.
    /// let tag_mask = 0b11;
    /// let ptr_mask = !tag_mask;
    ///
    /// // We can store something in these lower bits
    /// let tagged_ptr = ptr.map_addr(|a| a | 0b10);
    ///
    /// // Get the "tag" back
    /// let tag = tagged_ptr.addr() & tag_mask;
    /// assert_eq!(tag, 0b10);
    ///
    /// // Note that `tagged_ptr` is unaligned, it's UB to read from/write to it.
    /// // To get original pointer `mask` can be used:
    /// let masked_ptr = tagged_ptr.mask(ptr_mask);
    /// assert_eq!(unsafe { *masked_ptr }, 17);
    ///
    /// unsafe { *masked_ptr = 0 };
    /// assert_eq!(v, 0);
    /// ```
    #[unstable(feature = "ptr_mask", issue = "98290")]
    #[must_use = "returns a new pointer rather than modifying its argument"]
    #[inline(always)]
    pub fn mask(self, mask: usize) -> *mut T {
        intrinsics::ptr_mask(self.cast::<()>(), mask).cast_mut().with_metadata_of(self)
    }

    /// Returns `None` if the pointer is null, or else returns a unique reference to
    /// the value wrapped in `Some`. If the value may be uninitialized, [`as_uninit_mut`]
    /// must be used instead.
    ///
    /// For the shared counterpart see [`as_ref`].
    ///
    /// [`as_uninit_mut`]: #method.as_uninit_mut
    /// [`as_ref`]: pointer#method.as_ref-1
    ///
    /// # Safety
    ///
    /// When calling this method, you have to ensure that *either*
    /// the pointer is null *or*
    /// the pointer is [convertible to a reference](crate::ptr#pointer-to-reference-conversion).
    ///
    ///
    /// # Examples
    ///
    /// ```
    /// let mut s = [1, 2, 3];
    /// let ptr: *mut u32 = s.as_mut_ptr();
    /// let first_value = unsafe { ptr.as_mut().unwrap() };
    /// *first_value = 4;
    /// # assert_eq!(s, [4, 2, 3]);
    /// println!("{s:?}"); // It'll print: "[4, 2, 3]".
    /// ```
    ///
    /// # Null-unchecked version
    ///
    /// If you are sure the pointer can never be null and are looking for some kind of
    /// `as_mut_unchecked` that returns the `&mut T` instead of `Option<&mut T>`, know that
    /// you can dereference the pointer directly.
    ///
    /// ```
    /// let mut s = [1, 2, 3];
    /// let ptr: *mut u32 = s.as_mut_ptr();
    /// let first_value = unsafe { &mut *ptr };
    /// *first_value = 4;
    /// # assert_eq!(s, [4, 2, 3]);
    /// println!("{s:?}"); // It'll print: "[4, 2, 3]".
    /// ```
    #[stable(feature = "ptr_as_ref", since = "1.9.0")]
    #[rustc_const_unstable(feature = "const_ptr_is_null", issue = "74939")]
    #[inline]
    pub const unsafe fn as_mut<'a>(self) -> Option<&'a mut T> {
        // SAFETY: the caller must guarantee that `self` is be valid for
        // a mutable reference if it isn't null.
        if self.is_null() { None } else { unsafe { Some(&mut *self) } }
    }

    /// Returns a unique reference to the value behind the pointer.
    /// If the pointer may be null or the value may be uninitialized, [`as_uninit_mut`] must be used instead.
    /// If the pointer may be null, but the value is known to have been initialized, [`as_mut`] must be used instead.
    ///
    /// For the shared counterpart see [`as_ref_unchecked`].
    ///
    /// [`as_mut`]: #method.as_mut
    /// [`as_uninit_mut`]: #method.as_uninit_mut
    /// [`as_ref_unchecked`]: #method.as_mut_unchecked
    ///
    /// # Safety
    ///
    /// When calling this method, you have to ensure that
    /// the pointer is [convertible to a reference](crate::ptr#pointer-to-reference-conversion).
    ///
    /// # Examples
    ///
    /// ```
    /// #![feature(ptr_as_ref_unchecked)]
    /// let mut s = [1, 2, 3];
    /// let ptr: *mut u32 = s.as_mut_ptr();
    /// let first_value = unsafe { ptr.as_mut_unchecked() };
    /// *first_value = 4;
    /// # assert_eq!(s, [4, 2, 3]);
    /// println!("{s:?}"); // It'll print: "[4, 2, 3]".
    /// ```
    // FIXME: mention it in the docs for `as_mut` and `as_uninit_mut` once stabilized.
    #[unstable(feature = "ptr_as_ref_unchecked", issue = "122034")]
    #[rustc_const_unstable(feature = "ptr_as_ref_unchecked", issue = "122034")]
    #[inline]
    #[must_use]
    pub const unsafe fn as_mut_unchecked<'a>(self) -> &'a mut T {
        // SAFETY: the caller must guarantee that `self` is valid for a reference
        unsafe { &mut *self }
    }

    /// Returns `None` if the pointer is null, or else returns a unique reference to
    /// the value wrapped in `Some`. In contrast to [`as_mut`], this does not require
    /// that the value has to be initialized.
    ///
    /// For the shared counterpart see [`as_uninit_ref`].
    ///
    /// [`as_mut`]: #method.as_mut
    /// [`as_uninit_ref`]: pointer#method.as_uninit_ref-1
    ///
    /// # Safety
    ///
    /// When calling this method, you have to ensure that *either* the pointer is null *or*
    /// the pointer is [convertible to a reference](crate::ptr#pointer-to-reference-conversion).
    #[inline]
    #[unstable(feature = "ptr_as_uninit", issue = "75402")]
    #[rustc_const_unstable(feature = "ptr_as_uninit", issue = "75402")]
    pub const unsafe fn as_uninit_mut<'a>(self) -> Option<&'a mut MaybeUninit<T>>
    where
        T: Sized,
    {
        // SAFETY: the caller must guarantee that `self` meets all the
        // requirements for a reference.
        if self.is_null() { None } else { Some(unsafe { &mut *(self as *mut MaybeUninit<T>) }) }
    }

    /// Returns whether two pointers are guaranteed to be equal.
    ///
    /// At runtime this function behaves like `Some(self == other)`.
    /// However, in some contexts (e.g., compile-time evaluation),
    /// it is not always possible to determine equality of two pointers, so this function may
    /// spuriously return `None` for pointers that later actually turn out to have its equality known.
    /// But when it returns `Some`, the pointers' equality is guaranteed to be known.
    ///
    /// The return value may change from `Some` to `None` and vice versa depending on the compiler
    /// version and unsafe code must not
    /// rely on the result of this function for soundness. It is suggested to only use this function
    /// for performance optimizations where spurious `None` return values by this function do not
    /// affect the outcome, but just the performance.
    /// The consequences of using this method to make runtime and compile-time code behave
    /// differently have not been explored. This method should not be used to introduce such
    /// differences, and it should also not be stabilized before we have a better understanding
    /// of this issue.
    #[unstable(feature = "const_raw_ptr_comparison", issue = "53020")]
    #[rustc_const_unstable(feature = "const_raw_ptr_comparison", issue = "53020")]
    #[inline]
    pub const fn guaranteed_eq(self, other: *mut T) -> Option<bool>
    where
        T: Sized,
    {
        (self as *const T).guaranteed_eq(other as _)
    }

    /// Returns whether two pointers are guaranteed to be inequal.
    ///
    /// At runtime this function behaves like `Some(self != other)`.
    /// However, in some contexts (e.g., compile-time evaluation),
    /// it is not always possible to determine inequality of two pointers, so this function may
    /// spuriously return `None` for pointers that later actually turn out to have its inequality known.
    /// But when it returns `Some`, the pointers' inequality is guaranteed to be known.
    ///
    /// The return value may change from `Some` to `None` and vice versa depending on the compiler
    /// version and unsafe code must not
    /// rely on the result of this function for soundness. It is suggested to only use this function
    /// for performance optimizations where spurious `None` return values by this function do not
    /// affect the outcome, but just the performance.
    /// The consequences of using this method to make runtime and compile-time code behave
    /// differently have not been explored. This method should not be used to introduce such
    /// differences, and it should also not be stabilized before we have a better understanding
    /// of this issue.
    #[unstable(feature = "const_raw_ptr_comparison", issue = "53020")]
    #[rustc_const_unstable(feature = "const_raw_ptr_comparison", issue = "53020")]
    #[inline]
    pub const fn guaranteed_ne(self, other: *mut T) -> Option<bool>
    where
        T: Sized,
    {
        (self as *const T).guaranteed_ne(other as _)
    }

    /// Calculates the distance between two pointers within the same allocation. The returned value is in
    /// units of T: the distance in bytes divided by `mem::size_of::<T>()`.
    ///
    /// This is equivalent to `(self as isize - origin as isize) / (mem::size_of::<T>() as isize)`,
    /// except that it has a lot more opportunities for UB, in exchange for the compiler
    /// better understanding what you are doing.
    ///
    /// The primary motivation of this method is for computing the `len` of an array/slice
    /// of `T` that you are currently representing as a "start" and "end" pointer
    /// (and "end" is "one past the end" of the array).
    /// In that case, `end.offset_from(start)` gets you the length of the array.
    ///
    /// All of the following safety requirements are trivially satisfied for this usecase.
    ///
    /// [`offset`]: pointer#method.offset-1
    ///
    /// # Safety
    ///
    /// If any of the following conditions are violated, the result is Undefined Behavior:
    ///
    /// * `self` and `origin` must either
    ///
    ///   * point to the same address, or
    ///   * both be [derived from][crate::ptr#provenance] a pointer to the same [allocated object], and the memory range between
    ///     the two pointers must be in bounds of that object. (See below for an example.)
    ///
    /// * The distance between the pointers, in bytes, must be an exact multiple
    ///   of the size of `T`.
    ///
    /// As a consequence, the absolute distance between the pointers, in bytes, computed on
    /// mathematical integers (without "wrapping around"), cannot overflow an `isize`. This is
    /// implied by the in-bounds requirement, and the fact that no allocated object can be larger
    /// than `isize::MAX` bytes.
    ///
    /// The requirement for pointers to be derived from the same allocated object is primarily
    /// needed for `const`-compatibility: the distance between pointers into *different* allocated
    /// objects is not known at compile-time. However, the requirement also exists at
    /// runtime and may be exploited by optimizations. If you wish to compute the difference between
    /// pointers that are not guaranteed to be from the same allocation, use `(self as isize -
    /// origin as isize) / mem::size_of::<T>()`.
    // FIXME: recommend `addr()` instead of `as usize` once that is stable.
    ///
    /// [`add`]: #method.add
    /// [allocated object]: crate::ptr#allocated-object
    ///
    /// # Panics
    ///
    /// This function panics if `T` is a Zero-Sized Type ("ZST").
    ///
    /// # Examples
    ///
    /// Basic usage:
    ///
    /// ```
    /// let mut a = [0; 5];
    /// let ptr1: *mut i32 = &mut a[1];
    /// let ptr2: *mut i32 = &mut a[3];
    /// unsafe {
    ///     assert_eq!(ptr2.offset_from(ptr1), 2);
    ///     assert_eq!(ptr1.offset_from(ptr2), -2);
    ///     assert_eq!(ptr1.offset(2), ptr2);
    ///     assert_eq!(ptr2.offset(-2), ptr1);
    /// }
    /// ```
    ///
    /// *Incorrect* usage:
    ///
    /// ```rust,no_run
    /// let ptr1 = Box::into_raw(Box::new(0u8));
    /// let ptr2 = Box::into_raw(Box::new(1u8));
    /// let diff = (ptr2 as isize).wrapping_sub(ptr1 as isize);
    /// // Make ptr2_other an "alias" of ptr2.add(1), but derived from ptr1.
    /// let ptr2_other = (ptr1 as *mut u8).wrapping_offset(diff).wrapping_offset(1);
    /// assert_eq!(ptr2 as usize, ptr2_other as usize);
    /// // Since ptr2_other and ptr2 are derived from pointers to different objects,
    /// // computing their offset is undefined behavior, even though
    /// // they point to addresses that are in-bounds of the same object!
    /// unsafe {
    ///     let one = ptr2_other.offset_from(ptr2); // Undefined Behavior! ⚠️
    /// }
    /// ```
    #[stable(feature = "ptr_offset_from", since = "1.47.0")]
    #[rustc_const_stable(feature = "const_ptr_offset_from", since = "1.65.0")]
    #[inline(always)]
    #[cfg_attr(miri, track_caller)] // even without panics, this helps for Miri backtraces
    pub const unsafe fn offset_from(self, origin: *const T) -> isize
    where
        T: Sized,
    {
        // SAFETY: the caller must uphold the safety contract for `offset_from`.
        unsafe { (self as *const T).offset_from(origin) }
    }

    /// Calculates the distance between two pointers within the same allocation. The returned value is in
    /// units of **bytes**.
    ///
    /// This is purely a convenience for casting to a `u8` pointer and
    /// using [`offset_from`][pointer::offset_from] on it. See that method for
    /// documentation and safety requirements.
    ///
    /// For non-`Sized` pointees this operation considers only the data pointers,
    /// ignoring the metadata.
    #[inline(always)]
    #[stable(feature = "pointer_byte_offsets", since = "1.75.0")]
    #[rustc_const_stable(feature = "const_pointer_byte_offsets", since = "1.75.0")]
    #[cfg_attr(miri, track_caller)] // even without panics, this helps for Miri backtraces
    pub const unsafe fn byte_offset_from<U: ?Sized>(self, origin: *const U) -> isize {
        // SAFETY: the caller must uphold the safety contract for `offset_from`.
        unsafe { self.cast::<u8>().offset_from(origin.cast::<u8>()) }
    }

    /// Calculates the distance between two pointers within the same allocation, *where it's known that
    /// `self` is equal to or greater than `origin`*. The returned value is in
    /// units of T: the distance in bytes is divided by `mem::size_of::<T>()`.
    ///
    /// This computes the same value that [`offset_from`](#method.offset_from)
    /// would compute, but with the added precondition that the offset is
    /// guaranteed to be non-negative.  This method is equivalent to
    /// `usize::try_from(self.offset_from(origin)).unwrap_unchecked()`,
    /// but it provides slightly more information to the optimizer, which can
    /// sometimes allow it to optimize slightly better with some backends.
    ///
    /// This method can be thought of as recovering the `count` that was passed
    /// to [`add`](#method.add) (or, with the parameters in the other order,
    /// to [`sub`](#method.sub)).  The following are all equivalent, assuming
    /// that their safety preconditions are met:
    /// ```rust
    /// # #![feature(ptr_sub_ptr)]
    /// # unsafe fn blah(ptr: *mut i32, origin: *mut i32, count: usize) -> bool {
    /// ptr.sub_ptr(origin) == count
    /// # &&
    /// origin.add(count) == ptr
    /// # &&
    /// ptr.sub(count) == origin
    /// # }
    /// ```
    ///
    /// # Safety
    ///
    /// - The distance between the pointers must be non-negative (`self >= origin`)
    ///
    /// - *All* the safety conditions of [`offset_from`](#method.offset_from)
    ///   apply to this method as well; see it for the full details.
    ///
    /// Importantly, despite the return type of this method being able to represent
    /// a larger offset, it's still *not permitted* to pass pointers which differ
    /// by more than `isize::MAX` *bytes*.  As such, the result of this method will
    /// always be less than or equal to `isize::MAX as usize`.
    ///
    /// # Panics
    ///
    /// This function panics if `T` is a Zero-Sized Type ("ZST").
    ///
    /// # Examples
    ///
    /// ```
    /// #![feature(ptr_sub_ptr)]
    ///
    /// let mut a = [0; 5];
    /// let p: *mut i32 = a.as_mut_ptr();
    /// unsafe {
    ///     let ptr1: *mut i32 = p.add(1);
    ///     let ptr2: *mut i32 = p.add(3);
    ///
    ///     assert_eq!(ptr2.sub_ptr(ptr1), 2);
    ///     assert_eq!(ptr1.add(2), ptr2);
    ///     assert_eq!(ptr2.sub(2), ptr1);
    ///     assert_eq!(ptr2.sub_ptr(ptr2), 0);
    /// }
    ///
    /// // This would be incorrect, as the pointers are not correctly ordered:
    /// // ptr1.offset_from(ptr2)
    #[unstable(feature = "ptr_sub_ptr", issue = "95892")]
    #[rustc_const_unstable(feature = "const_ptr_sub_ptr", issue = "95892")]
    #[inline]
    #[cfg_attr(miri, track_caller)] // even without panics, this helps for Miri backtraces
    pub const unsafe fn sub_ptr(self, origin: *const T) -> usize
    where
        T: Sized,
    {
        // SAFETY: the caller must uphold the safety contract for `sub_ptr`.
        unsafe { (self as *const T).sub_ptr(origin) }
    }

    /// Calculates the distance between two pointers within the same allocation, *where it's known that
    /// `self` is equal to or greater than `origin`*. The returned value is in
    /// units of **bytes**.
    ///
    /// This is purely a convenience for casting to a `u8` pointer and
    /// using [`sub_ptr`][pointer::sub_ptr] on it. See that method for
    /// documentation and safety requirements.
    ///
    /// For non-`Sized` pointees this operation considers only the data pointers,
    /// ignoring the metadata.
    #[unstable(feature = "ptr_sub_ptr", issue = "95892")]
    #[rustc_const_unstable(feature = "const_ptr_sub_ptr", issue = "95892")]
    #[inline]
    #[cfg_attr(miri, track_caller)] // even without panics, this helps for Miri backtraces
    pub const unsafe fn byte_sub_ptr<U: ?Sized>(self, origin: *mut U) -> usize {
        // SAFETY: the caller must uphold the safety contract for `byte_sub_ptr`.
        unsafe { (self as *const T).byte_sub_ptr(origin) }
    }

    /// Adds an unsigned offset to a pointer.
    ///
    /// This can only move the pointer forward (or not move it). If you need to move forward or
    /// backward depending on the value, then you might want [`offset`](#method.offset) instead
    /// which takes a signed offset.
    ///
    /// `count` is in units of T; e.g., a `count` of 3 represents a pointer
    /// offset of `3 * size_of::<T>()` bytes.
    ///
    /// # Safety
    ///
    /// If any of the following conditions are violated, the result is Undefined Behavior:
    ///
    /// * The offset in bytes, `count * size_of::<T>()`, computed on mathematical integers (without
    ///   "wrapping around"), must fit in an `isize`.
    ///
    /// * If the computed offset is non-zero, then `self` must be [derived from][crate::ptr#provenance] a pointer to some
    ///   [allocated object], and the entire memory range between `self` and the result must be in
    ///   bounds of that allocated object. In particular, this range must not "wrap around" the edge
    ///   of the address space.
    ///
    /// Allocated objects can never be larger than `isize::MAX` bytes, so if the computed offset
    /// stays in bounds of the allocated object, it is guaranteed to satisfy the first requirement.
    /// This implies, for instance, that `vec.as_ptr().add(vec.len())` (for `vec: Vec<T>`) is always
    /// safe.
    ///
    /// Consider using [`wrapping_add`] instead if these constraints are
    /// difficult to satisfy. The only advantage of this method is that it
    /// enables more aggressive compiler optimizations.
    ///
    /// [`wrapping_add`]: #method.wrapping_add
    /// [allocated object]: crate::ptr#allocated-object
    ///
    /// # Examples
    ///
    /// ```
    /// let s: &str = "123";
    /// let ptr: *const u8 = s.as_ptr();
    ///
    /// unsafe {
    ///     assert_eq!('2', *ptr.add(1) as char);
    ///     assert_eq!('3', *ptr.add(2) as char);
    /// }
    /// ```
    #[stable(feature = "pointer_methods", since = "1.26.0")]
    #[must_use = "returns a new pointer rather than modifying its argument"]
    #[rustc_const_stable(feature = "const_ptr_offset", since = "1.61.0")]
    #[inline(always)]
    #[cfg_attr(miri, track_caller)] // even without panics, this helps for Miri backtraces
    // Note: It is the caller's responsibility to ensure that `self` is non-null and properly aligned.
    // These conditions are not verified as part of the preconditions.
    #[requires(
        // Precondition 1: the computed offset `count * size_of::<T>()` does not overflow `isize`
        count.checked_mul(core::mem::size_of::<T>()).is_some() &&
        count * core::mem::size_of::<T>() <= isize::MAX as usize &&
        // Precondition 2: adding the computed offset to `self` does not cause overflow
        (self as isize).checked_add((count * core::mem::size_of::<T>()) as isize).is_some() &&
        // Precondition 3: If `T` is a unit type (`size_of::<T>() == 0`), this check is unnecessary as it has no allocated memory.
        // Otherwise, for non-unit types, `self` and `self.wrapping_add(count)` should point to the same allocated object,
        // restricting `count` to prevent crossing allocation boundaries.
        ((core::mem::size_of::<T>() == 0) || (kani::mem::same_allocation(self, self.wrapping_add(count))))
    )]
    // Postcondition: If `T` is a unit type (`size_of::<T>() == 0`), no allocation check is needed.
    // Otherwise, for non-unit types, ensure that `self` and `result` point to the same allocated object,
    // verifying that the result remains within the same allocation as `self`.
    #[ensures(|result| (core::mem::size_of::<T>() == 0) || kani::mem::same_allocation(self as *const T, *result as *const T))]
    pub const unsafe fn add(self, count: usize) -> Self
    where
        T: Sized,
    {
        #[cfg(debug_assertions)]
        #[inline]
        #[rustc_allow_const_fn_unstable(const_eval_select)]
        const fn runtime_add_nowrap(this: *const (), count: usize, size: usize) -> bool {
            #[inline]
            fn runtime(this: *const (), count: usize, size: usize) -> bool {
                let Some(byte_offset) = count.checked_mul(size) else {
                    return false;
                };
                let (_, overflow) = this.addr().overflowing_add(byte_offset);
                byte_offset <= (isize::MAX as usize) && !overflow
            }

            const fn comptime(_: *const (), _: usize, _: usize) -> bool {
                true
            }

            intrinsics::const_eval_select((this, count, size), comptime, runtime)
        }

        #[cfg(debug_assertions)] // Expensive, and doesn't catch much in the wild.
        ub_checks::assert_unsafe_precondition!(
            check_language_ub,
            "ptr::add requires that the address calculation does not overflow",
            (
                this: *const () = self as *const (),
                count: usize = count,
                size: usize = size_of::<T>(),
            ) => runtime_add_nowrap(this, count, size)
        );

        // SAFETY: the caller must uphold the safety contract for `offset`.
        unsafe { intrinsics::offset(self, count) }
    }

    /// Adds an unsigned offset in bytes to a pointer.
    ///
    /// `count` is in units of bytes.
    ///
    /// This is purely a convenience for casting to a `u8` pointer and
    /// using [add][pointer::add] on it. See that method for documentation
    /// and safety requirements.
    ///
    /// For non-`Sized` pointees this operation changes only the data pointer,
    /// leaving the metadata untouched.
    #[must_use]
    #[inline(always)]
    #[stable(feature = "pointer_byte_offsets", since = "1.75.0")]
    #[rustc_const_stable(feature = "const_pointer_byte_offsets", since = "1.75.0")]
    #[cfg_attr(miri, track_caller)] // even without panics, this helps for Miri backtraces
    #[requires(
        // If count is zero, any pointer is valid including null pointer.
        (count == 0) || 
        // Else if count is not zero, then ensure that subtracting `count` doesn't 
        // cause overflow and that both pointers `self` and the result are in the 
        // same allocation 
        (mem::size_of_val_raw(self) != 0 &&
            (self.addr() as isize).checked_add(count as isize).is_some() && 
            kani::mem::same_allocation(self as *const T, self.wrapping_byte_add(count) as *const T))
    )]
    #[ensures(|result|
        // The resulting pointer should either be unchanged or still point to the same allocation
        (self.addr() == (*result).addr()) ||
        (kani::mem::same_allocation(self as *const T, *result as *const T))
    )]
    pub const unsafe fn byte_add(self, count: usize) -> Self {
        // SAFETY: the caller must uphold the safety contract for `add`.
        unsafe { self.cast::<u8>().add(count).with_metadata_of(self) }
    }

    /// Subtracts an unsigned offset from a pointer.
    ///
    /// This can only move the pointer backward (or not move it). If you need to move forward or
    /// backward depending on the value, then you might want [`offset`](#method.offset) instead
    /// which takes a signed offset.
    ///
    /// `count` is in units of T; e.g., a `count` of 3 represents a pointer
    /// offset of `3 * size_of::<T>()` bytes.
    ///
    /// # Safety
    ///
    /// If any of the following conditions are violated, the result is Undefined Behavior:
    ///
    /// * The offset in bytes, `count * size_of::<T>()`, computed on mathematical integers (without
    ///   "wrapping around"), must fit in an `isize`.
    ///
    /// * If the computed offset is non-zero, then `self` must be [derived from][crate::ptr#provenance] a pointer to some
    ///   [allocated object], and the entire memory range between `self` and the result must be in
    ///   bounds of that allocated object. In particular, this range must not "wrap around" the edge
    ///   of the address space.
    ///
    /// Allocated objects can never be larger than `isize::MAX` bytes, so if the computed offset
    /// stays in bounds of the allocated object, it is guaranteed to satisfy the first requirement.
    /// This implies, for instance, that `vec.as_ptr().add(vec.len())` (for `vec: Vec<T>`) is always
    /// safe.
    ///
    /// Consider using [`wrapping_sub`] instead if these constraints are
    /// difficult to satisfy. The only advantage of this method is that it
    /// enables more aggressive compiler optimizations.
    ///
    /// [`wrapping_sub`]: #method.wrapping_sub
    /// [allocated object]: crate::ptr#allocated-object
    ///
    /// # Examples
    ///
    /// ```
    /// let s: &str = "123";
    ///
    /// unsafe {
    ///     let end: *const u8 = s.as_ptr().add(3);
    ///     assert_eq!('3', *end.sub(1) as char);
    ///     assert_eq!('2', *end.sub(2) as char);
    /// }
    /// ```
    #[stable(feature = "pointer_methods", since = "1.26.0")]
    #[must_use = "returns a new pointer rather than modifying its argument"]
    #[rustc_const_stable(feature = "const_ptr_offset", since = "1.61.0")]
    #[cfg_attr(bootstrap, rustc_allow_const_fn_unstable(unchecked_neg))]
    #[inline(always)]
    #[cfg_attr(miri, track_caller)] // even without panics, this helps for Miri backtraces
    // Note: It is the caller's responsibility to ensure that `self` is non-null and properly aligned.
    // These conditions are not verified as part of the preconditions.
    #[requires(
        // Precondition 1: the computed offset `count * size_of::<T>()` does not overflow `isize`
        count.checked_mul(core::mem::size_of::<T>()).is_some() &&
        count * core::mem::size_of::<T>() <= isize::MAX as usize &&
        // Precondition 2: subtracting the computed offset from `self` does not cause overflow
        (self as isize).checked_sub((count * core::mem::size_of::<T>()) as isize).is_some() &&
        // Precondition 3: If `T` is a unit type (`size_of::<T>() == 0`), this check is unnecessary as it has no allocated memory.
        // Otherwise, for non-unit types, `self` and `self.wrapping_sub(count)` should point to the same allocated object,
        // restricting `count` to prevent crossing allocation boundaries.
        ((core::mem::size_of::<T>() == 0) || (kani::mem::same_allocation(self, self.wrapping_sub(count))))
    )]
    // Postcondition: If `T` is a unit type (`size_of::<T>() == 0`), no allocation check is needed.
    // Otherwise, for non-unit types, ensure that `self` and `result` point to the same allocated object,
    // verifying that the result remains within the same allocation as `self`.
    #[ensures(|result| (core::mem::size_of::<T>() == 0) || kani::mem::same_allocation(self as *const T, *result as *const T))]
    pub const unsafe fn sub(self, count: usize) -> Self
    where
        T: Sized,
    {
        #[cfg(debug_assertions)]
        #[inline]
        #[rustc_allow_const_fn_unstable(const_eval_select)]
        const fn runtime_sub_nowrap(this: *const (), count: usize, size: usize) -> bool {
            #[inline]
            fn runtime(this: *const (), count: usize, size: usize) -> bool {
                let Some(byte_offset) = count.checked_mul(size) else {
                    return false;
                };
                byte_offset <= (isize::MAX as usize) && this.addr() >= byte_offset
            }

            const fn comptime(_: *const (), _: usize, _: usize) -> bool {
                true
            }

            intrinsics::const_eval_select((this, count, size), comptime, runtime)
        }

        #[cfg(debug_assertions)] // Expensive, and doesn't catch much in the wild.
        ub_checks::assert_unsafe_precondition!(
            check_language_ub,
            "ptr::sub requires that the address calculation does not overflow",
            (
                this: *const () = self as *const (),
                count: usize = count,
                size: usize = size_of::<T>(),
            ) => runtime_sub_nowrap(this, count, size)
        );

        if T::IS_ZST {
            // Pointer arithmetic does nothing when the pointee is a ZST.
            self
        } else {
            // SAFETY: the caller must uphold the safety contract for `offset`.
            // Because the pointee is *not* a ZST, that means that `count` is
            // at most `isize::MAX`, and thus the negation cannot overflow.
            unsafe { intrinsics::offset(self, intrinsics::unchecked_sub(0, count as isize)) }
        }
    }

    /// Subtracts an unsigned offset in bytes from a pointer.
    ///
    /// `count` is in units of bytes.
    ///
    /// This is purely a convenience for casting to a `u8` pointer and
    /// using [sub][pointer::sub] on it. See that method for documentation
    /// and safety requirements.
    ///
    /// For non-`Sized` pointees this operation changes only the data pointer,
    /// leaving the metadata untouched.
    #[must_use]
    #[inline(always)]
    #[stable(feature = "pointer_byte_offsets", since = "1.75.0")]
    #[rustc_const_stable(feature = "const_pointer_byte_offsets", since = "1.75.0")]
    #[cfg_attr(miri, track_caller)] // even without panics, this helps for Miri backtraces
    #[requires(
        // If count is zero, any pointer is valid including null pointer.
        (count == 0) || 
        // Else if count is not zero, then ensure that subtracting `count` doesn't 
        // cause overflow and that both pointers `self` and the result are in the 
        // same allocation 
        (mem::size_of_val_raw(self) != 0 &&
            (self.addr() as isize).checked_sub(count as isize).is_some() && 
            kani::mem::same_allocation(self as *const T, self.wrapping_byte_sub(count) as *const T))
    )]
    #[ensures(|result|
        // The resulting pointer should either be unchanged or still point to the same allocation
        (self.addr() == (*result).addr()) ||
        (kani::mem::same_allocation(self as *const T, *result as *const T))
    )]
    pub const unsafe fn byte_sub(self, count: usize) -> Self {
        // SAFETY: the caller must uphold the safety contract for `sub`.
        unsafe { self.cast::<u8>().sub(count).with_metadata_of(self) }
    }

    /// Adds an unsigned offset to a pointer using wrapping arithmetic.
    ///
    /// `count` is in units of T; e.g., a `count` of 3 represents a pointer
    /// offset of `3 * size_of::<T>()` bytes.
    ///
    /// # Safety
    ///
    /// This operation itself is always safe, but using the resulting pointer is not.
    ///
    /// The resulting pointer "remembers" the [allocated object] that `self` points to; it must not
    /// be used to read or write other allocated objects.
    ///
    /// In other words, `let z = x.wrapping_add((y as usize) - (x as usize))` does *not* make `z`
    /// the same as `y` even if we assume `T` has size `1` and there is no overflow: `z` is still
    /// attached to the object `x` is attached to, and dereferencing it is Undefined Behavior unless
    /// `x` and `y` point into the same allocated object.
    ///
    /// Compared to [`add`], this method basically delays the requirement of staying within the
    /// same allocated object: [`add`] is immediate Undefined Behavior when crossing object
    /// boundaries; `wrapping_add` produces a pointer but still leads to Undefined Behavior if a
    /// pointer is dereferenced when it is out-of-bounds of the object it is attached to. [`add`]
    /// can be optimized better and is thus preferable in performance-sensitive code.
    ///
    /// The delayed check only considers the value of the pointer that was dereferenced, not the
    /// intermediate values used during the computation of the final result. For example,
    /// `x.wrapping_add(o).wrapping_sub(o)` is always the same as `x`. In other words, leaving the
    /// allocated object and then re-entering it later is permitted.
    ///
    /// [`add`]: #method.add
    /// [allocated object]: crate::ptr#allocated-object
    ///
    /// # Examples
    ///
    /// ```
    /// // Iterate using a raw pointer in increments of two elements
    /// let data = [1u8, 2, 3, 4, 5];
    /// let mut ptr: *const u8 = data.as_ptr();
    /// let step = 2;
    /// let end_rounded_up = ptr.wrapping_add(6);
    ///
    /// // This loop prints "1, 3, 5, "
    /// while ptr != end_rounded_up {
    ///     unsafe {
    ///         print!("{}, ", *ptr);
    ///     }
    ///     ptr = ptr.wrapping_add(step);
    /// }
    /// ```
    #[stable(feature = "pointer_methods", since = "1.26.0")]
    #[must_use = "returns a new pointer rather than modifying its argument"]
    #[rustc_const_stable(feature = "const_ptr_offset", since = "1.61.0")]
    #[inline(always)]
    pub const fn wrapping_add(self, count: usize) -> Self
    where
        T: Sized,
    {
        self.wrapping_offset(count as isize)
    }

    /// Adds an unsigned offset in bytes to a pointer using wrapping arithmetic.
    ///
    /// `count` is in units of bytes.
    ///
    /// This is purely a convenience for casting to a `u8` pointer and
    /// using [wrapping_add][pointer::wrapping_add] on it. See that method for documentation.
    ///
    /// For non-`Sized` pointees this operation changes only the data pointer,
    /// leaving the metadata untouched.
    #[must_use]
    #[inline(always)]
    #[stable(feature = "pointer_byte_offsets", since = "1.75.0")]
    #[rustc_const_stable(feature = "const_pointer_byte_offsets", since = "1.75.0")]
    pub const fn wrapping_byte_add(self, count: usize) -> Self {
        self.cast::<u8>().wrapping_add(count).with_metadata_of(self)
    }

    /// Subtracts an unsigned offset from a pointer using wrapping arithmetic.
    ///
    /// `count` is in units of T; e.g., a `count` of 3 represents a pointer
    /// offset of `3 * size_of::<T>()` bytes.
    ///
    /// # Safety
    ///
    /// This operation itself is always safe, but using the resulting pointer is not.
    ///
    /// The resulting pointer "remembers" the [allocated object] that `self` points to; it must not
    /// be used to read or write other allocated objects.
    ///
    /// In other words, `let z = x.wrapping_sub((x as usize) - (y as usize))` does *not* make `z`
    /// the same as `y` even if we assume `T` has size `1` and there is no overflow: `z` is still
    /// attached to the object `x` is attached to, and dereferencing it is Undefined Behavior unless
    /// `x` and `y` point into the same allocated object.
    ///
    /// Compared to [`sub`], this method basically delays the requirement of staying within the
    /// same allocated object: [`sub`] is immediate Undefined Behavior when crossing object
    /// boundaries; `wrapping_sub` produces a pointer but still leads to Undefined Behavior if a
    /// pointer is dereferenced when it is out-of-bounds of the object it is attached to. [`sub`]
    /// can be optimized better and is thus preferable in performance-sensitive code.
    ///
    /// The delayed check only considers the value of the pointer that was dereferenced, not the
    /// intermediate values used during the computation of the final result. For example,
    /// `x.wrapping_add(o).wrapping_sub(o)` is always the same as `x`. In other words, leaving the
    /// allocated object and then re-entering it later is permitted.
    ///
    /// [`sub`]: #method.sub
    /// [allocated object]: crate::ptr#allocated-object
    ///
    /// # Examples
    ///
    /// ```
    /// // Iterate using a raw pointer in increments of two elements (backwards)
    /// let data = [1u8, 2, 3, 4, 5];
    /// let mut ptr: *const u8 = data.as_ptr();
    /// let start_rounded_down = ptr.wrapping_sub(2);
    /// ptr = ptr.wrapping_add(4);
    /// let step = 2;
    /// // This loop prints "5, 3, 1, "
    /// while ptr != start_rounded_down {
    ///     unsafe {
    ///         print!("{}, ", *ptr);
    ///     }
    ///     ptr = ptr.wrapping_sub(step);
    /// }
    /// ```
    #[stable(feature = "pointer_methods", since = "1.26.0")]
    #[must_use = "returns a new pointer rather than modifying its argument"]
    #[rustc_const_stable(feature = "const_ptr_offset", since = "1.61.0")]
    #[inline(always)]
    pub const fn wrapping_sub(self, count: usize) -> Self
    where
        T: Sized,
    {
        self.wrapping_offset((count as isize).wrapping_neg())
    }

    /// Subtracts an unsigned offset in bytes from a pointer using wrapping arithmetic.
    ///
    /// `count` is in units of bytes.
    ///
    /// This is purely a convenience for casting to a `u8` pointer and
    /// using [wrapping_sub][pointer::wrapping_sub] on it. See that method for documentation.
    ///
    /// For non-`Sized` pointees this operation changes only the data pointer,
    /// leaving the metadata untouched.
    #[must_use]
    #[inline(always)]
    #[stable(feature = "pointer_byte_offsets", since = "1.75.0")]
    #[rustc_const_stable(feature = "const_pointer_byte_offsets", since = "1.75.0")]
    pub const fn wrapping_byte_sub(self, count: usize) -> Self {
        self.cast::<u8>().wrapping_sub(count).with_metadata_of(self)
    }

    /// Reads the value from `self` without moving it. This leaves the
    /// memory in `self` unchanged.
    ///
    /// See [`ptr::read`] for safety concerns and examples.
    ///
    /// [`ptr::read`]: crate::ptr::read()
    #[stable(feature = "pointer_methods", since = "1.26.0")]
    #[rustc_const_stable(feature = "const_ptr_read", since = "1.71.0")]
    #[inline(always)]
    #[cfg_attr(miri, track_caller)] // even without panics, this helps for Miri backtraces
    pub const unsafe fn read(self) -> T
    where
        T: Sized,
    {
        // SAFETY: the caller must uphold the safety contract for ``.
        unsafe { read(self) }
    }

    /// Performs a volatile read of the value from `self` without moving it. This
    /// leaves the memory in `self` unchanged.
    ///
    /// Volatile operations are intended to act on I/O memory, and are guaranteed
    /// to not be elided or reordered by the compiler across other volatile
    /// operations.
    ///
    /// See [`ptr::read_volatile`] for safety concerns and examples.
    ///
    /// [`ptr::read_volatile`]: crate::ptr::read_volatile()
    #[stable(feature = "pointer_methods", since = "1.26.0")]
    #[inline(always)]
    #[cfg_attr(miri, track_caller)] // even without panics, this helps for Miri backtraces
    pub unsafe fn read_volatile(self) -> T
    where
        T: Sized,
    {
        // SAFETY: the caller must uphold the safety contract for `read_volatile`.
        unsafe { read_volatile(self) }
    }

    /// Reads the value from `self` without moving it. This leaves the
    /// memory in `self` unchanged.
    ///
    /// Unlike `read`, the pointer may be unaligned.
    ///
    /// See [`ptr::read_unaligned`] for safety concerns and examples.
    ///
    /// [`ptr::read_unaligned`]: crate::ptr::read_unaligned()
    #[stable(feature = "pointer_methods", since = "1.26.0")]
    #[rustc_const_stable(feature = "const_ptr_read", since = "1.71.0")]
    #[inline(always)]
    #[cfg_attr(miri, track_caller)] // even without panics, this helps for Miri backtraces
    pub const unsafe fn read_unaligned(self) -> T
    where
        T: Sized,
    {
        // SAFETY: the caller must uphold the safety contract for `read_unaligned`.
        unsafe { read_unaligned(self) }
    }

    /// Copies `count * size_of<T>` bytes from `self` to `dest`. The source
    /// and destination may overlap.
    ///
    /// NOTE: this has the *same* argument order as [`ptr::copy`].
    ///
    /// See [`ptr::copy`] for safety concerns and examples.
    ///
    /// [`ptr::copy`]: crate::ptr::copy()
    #[rustc_const_stable(feature = "const_intrinsic_copy", since = "1.83.0")]
    #[stable(feature = "pointer_methods", since = "1.26.0")]
    #[inline(always)]
    #[cfg_attr(miri, track_caller)] // even without panics, this helps for Miri backtraces
    pub const unsafe fn copy_to(self, dest: *mut T, count: usize)
    where
        T: Sized,
    {
        // SAFETY: the caller must uphold the safety contract for `copy`.
        unsafe { copy(self, dest, count) }
    }

    /// Copies `count * size_of<T>` bytes from `self` to `dest`. The source
    /// and destination may *not* overlap.
    ///
    /// NOTE: this has the *same* argument order as [`ptr::copy_nonoverlapping`].
    ///
    /// See [`ptr::copy_nonoverlapping`] for safety concerns and examples.
    ///
    /// [`ptr::copy_nonoverlapping`]: crate::ptr::copy_nonoverlapping()
    #[rustc_const_stable(feature = "const_intrinsic_copy", since = "1.83.0")]
    #[stable(feature = "pointer_methods", since = "1.26.0")]
    #[inline(always)]
    #[cfg_attr(miri, track_caller)] // even without panics, this helps for Miri backtraces
    pub const unsafe fn copy_to_nonoverlapping(self, dest: *mut T, count: usize)
    where
        T: Sized,
    {
        // SAFETY: the caller must uphold the safety contract for `copy_nonoverlapping`.
        unsafe { copy_nonoverlapping(self, dest, count) }
    }

    /// Copies `count * size_of<T>` bytes from `src` to `self`. The source
    /// and destination may overlap.
    ///
    /// NOTE: this has the *opposite* argument order of [`ptr::copy`].
    ///
    /// See [`ptr::copy`] for safety concerns and examples.
    ///
    /// [`ptr::copy`]: crate::ptr::copy()
    #[rustc_const_stable(feature = "const_intrinsic_copy", since = "1.83.0")]
    #[stable(feature = "pointer_methods", since = "1.26.0")]
    #[inline(always)]
    #[cfg_attr(miri, track_caller)] // even without panics, this helps for Miri backtraces
    pub const unsafe fn copy_from(self, src: *const T, count: usize)
    where
        T: Sized,
    {
        // SAFETY: the caller must uphold the safety contract for `copy`.
        unsafe { copy(src, self, count) }
    }

    /// Copies `count * size_of<T>` bytes from `src` to `self`. The source
    /// and destination may *not* overlap.
    ///
    /// NOTE: this has the *opposite* argument order of [`ptr::copy_nonoverlapping`].
    ///
    /// See [`ptr::copy_nonoverlapping`] for safety concerns and examples.
    ///
    /// [`ptr::copy_nonoverlapping`]: crate::ptr::copy_nonoverlapping()
    #[rustc_const_stable(feature = "const_intrinsic_copy", since = "1.83.0")]
    #[stable(feature = "pointer_methods", since = "1.26.0")]
    #[inline(always)]
    #[cfg_attr(miri, track_caller)] // even without panics, this helps for Miri backtraces
    pub const unsafe fn copy_from_nonoverlapping(self, src: *const T, count: usize)
    where
        T: Sized,
    {
        // SAFETY: the caller must uphold the safety contract for `copy_nonoverlapping`.
        unsafe { copy_nonoverlapping(src, self, count) }
    }

    /// Executes the destructor (if any) of the pointed-to value.
    ///
    /// See [`ptr::drop_in_place`] for safety concerns and examples.
    ///
    /// [`ptr::drop_in_place`]: crate::ptr::drop_in_place()
    #[stable(feature = "pointer_methods", since = "1.26.0")]
    #[inline(always)]
    pub unsafe fn drop_in_place(self) {
        // SAFETY: the caller must uphold the safety contract for `drop_in_place`.
        unsafe { drop_in_place(self) }
    }

    /// Overwrites a memory location with the given value without reading or
    /// dropping the old value.
    ///
    /// See [`ptr::write`] for safety concerns and examples.
    ///
    /// [`ptr::write`]: crate::ptr::write()
    #[stable(feature = "pointer_methods", since = "1.26.0")]
    #[rustc_const_stable(feature = "const_ptr_write", since = "1.83.0")]
    #[inline(always)]
    #[cfg_attr(miri, track_caller)] // even without panics, this helps for Miri backtraces
    pub const unsafe fn write(self, val: T)
    where
        T: Sized,
    {
        // SAFETY: the caller must uphold the safety contract for `write`.
        unsafe { write(self, val) }
    }

    /// Invokes memset on the specified pointer, setting `count * size_of::<T>()`
    /// bytes of memory starting at `self` to `val`.
    ///
    /// See [`ptr::write_bytes`] for safety concerns and examples.
    ///
    /// [`ptr::write_bytes`]: crate::ptr::write_bytes()
    #[doc(alias = "memset")]
    #[stable(feature = "pointer_methods", since = "1.26.0")]
    #[rustc_const_stable(feature = "const_ptr_write", since = "1.83.0")]
    #[inline(always)]
    #[cfg_attr(miri, track_caller)] // even without panics, this helps for Miri backtraces
    pub const unsafe fn write_bytes(self, val: u8, count: usize)
    where
        T: Sized,
    {
        // SAFETY: the caller must uphold the safety contract for `write_bytes`.
        unsafe { write_bytes(self, val, count) }
    }

    /// Performs a volatile write of a memory location with the given value without
    /// reading or dropping the old value.
    ///
    /// Volatile operations are intended to act on I/O memory, and are guaranteed
    /// to not be elided or reordered by the compiler across other volatile
    /// operations.
    ///
    /// See [`ptr::write_volatile`] for safety concerns and examples.
    ///
    /// [`ptr::write_volatile`]: crate::ptr::write_volatile()
    #[stable(feature = "pointer_methods", since = "1.26.0")]
    #[inline(always)]
    #[cfg_attr(miri, track_caller)] // even without panics, this helps for Miri backtraces
    pub unsafe fn write_volatile(self, val: T)
    where
        T: Sized,
    {
        // SAFETY: the caller must uphold the safety contract for `write_volatile`.
        unsafe { write_volatile(self, val) }
    }

    /// Overwrites a memory location with the given value without reading or
    /// dropping the old value.
    ///
    /// Unlike `write`, the pointer may be unaligned.
    ///
    /// See [`ptr::write_unaligned`] for safety concerns and examples.
    ///
    /// [`ptr::write_unaligned`]: crate::ptr::write_unaligned()
    #[stable(feature = "pointer_methods", since = "1.26.0")]
    #[rustc_const_stable(feature = "const_ptr_write", since = "1.83.0")]
    #[inline(always)]
    #[cfg_attr(miri, track_caller)] // even without panics, this helps for Miri backtraces
    pub const unsafe fn write_unaligned(self, val: T)
    where
        T: Sized,
    {
        // SAFETY: the caller must uphold the safety contract for `write_unaligned`.
        unsafe { write_unaligned(self, val) }
    }

    /// Replaces the value at `self` with `src`, returning the old
    /// value, without dropping either.
    ///
    /// See [`ptr::replace`] for safety concerns and examples.
    ///
    /// [`ptr::replace`]: crate::ptr::replace()
    #[stable(feature = "pointer_methods", since = "1.26.0")]
    #[inline(always)]
    pub unsafe fn replace(self, src: T) -> T
    where
        T: Sized,
    {
        // SAFETY: the caller must uphold the safety contract for `replace`.
        unsafe { replace(self, src) }
    }

    /// Swaps the values at two mutable locations of the same type, without
    /// deinitializing either. They may overlap, unlike `mem::swap` which is
    /// otherwise equivalent.
    ///
    /// See [`ptr::swap`] for safety concerns and examples.
    ///
    /// [`ptr::swap`]: crate::ptr::swap()
    #[stable(feature = "pointer_methods", since = "1.26.0")]
    #[rustc_const_unstable(feature = "const_swap", issue = "83163")]
    #[inline(always)]
    pub const unsafe fn swap(self, with: *mut T)
    where
        T: Sized,
    {
        // SAFETY: the caller must uphold the safety contract for `swap`.
        unsafe { swap(self, with) }
    }

    /// Computes the offset that needs to be applied to the pointer in order to make it aligned to
    /// `align`.
    ///
    /// If it is not possible to align the pointer, the implementation returns
    /// `usize::MAX`.
    ///
    /// The offset is expressed in number of `T` elements, and not bytes. The value returned can be
    /// used with the `wrapping_add` method.
    ///
    /// There are no guarantees whatsoever that offsetting the pointer will not overflow or go
    /// beyond the allocation that the pointer points into. It is up to the caller to ensure that
    /// the returned offset is correct in all terms other than alignment.
    ///
    /// When this is called during compile-time evaluation (which is unstable), the implementation
    /// may return `usize::MAX` in cases where that can never happen at runtime. This is because the
    /// actual alignment of pointers is not known yet during compile-time, so an offset with
    /// guaranteed alignment can sometimes not be computed. For example, a buffer declared as `[u8;
    /// N]` might be allocated at an odd or an even address, but at compile-time this is not yet
    /// known, so the execution has to be correct for either choice. It is therefore impossible to
    /// find an offset that is guaranteed to be 2-aligned. (This behavior is subject to change, as usual
    /// for unstable APIs.)
    ///
    /// # Panics
    ///
    /// The function panics if `align` is not a power-of-two.
    ///
    /// # Examples
    ///
    /// Accessing adjacent `u8` as `u16`
    ///
    /// ```
    /// use std::mem::align_of;
    ///
    /// # unsafe {
    /// let mut x = [5_u8, 6, 7, 8, 9];
    /// let ptr = x.as_mut_ptr();
    /// let offset = ptr.align_offset(align_of::<u16>());
    ///
    /// if offset < x.len() - 1 {
    ///     let u16_ptr = ptr.add(offset).cast::<u16>();
    ///     *u16_ptr = 0;
    ///
    ///     assert!(x == [0, 0, 7, 8, 9] || x == [5, 0, 0, 8, 9]);
    /// } else {
    ///     // while the pointer can be aligned via `offset`, it would point
    ///     // outside the allocation
    /// }
    /// # }
    /// ```
    #[must_use]
    #[inline]
    #[stable(feature = "align_offset", since = "1.36.0")]
    #[rustc_const_unstable(feature = "const_align_offset", issue = "90962")]
    pub const fn align_offset(self, align: usize) -> usize
    where
        T: Sized,
    {
        if !align.is_power_of_two() {
            panic!("align_offset: align is not a power-of-two");
        }

        // SAFETY: `align` has been checked to be a power of 2 above
        let ret = unsafe { align_offset(self, align) };

        // Inform Miri that we want to consider the resulting pointer to be suitably aligned.
        #[cfg(miri)]
        if ret != usize::MAX {
            intrinsics::miri_promise_symbolic_alignment(
                self.wrapping_add(ret).cast_const().cast(),
                align,
            );
        }

        ret
    }

    /// Returns whether the pointer is properly aligned for `T`.
    ///
    /// # Examples
    ///
    /// ```
    /// // On some platforms, the alignment of i32 is less than 4.
    /// #[repr(align(4))]
    /// struct AlignedI32(i32);
    ///
    /// let mut data = AlignedI32(42);
    /// let ptr = &mut data as *mut AlignedI32;
    ///
    /// assert!(ptr.is_aligned());
    /// assert!(!ptr.wrapping_byte_add(1).is_aligned());
    /// ```
    ///
    /// # At compiletime
    /// **Note: Alignment at compiletime is experimental and subject to change. See the
    /// [tracking issue] for details.**
    ///
    /// At compiletime, the compiler may not know where a value will end up in memory.
    /// Calling this function on a pointer created from a reference at compiletime will only
    /// return `true` if the pointer is guaranteed to be aligned. This means that the pointer
    /// is never aligned if cast to a type with a stricter alignment than the reference's
    /// underlying allocation.
    ///
    /// ```
    /// #![feature(const_pointer_is_aligned)]
    ///
    /// // On some platforms, the alignment of primitives is less than their size.
    /// #[repr(align(4))]
    /// struct AlignedI32(i32);
    /// #[repr(align(8))]
    /// struct AlignedI64(i64);
    ///
    /// const _: () = {
    ///     let mut data = AlignedI32(42);
    ///     let ptr = &mut data as *mut AlignedI32;
    ///     assert!(ptr.is_aligned());
    ///
    ///     // At runtime either `ptr1` or `ptr2` would be aligned, but at compiletime neither is aligned.
    ///     let ptr1 = ptr.cast::<AlignedI64>();
    ///     let ptr2 = ptr.wrapping_add(1).cast::<AlignedI64>();
    ///     assert!(!ptr1.is_aligned());
    ///     assert!(!ptr2.is_aligned());
    /// };
    /// ```
    ///
    /// Due to this behavior, it is possible that a runtime pointer derived from a compiletime
    /// pointer is aligned, even if the compiletime pointer wasn't aligned.
    ///
    /// ```
    /// #![feature(const_pointer_is_aligned)]
    ///
    /// // On some platforms, the alignment of primitives is less than their size.
    /// #[repr(align(4))]
    /// struct AlignedI32(i32);
    /// #[repr(align(8))]
    /// struct AlignedI64(i64);
    ///
    /// // At compiletime, neither `COMPTIME_PTR` nor `COMPTIME_PTR + 1` is aligned.
    /// // Also, note that mutable references are not allowed in the final value of constants.
    /// const COMPTIME_PTR: *mut AlignedI32 = (&AlignedI32(42) as *const AlignedI32).cast_mut();
    /// const _: () = assert!(!COMPTIME_PTR.cast::<AlignedI64>().is_aligned());
    /// const _: () = assert!(!COMPTIME_PTR.wrapping_add(1).cast::<AlignedI64>().is_aligned());
    ///
    /// // At runtime, either `runtime_ptr` or `runtime_ptr + 1` is aligned.
    /// let runtime_ptr = COMPTIME_PTR;
    /// assert_ne!(
    ///     runtime_ptr.cast::<AlignedI64>().is_aligned(),
    ///     runtime_ptr.wrapping_add(1).cast::<AlignedI64>().is_aligned(),
    /// );
    /// ```
    ///
    /// If a pointer is created from a fixed address, this function behaves the same during
    /// runtime and compiletime.
    ///
    /// ```
    /// #![feature(const_pointer_is_aligned)]
    ///
    /// // On some platforms, the alignment of primitives is less than their size.
    /// #[repr(align(4))]
    /// struct AlignedI32(i32);
    /// #[repr(align(8))]
    /// struct AlignedI64(i64);
    ///
    /// const _: () = {
    ///     let ptr = 40 as *mut AlignedI32;
    ///     assert!(ptr.is_aligned());
    ///
    ///     // For pointers with a known address, runtime and compiletime behavior are identical.
    ///     let ptr1 = ptr.cast::<AlignedI64>();
    ///     let ptr2 = ptr.wrapping_add(1).cast::<AlignedI64>();
    ///     assert!(ptr1.is_aligned());
    ///     assert!(!ptr2.is_aligned());
    /// };
    /// ```
    ///
    /// [tracking issue]: https://github.com/rust-lang/rust/issues/104203
    #[must_use]
    #[inline]
    #[stable(feature = "pointer_is_aligned", since = "1.79.0")]
    #[rustc_const_unstable(feature = "const_pointer_is_aligned", issue = "104203")]
    pub const fn is_aligned(self) -> bool
    where
        T: Sized,
    {
        self.is_aligned_to(mem::align_of::<T>())
    }

    /// Returns whether the pointer is aligned to `align`.
    ///
    /// For non-`Sized` pointees this operation considers only the data pointer,
    /// ignoring the metadata.
    ///
    /// # Panics
    ///
    /// The function panics if `align` is not a power-of-two (this includes 0).
    ///
    /// # Examples
    ///
    /// ```
    /// #![feature(pointer_is_aligned_to)]
    ///
    /// // On some platforms, the alignment of i32 is less than 4.
    /// #[repr(align(4))]
    /// struct AlignedI32(i32);
    ///
    /// let mut data = AlignedI32(42);
    /// let ptr = &mut data as *mut AlignedI32;
    ///
    /// assert!(ptr.is_aligned_to(1));
    /// assert!(ptr.is_aligned_to(2));
    /// assert!(ptr.is_aligned_to(4));
    ///
    /// assert!(ptr.wrapping_byte_add(2).is_aligned_to(2));
    /// assert!(!ptr.wrapping_byte_add(2).is_aligned_to(4));
    ///
    /// assert_ne!(ptr.is_aligned_to(8), ptr.wrapping_add(1).is_aligned_to(8));
    /// ```
    ///
    /// # At compiletime
    /// **Note: Alignment at compiletime is experimental and subject to change. See the
    /// [tracking issue] for details.**
    ///
    /// At compiletime, the compiler may not know where a value will end up in memory.
    /// Calling this function on a pointer created from a reference at compiletime will only
    /// return `true` if the pointer is guaranteed to be aligned. This means that the pointer
    /// cannot be stricter aligned than the reference's underlying allocation.
    ///
    /// ```
    /// #![feature(pointer_is_aligned_to)]
    /// #![feature(const_pointer_is_aligned)]
    ///
    /// // On some platforms, the alignment of i32 is less than 4.
    /// #[repr(align(4))]
    /// struct AlignedI32(i32);
    ///
    /// const _: () = {
    ///     let mut data = AlignedI32(42);
    ///     let ptr = &mut data as *mut AlignedI32;
    ///
    ///     assert!(ptr.is_aligned_to(1));
    ///     assert!(ptr.is_aligned_to(2));
    ///     assert!(ptr.is_aligned_to(4));
    ///
    ///     // At compiletime, we know for sure that the pointer isn't aligned to 8.
    ///     assert!(!ptr.is_aligned_to(8));
    ///     assert!(!ptr.wrapping_add(1).is_aligned_to(8));
    /// };
    /// ```
    ///
    /// Due to this behavior, it is possible that a runtime pointer derived from a compiletime
    /// pointer is aligned, even if the compiletime pointer wasn't aligned.
    ///
    /// ```
    /// #![feature(pointer_is_aligned_to)]
    /// #![feature(const_pointer_is_aligned)]
    ///
    /// // On some platforms, the alignment of i32 is less than 4.
    /// #[repr(align(4))]
    /// struct AlignedI32(i32);
    ///
    /// // At compiletime, neither `COMPTIME_PTR` nor `COMPTIME_PTR + 1` is aligned.
    /// // Also, note that mutable references are not allowed in the final value of constants.
    /// const COMPTIME_PTR: *mut AlignedI32 = (&AlignedI32(42) as *const AlignedI32).cast_mut();
    /// const _: () = assert!(!COMPTIME_PTR.is_aligned_to(8));
    /// const _: () = assert!(!COMPTIME_PTR.wrapping_add(1).is_aligned_to(8));
    ///
    /// // At runtime, either `runtime_ptr` or `runtime_ptr + 1` is aligned.
    /// let runtime_ptr = COMPTIME_PTR;
    /// assert_ne!(
    ///     runtime_ptr.is_aligned_to(8),
    ///     runtime_ptr.wrapping_add(1).is_aligned_to(8),
    /// );
    /// ```
    ///
    /// If a pointer is created from a fixed address, this function behaves the same during
    /// runtime and compiletime.
    ///
    /// ```
    /// #![feature(pointer_is_aligned_to)]
    /// #![feature(const_pointer_is_aligned)]
    ///
    /// const _: () = {
    ///     let ptr = 40 as *mut u8;
    ///     assert!(ptr.is_aligned_to(1));
    ///     assert!(ptr.is_aligned_to(2));
    ///     assert!(ptr.is_aligned_to(4));
    ///     assert!(ptr.is_aligned_to(8));
    ///     assert!(!ptr.is_aligned_to(16));
    /// };
    /// ```
    ///
    /// [tracking issue]: https://github.com/rust-lang/rust/issues/104203
    #[must_use]
    #[inline]
    #[unstable(feature = "pointer_is_aligned_to", issue = "96284")]
    #[rustc_const_unstable(feature = "const_pointer_is_aligned", issue = "104203")]
    pub const fn is_aligned_to(self, align: usize) -> bool {
        if !align.is_power_of_two() {
            panic!("is_aligned_to: align is not a power-of-two");
        }

        #[inline]
        fn runtime_impl(ptr: *mut (), align: usize) -> bool {
            ptr.addr() & (align - 1) == 0
        }

        #[inline]
        #[rustc_const_unstable(feature = "const_pointer_is_aligned", issue = "104203")]
        const fn const_impl(ptr: *mut (), align: usize) -> bool {
            // We can't use the address of `self` in a `const fn`, so we use `align_offset` instead.
            ptr.align_offset(align) == 0
        }

        // The cast to `()` is used to
        //   1. deal with fat pointers; and
        //   2. ensure that `align_offset` (in `const_impl`) doesn't actually try to compute an offset.
        const_eval_select((self.cast::<()>(), align), const_impl, runtime_impl)
    }
}

impl<T> *mut [T] {
    /// Returns the length of a raw slice.
    ///
    /// The returned value is the number of **elements**, not the number of bytes.
    ///
    /// This function is safe, even when the raw slice cannot be cast to a slice
    /// reference because the pointer is null or unaligned.
    ///
    /// # Examples
    ///
    /// ```rust
    /// use std::ptr;
    ///
    /// let slice: *mut [i8] = ptr::slice_from_raw_parts_mut(ptr::null_mut(), 3);
    /// assert_eq!(slice.len(), 3);
    /// ```
    #[inline(always)]
    #[stable(feature = "slice_ptr_len", since = "1.79.0")]
    #[rustc_const_stable(feature = "const_slice_ptr_len", since = "1.79.0")]
    pub const fn len(self) -> usize {
        metadata(self)
    }

    /// Returns `true` if the raw slice has a length of 0.
    ///
    /// # Examples
    ///
    /// ```
    /// use std::ptr;
    ///
    /// let slice: *mut [i8] = ptr::slice_from_raw_parts_mut(ptr::null_mut(), 3);
    /// assert!(!slice.is_empty());
    /// ```
    #[inline(always)]
    #[stable(feature = "slice_ptr_len", since = "1.79.0")]
    #[rustc_const_stable(feature = "const_slice_ptr_len", since = "1.79.0")]
    pub const fn is_empty(self) -> bool {
        self.len() == 0
    }

    /// Divides one mutable raw slice into two at an index.
    ///
    /// The first will contain all indices from `[0, mid)` (excluding
    /// the index `mid` itself) and the second will contain all
    /// indices from `[mid, len)` (excluding the index `len` itself).
    ///
    /// # Panics
    ///
    /// Panics if `mid > len`.
    ///
    /// # Safety
    ///
    /// `mid` must be [in-bounds] of the underlying [allocated object].
    /// Which means `self` must be dereferenceable and span a single allocation
    /// that is at least `mid * size_of::<T>()` bytes long. Not upholding these
    /// requirements is *[undefined behavior]* even if the resulting pointers are not used.
    ///
    /// Since `len` being in-bounds it is not a safety invariant of `*mut [T]` the
    /// safety requirements of this method are the same as for [`split_at_mut_unchecked`].
    /// The explicit bounds check is only as useful as `len` is correct.
    ///
    /// [`split_at_mut_unchecked`]: #method.split_at_mut_unchecked
    /// [in-bounds]: #method.add
    /// [allocated object]: crate::ptr#allocated-object
    /// [undefined behavior]: https://doc.rust-lang.org/reference/behavior-considered-undefined.html
    ///
    /// # Examples
    ///
    /// ```
    /// #![feature(raw_slice_split)]
    /// #![feature(slice_ptr_get)]
    ///
    /// let mut v = [1, 0, 3, 0, 5, 6];
    /// let ptr = &mut v as *mut [_];
    /// unsafe {
    ///     let (left, right) = ptr.split_at_mut(2);
    ///     assert_eq!(&*left, [1, 0]);
    ///     assert_eq!(&*right, [3, 0, 5, 6]);
    /// }
    /// ```
    #[inline(always)]
    #[track_caller]
    #[unstable(feature = "raw_slice_split", issue = "95595")]
    pub unsafe fn split_at_mut(self, mid: usize) -> (*mut [T], *mut [T]) {
        assert!(mid <= self.len());
        // SAFETY: The assert above is only a safety-net as long as `self.len()` is correct
        // The actual safety requirements of this function are the same as for `split_at_mut_unchecked`
        unsafe { self.split_at_mut_unchecked(mid) }
    }

    /// Divides one mutable raw slice into two at an index, without doing bounds checking.
    ///
    /// The first will contain all indices from `[0, mid)` (excluding
    /// the index `mid` itself) and the second will contain all
    /// indices from `[mid, len)` (excluding the index `len` itself).
    ///
    /// # Safety
    ///
    /// `mid` must be [in-bounds] of the underlying [allocated object].
    /// Which means `self` must be dereferenceable and span a single allocation
    /// that is at least `mid * size_of::<T>()` bytes long. Not upholding these
    /// requirements is *[undefined behavior]* even if the resulting pointers are not used.
    ///
    /// [in-bounds]: #method.add
    /// [out-of-bounds index]: #method.add
    /// [undefined behavior]: https://doc.rust-lang.org/reference/behavior-considered-undefined.html
    ///
    /// # Examples
    ///
    /// ```
    /// #![feature(raw_slice_split)]
    ///
    /// let mut v = [1, 0, 3, 0, 5, 6];
    /// // scoped to restrict the lifetime of the borrows
    /// unsafe {
    ///     let ptr = &mut v as *mut [_];
    ///     let (left, right) = ptr.split_at_mut_unchecked(2);
    ///     assert_eq!(&*left, [1, 0]);
    ///     assert_eq!(&*right, [3, 0, 5, 6]);
    ///     (&mut *left)[1] = 2;
    ///     (&mut *right)[1] = 4;
    /// }
    /// assert_eq!(v, [1, 2, 3, 4, 5, 6]);
    /// ```
    #[inline(always)]
    #[unstable(feature = "raw_slice_split", issue = "95595")]
    pub unsafe fn split_at_mut_unchecked(self, mid: usize) -> (*mut [T], *mut [T]) {
        let len = self.len();
        let ptr = self.as_mut_ptr();

        // SAFETY: Caller must pass a valid pointer and an index that is in-bounds.
        let tail = unsafe { ptr.add(mid) };
        (
            crate::ptr::slice_from_raw_parts_mut(ptr, mid),
            crate::ptr::slice_from_raw_parts_mut(tail, len - mid),
        )
    }

    /// Returns a raw pointer to the slice's buffer.
    ///
    /// This is equivalent to casting `self` to `*mut T`, but more type-safe.
    ///
    /// # Examples
    ///
    /// ```rust
    /// #![feature(slice_ptr_get)]
    /// use std::ptr;
    ///
    /// let slice: *mut [i8] = ptr::slice_from_raw_parts_mut(ptr::null_mut(), 3);
    /// assert_eq!(slice.as_mut_ptr(), ptr::null_mut());
    /// ```
    #[inline(always)]
    #[unstable(feature = "slice_ptr_get", issue = "74265")]
    #[rustc_const_unstable(feature = "slice_ptr_get", issue = "74265")]
    pub const fn as_mut_ptr(self) -> *mut T {
        self as *mut T
    }

    /// Returns a raw pointer to an element or subslice, without doing bounds
    /// checking.
    ///
    /// Calling this method with an [out-of-bounds index] or when `self` is not dereferenceable
    /// is *[undefined behavior]* even if the resulting pointer is not used.
    ///
    /// [out-of-bounds index]: #method.add
    /// [undefined behavior]: https://doc.rust-lang.org/reference/behavior-considered-undefined.html
    ///
    /// # Examples
    ///
    /// ```
    /// #![feature(slice_ptr_get)]
    ///
    /// let x = &mut [1, 2, 4] as *mut [i32];
    ///
    /// unsafe {
    ///     assert_eq!(x.get_unchecked_mut(1), x.as_mut_ptr().add(1));
    /// }
    /// ```
    #[unstable(feature = "slice_ptr_get", issue = "74265")]
    #[inline(always)]
    pub unsafe fn get_unchecked_mut<I>(self, index: I) -> *mut I::Output
    where
        I: SliceIndex<[T]>,
    {
        // SAFETY: the caller ensures that `self` is dereferenceable and `index` in-bounds.
        unsafe { index.get_unchecked_mut(self) }
    }

    /// Returns `None` if the pointer is null, or else returns a shared slice to
    /// the value wrapped in `Some`. In contrast to [`as_ref`], this does not require
    /// that the value has to be initialized.
    ///
    /// For the mutable counterpart see [`as_uninit_slice_mut`].
    ///
    /// [`as_ref`]: pointer#method.as_ref-1
    /// [`as_uninit_slice_mut`]: #method.as_uninit_slice_mut
    ///
    /// # Safety
    ///
    /// When calling this method, you have to ensure that *either* the pointer is null *or*
    /// all of the following is true:
    ///
    /// * The pointer must be [valid] for reads for `ptr.len() * mem::size_of::<T>()` many bytes,
    ///   and it must be properly aligned. This means in particular:
    ///
    ///     * The entire memory range of this slice must be contained within a single [allocated object]!
    ///       Slices can never span across multiple allocated objects.
    ///
    ///     * The pointer must be aligned even for zero-length slices. One
    ///       reason for this is that enum layout optimizations may rely on references
    ///       (including slices of any length) being aligned and non-null to distinguish
    ///       them from other data. You can obtain a pointer that is usable as `data`
    ///       for zero-length slices using [`NonNull::dangling()`].
    ///
    /// * The total size `ptr.len() * mem::size_of::<T>()` of the slice must be no larger than `isize::MAX`.
    ///   See the safety documentation of [`pointer::offset`].
    ///
    /// * You must enforce Rust's aliasing rules, since the returned lifetime `'a` is
    ///   arbitrarily chosen and does not necessarily reflect the actual lifetime of the data.
    ///   In particular, while this reference exists, the memory the pointer points to must
    ///   not get mutated (except inside `UnsafeCell`).
    ///
    /// This applies even if the result of this method is unused!
    ///
    /// See also [`slice::from_raw_parts`][].
    ///
    /// [valid]: crate::ptr#safety
    /// [allocated object]: crate::ptr#allocated-object
    #[inline]
    #[unstable(feature = "ptr_as_uninit", issue = "75402")]
    #[rustc_const_unstable(feature = "ptr_as_uninit", issue = "75402")]
    pub const unsafe fn as_uninit_slice<'a>(self) -> Option<&'a [MaybeUninit<T>]> {
        if self.is_null() {
            None
        } else {
            // SAFETY: the caller must uphold the safety contract for `as_uninit_slice`.
            Some(unsafe { slice::from_raw_parts(self as *const MaybeUninit<T>, self.len()) })
        }
    }

    /// Returns `None` if the pointer is null, or else returns a unique slice to
    /// the value wrapped in `Some`. In contrast to [`as_mut`], this does not require
    /// that the value has to be initialized.
    ///
    /// For the shared counterpart see [`as_uninit_slice`].
    ///
    /// [`as_mut`]: #method.as_mut
    /// [`as_uninit_slice`]: #method.as_uninit_slice-1
    ///
    /// # Safety
    ///
    /// When calling this method, you have to ensure that *either* the pointer is null *or*
    /// all of the following is true:
    ///
    /// * The pointer must be [valid] for reads and writes for `ptr.len() * mem::size_of::<T>()`
    ///   many bytes, and it must be properly aligned. This means in particular:
    ///
    ///     * The entire memory range of this slice must be contained within a single [allocated object]!
    ///       Slices can never span across multiple allocated objects.
    ///
    ///     * The pointer must be aligned even for zero-length slices. One
    ///       reason for this is that enum layout optimizations may rely on references
    ///       (including slices of any length) being aligned and non-null to distinguish
    ///       them from other data. You can obtain a pointer that is usable as `data`
    ///       for zero-length slices using [`NonNull::dangling()`].
    ///
    /// * The total size `ptr.len() * mem::size_of::<T>()` of the slice must be no larger than `isize::MAX`.
    ///   See the safety documentation of [`pointer::offset`].
    ///
    /// * You must enforce Rust's aliasing rules, since the returned lifetime `'a` is
    ///   arbitrarily chosen and does not necessarily reflect the actual lifetime of the data.
    ///   In particular, while this reference exists, the memory the pointer points to must
    ///   not get accessed (read or written) through any other pointer.
    ///
    /// This applies even if the result of this method is unused!
    ///
    /// See also [`slice::from_raw_parts_mut`][].
    ///
    /// [valid]: crate::ptr#safety
    /// [allocated object]: crate::ptr#allocated-object
    #[inline]
    #[unstable(feature = "ptr_as_uninit", issue = "75402")]
    #[rustc_const_unstable(feature = "ptr_as_uninit", issue = "75402")]
    pub const unsafe fn as_uninit_slice_mut<'a>(self) -> Option<&'a mut [MaybeUninit<T>]> {
        if self.is_null() {
            None
        } else {
            // SAFETY: the caller must uphold the safety contract for `as_uninit_slice_mut`.
            Some(unsafe { slice::from_raw_parts_mut(self as *mut MaybeUninit<T>, self.len()) })
        }
    }
}

impl<T, const N: usize> *mut [T; N] {
    /// Returns a raw pointer to the array's buffer.
    ///
    /// This is equivalent to casting `self` to `*mut T`, but more type-safe.
    ///
    /// # Examples
    ///
    /// ```rust
    /// #![feature(array_ptr_get)]
    /// use std::ptr;
    ///
    /// let arr: *mut [i8; 3] = ptr::null_mut();
    /// assert_eq!(arr.as_mut_ptr(), ptr::null_mut());
    /// ```
    #[inline]
    #[unstable(feature = "array_ptr_get", issue = "119834")]
    #[rustc_const_unstable(feature = "array_ptr_get", issue = "119834")]
    pub const fn as_mut_ptr(self) -> *mut T {
        self as *mut T
    }

    /// Returns a raw pointer to a mutable slice containing the entire array.
    ///
    /// # Examples
    ///
    /// ```
    /// #![feature(array_ptr_get)]
    ///
    /// let mut arr = [1, 2, 5];
    /// let ptr: *mut [i32; 3] = &mut arr;
    /// unsafe {
    ///     (&mut *ptr.as_mut_slice())[..2].copy_from_slice(&[3, 4]);
    /// }
    /// assert_eq!(arr, [3, 4, 5]);
    /// ```
    #[inline]
    #[unstable(feature = "array_ptr_get", issue = "119834")]
    #[rustc_const_unstable(feature = "array_ptr_get", issue = "119834")]
    pub const fn as_mut_slice(self) -> *mut [T] {
        self
    }
}

// Equality for pointers
#[stable(feature = "rust1", since = "1.0.0")]
impl<T: ?Sized> PartialEq for *mut T {
    #[inline(always)]
    #[allow(ambiguous_wide_pointer_comparisons)]
    fn eq(&self, other: &*mut T) -> bool {
        *self == *other
    }
}

#[stable(feature = "rust1", since = "1.0.0")]
impl<T: ?Sized> Eq for *mut T {}

#[stable(feature = "rust1", since = "1.0.0")]
impl<T: ?Sized> Ord for *mut T {
    #[inline]
    #[allow(ambiguous_wide_pointer_comparisons)]
    fn cmp(&self, other: &*mut T) -> Ordering {
        if self < other {
            Less
        } else if self == other {
            Equal
        } else {
            Greater
        }
    }
}

#[stable(feature = "rust1", since = "1.0.0")]
impl<T: ?Sized> PartialOrd for *mut T {
    #[inline(always)]
    #[allow(ambiguous_wide_pointer_comparisons)]
    fn partial_cmp(&self, other: &*mut T) -> Option<Ordering> {
        Some(self.cmp(other))
    }

    #[inline(always)]
    #[allow(ambiguous_wide_pointer_comparisons)]
    fn lt(&self, other: &*mut T) -> bool {
        *self < *other
    }

    #[inline(always)]
    #[allow(ambiguous_wide_pointer_comparisons)]
    fn le(&self, other: &*mut T) -> bool {
        *self <= *other
    }

    #[inline(always)]
    #[allow(ambiguous_wide_pointer_comparisons)]
    fn gt(&self, other: &*mut T) -> bool {
        *self > *other
    }

    #[inline(always)]
    #[allow(ambiguous_wide_pointer_comparisons)]
    fn ge(&self, other: &*mut T) -> bool {
        *self >= *other
    }
}

#[cfg(kani)]
#[unstable(feature = "kani", issue = "none")]
<<<<<<< HEAD
pub mod verify {
    use crate::kani;
    use core::mem;
    use kani::PointerGenerator;

    // generate proof for contracts of byte_add, byte_sub and byte_offset to verify
    // unit pointee type
    // - `$fn_name`: function for which the contract must be verified
    // - `$proof_name`: name of the harness generated
    macro_rules! gen_mut_byte_arith_harness_for_unit {
        (byte_offset, $proof_name:ident) => {
            #[kani::proof_for_contract(<*mut ()>::byte_offset)]
            pub fn $proof_name() {
                let mut val = ();
                let ptr: *mut () = &mut val;
                let count: isize = kani::any();
                unsafe {
                    ptr.byte_offset(count);
                }
            }
        };

        ($fn_name:ident, $proof_name:ident) => {
            #[kani::proof_for_contract(<*mut ()>::$fn_name)]
            pub fn $proof_name() {
                let mut val = ();
                let ptr: *mut () = &mut val;
                //byte_add and byte_sub need count to be usize unlike byte_offset
                let count: usize = kani::any();
                unsafe {
                    ptr.$fn_name(count);
                }
            }
        };
    }

    gen_mut_byte_arith_harness_for_unit!(byte_add, check_mut_byte_add_unit);
    gen_mut_byte_arith_harness_for_unit!(byte_sub, check_mut_byte_sub_unit);
    gen_mut_byte_arith_harness_for_unit!(byte_offset, check_mut_byte_offset_unit);

    // bounding space for PointerGenerator to accommodate 40 elements.
    const ARRAY_LEN: usize = 40;

    // generate proof for contracts for byte_add, byte_sub and byte_offset
    // - `$type`: pointee type
    // - `$fn_name`: function for which the contract must be verified
    // - `$proof_name`: name of the harness generated
    macro_rules! gen_mut_byte_arith_harness {
        ($type:ty, byte_offset, $proof_name:ident) => {
            #[kani::proof_for_contract(<*mut $type>::byte_offset)]
            pub fn $proof_name() {
                // generator with space for single element
                let mut generator1 = PointerGenerator::<{ mem::size_of::<$type>() }>::new();
                // generator with space for multiple elements
                let mut generator2 =
                    PointerGenerator::<{ mem::size_of::<$type>() * ARRAY_LEN }>::new();

                let ptr: *mut $type = if kani::any() {
                    generator1.any_in_bounds().ptr
                } else {
                    generator2.any_in_bounds().ptr
                };
                let count: isize = kani::any();

                unsafe {
                    ptr.byte_offset(count);
                }
            }
        };

        ($type:ty, $fn_name:ident, $proof_name:ident) => {
            #[kani::proof_for_contract(<*mut $type>::$fn_name)]
            pub fn $proof_name() {
                // generator with space for single element
                let mut generator1 = PointerGenerator::<{ mem::size_of::<$type>() }>::new();
                // generator with space for multiple elements
                let mut generator2 =
                    PointerGenerator::<{ mem::size_of::<$type>() * ARRAY_LEN }>::new();

                let ptr: *mut $type = if kani::any() {
                    generator1.any_in_bounds().ptr
                } else {
                    generator2.any_in_bounds().ptr
                };

                //byte_add and byte_sub need count to be usize unlike byte_offset
                let count: usize = kani::any();

                unsafe {
                    ptr.$fn_name(count);
                }
            }
        };
    }

    gen_mut_byte_arith_harness!(i8, byte_add, check_mut_byte_add_i8);
    gen_mut_byte_arith_harness!(i16, byte_add, check_mut_byte_add_i16);
    gen_mut_byte_arith_harness!(i32, byte_add, check_mut_byte_add_i32);
    gen_mut_byte_arith_harness!(i64, byte_add, check_mut_byte_add_i64);
    gen_mut_byte_arith_harness!(i128, byte_add, check_mut_byte_add_i128);
    gen_mut_byte_arith_harness!(isize, byte_add, check_mut_byte_add_isize);
    gen_mut_byte_arith_harness!(u8, byte_add, check_mut_byte_add_u8);
    gen_mut_byte_arith_harness!(u16, byte_add, check_mut_byte_add_u16);
    gen_mut_byte_arith_harness!(u32, byte_add, check_mut_byte_add_u32);
    gen_mut_byte_arith_harness!(u64, byte_add, check_mut_byte_add_u64);
    gen_mut_byte_arith_harness!(u128, byte_add, check_mut_byte_add_u128);
    gen_mut_byte_arith_harness!(usize, byte_add, check_mut_byte_add_usize);
    gen_mut_byte_arith_harness!((i8, i8), byte_add, check_mut_byte_add_tuple_1);
    gen_mut_byte_arith_harness!((f64, bool), byte_add, check_mut_byte_add_tuple_2);
    gen_mut_byte_arith_harness!((i32, f64, bool), byte_add, check_mut_byte_add_tuple_3);
    gen_mut_byte_arith_harness!(
        (i8, u16, i32, u64, isize),
        byte_add,
        check_mut_byte_add_tuple_4
    );

    gen_mut_byte_arith_harness!(i8, byte_sub, check_mut_byte_sub_i8);
    gen_mut_byte_arith_harness!(i16, byte_sub, check_mut_byte_sub_i16);
    gen_mut_byte_arith_harness!(i32, byte_sub, check_mut_byte_sub_i32);
    gen_mut_byte_arith_harness!(i64, byte_sub, check_mut_byte_sub_i64);
    gen_mut_byte_arith_harness!(i128, byte_sub, check_mut_byte_sub_i128);
    gen_mut_byte_arith_harness!(isize, byte_sub, check_mut_byte_sub_isize);
    gen_mut_byte_arith_harness!(u8, byte_sub, check_mut_byte_sub_u8);
    gen_mut_byte_arith_harness!(u16, byte_sub, check_mut_byte_sub_u16);
    gen_mut_byte_arith_harness!(u32, byte_sub, check_mut_byte_sub_u32);
    gen_mut_byte_arith_harness!(u64, byte_sub, check_mut_byte_sub_u64);
    gen_mut_byte_arith_harness!(u128, byte_sub, check_mut_byte_sub_u128);
    gen_mut_byte_arith_harness!(usize, byte_sub, check_mut_byte_sub_usize);
    gen_mut_byte_arith_harness!((i8, i8), byte_sub, check_mut_byte_sub_tuple_1);
    gen_mut_byte_arith_harness!((f64, bool), byte_sub, check_mut_byte_sub_tuple_2);
    gen_mut_byte_arith_harness!((i32, f64, bool), byte_sub, check_mut_byte_sub_tuple_3);
    gen_mut_byte_arith_harness!(
        (i8, u16, i32, u64, isize),
        byte_sub,
        check_mut_byte_sub_tuple_4
    );

    gen_mut_byte_arith_harness!(i8, byte_offset, check_mut_byte_offset_i8);
    gen_mut_byte_arith_harness!(i16, byte_offset, check_mut_byte_offset_i16);
    gen_mut_byte_arith_harness!(i32, byte_offset, check_mut_byte_offset_i32);
    gen_mut_byte_arith_harness!(i64, byte_offset, check_mut_byte_offset_i64);
    gen_mut_byte_arith_harness!(i128, byte_offset, check_mut_byte_offset_i128);
    gen_mut_byte_arith_harness!(isize, byte_offset, check_mut_byte_offset_isize);
    gen_mut_byte_arith_harness!(u8, byte_offset, check_mut_byte_offset_u8);
    gen_mut_byte_arith_harness!(u16, byte_offset, check_mut_byte_offset_u16);
    gen_mut_byte_arith_harness!(u32, byte_offset, check_mut_byte_offset_u32);
    gen_mut_byte_arith_harness!(u64, byte_offset, check_mut_byte_offset_u64);
    gen_mut_byte_arith_harness!(u128, byte_offset, check_mut_byte_offset_u128);
    gen_mut_byte_arith_harness!(usize, byte_offset, check_mut_byte_offset_usize);
    gen_mut_byte_arith_harness!((i8, i8), byte_offset, check_mut_byte_offset_tuple_1);
    gen_mut_byte_arith_harness!((f64, bool), byte_offset, check_mut_byte_offset_tuple_2);
    gen_mut_byte_arith_harness!((i32, f64, bool), byte_offset, check_mut_byte_offset_tuple_3);
    gen_mut_byte_arith_harness!(
        (i8, u16, i32, u64, isize),
        byte_offset,
        check_mut_byte_offset_tuple_4
    );

    macro_rules! gen_mut_byte_arith_harness_for_slice {
        ($type:ty, byte_offset, $proof_name:ident) => {
            #[kani::proof_for_contract(<*mut [$type]>::byte_offset)]
            pub fn $proof_name() {
                let mut arr: [$type; ARRAY_LEN] = kani::Arbitrary::any_array();
                let slice: &mut [$type] = kani::slice::any_slice_of_array_mut(&mut arr);
                let ptr: *mut [$type] = slice;

                let count: isize = kani::any();

                unsafe {
                    ptr.byte_offset(count);
                }
            }
        };

        ($type:ty, $fn_name: ident, $proof_name:ident) => {
            #[kani::proof_for_contract(<*mut [$type]>::$fn_name)]
            pub fn $proof_name() {
                let mut arr: [$type; ARRAY_LEN] = kani::Arbitrary::any_array();
                let slice: &mut [$type] = kani::slice::any_slice_of_array_mut(&mut arr);
                let ptr: *mut [$type] = slice;

                //byte_add and byte_sub need count to be usize unlike byte_offset
                let count: usize = kani::any();

                unsafe {
                    ptr.$fn_name(count);
                }
            }
        };
    }

    gen_mut_byte_arith_harness_for_slice!(i8, byte_add, check_mut_byte_add_i8_slice);
    gen_mut_byte_arith_harness_for_slice!(i16, byte_add, check_mut_byte_add_i16_slice);
    gen_mut_byte_arith_harness_for_slice!(i32, byte_add, check_mut_byte_add_i32_slice);
    gen_mut_byte_arith_harness_for_slice!(i64, byte_add, check_mut_byte_add_i64_slice);
    gen_mut_byte_arith_harness_for_slice!(i128, byte_add, check_mut_byte_add_i128_slice);
    gen_mut_byte_arith_harness_for_slice!(isize, byte_add, check_mut_byte_add_isize_slice);
    gen_mut_byte_arith_harness_for_slice!(u8, byte_add, check_mut_byte_add_u8_slice);
    gen_mut_byte_arith_harness_for_slice!(u16, byte_add, check_mut_byte_add_u16_slice);
    gen_mut_byte_arith_harness_for_slice!(u32, byte_add, check_mut_byte_add_u32_slice);
    gen_mut_byte_arith_harness_for_slice!(u64, byte_add, check_mut_byte_add_u64_slice);
    gen_mut_byte_arith_harness_for_slice!(u128, byte_add, check_mut_byte_add_u128_slice);
    gen_mut_byte_arith_harness_for_slice!(usize, byte_add, check_mut_byte_add_usize_slice);

    gen_mut_byte_arith_harness_for_slice!(i8, byte_sub, check_mut_byte_sub_i8_slice);
    gen_mut_byte_arith_harness_for_slice!(i16, byte_sub, check_mut_byte_sub_i16_slice);
    gen_mut_byte_arith_harness_for_slice!(i32, byte_sub, check_mut_byte_sub_i32_slice);
    gen_mut_byte_arith_harness_for_slice!(i64, byte_sub, check_mut_byte_sub_i64_slice);
    gen_mut_byte_arith_harness_for_slice!(i128, byte_sub, check_mut_byte_sub_i128_slice);
    gen_mut_byte_arith_harness_for_slice!(isize, byte_sub, check_mut_byte_sub_isize_slice);
    gen_mut_byte_arith_harness_for_slice!(u8, byte_sub, check_mut_byte_sub_u8_slice);
    gen_mut_byte_arith_harness_for_slice!(u16, byte_sub, check_mut_byte_sub_u16_slice);
    gen_mut_byte_arith_harness_for_slice!(u32, byte_sub, check_mut_byte_sub_u32_slice);
    gen_mut_byte_arith_harness_for_slice!(u64, byte_sub, check_mut_byte_sub_u64_slice);
    gen_mut_byte_arith_harness_for_slice!(u128, byte_sub, check_mut_byte_sub_u128_slice);
    gen_mut_byte_arith_harness_for_slice!(usize, byte_sub, check_mut_byte_sub_usize_slice);

    gen_mut_byte_arith_harness_for_slice!(i8, byte_offset, check_mut_byte_offset_i8_slice);
    gen_mut_byte_arith_harness_for_slice!(i16, byte_offset, check_mut_byte_offset_i16_slice);
    gen_mut_byte_arith_harness_for_slice!(i32, byte_offset, check_mut_byte_offset_i32_slice);
    gen_mut_byte_arith_harness_for_slice!(i64, byte_offset, check_mut_byte_offset_i64_slice);
    gen_mut_byte_arith_harness_for_slice!(i128, byte_offset, check_mut_byte_offset_i128_slice);
    gen_mut_byte_arith_harness_for_slice!(isize, byte_offset, check_mut_byte_offset_isize_slice);
    gen_mut_byte_arith_harness_for_slice!(u8, byte_offset, check_mut_byte_offset_u8_slice);
    gen_mut_byte_arith_harness_for_slice!(u16, byte_offset, check_mut_byte_offset_u16_slice);
    gen_mut_byte_arith_harness_for_slice!(u32, byte_offset, check_mut_byte_offset_u32_slice);
    gen_mut_byte_arith_harness_for_slice!(u64, byte_offset, check_mut_byte_offset_u64_slice);
    gen_mut_byte_arith_harness_for_slice!(u128, byte_offset, check_mut_byte_offset_u128_slice);
    gen_mut_byte_arith_harness_for_slice!(usize, byte_offset, check_mut_byte_offset_usize_slice);
=======
mod verify {
    use crate::kani;

    /// This macro generates proofs for contracts on `add`, `sub`, and `offset`
    /// operations for pointers to integer, composite, and unit types.
    /// - `$type`: Specifies the pointee type.
    /// - `$proof_name`: Specifies the name of the generated proof for contract.
    macro_rules! generate_mut_arithmetic_harness {
        ($type:ty, $proof_name:ident, add) => {
            #[kani::proof_for_contract(<*mut $type>::add)]
            pub fn $proof_name() {
                // 200 bytes are large enough to cover all pointee types used for testing
                const BUF_SIZE: usize = 200;
                let mut generator = kani::PointerGenerator::<BUF_SIZE>::new();
                let test_ptr: *mut $type = generator.any_in_bounds().ptr;
                let count: usize = kani::any();
                unsafe {
                    test_ptr.add(count);
                }
            }
        };
        ($type:ty, $proof_name:ident, sub) => {
            #[kani::proof_for_contract(<*mut $type>::sub)]
            pub fn $proof_name() {
                // 200 bytes are large enough to cover all pointee types used for testing
                const BUF_SIZE: usize = 200;
                let mut generator = kani::PointerGenerator::<BUF_SIZE>::new();
                let test_ptr: *mut $type = generator.any_in_bounds().ptr;
                let count: usize = kani::any();
                unsafe {
                    test_ptr.sub(count);
                }
            }
        };
        ($type:ty, $proof_name:ident, offset) => {
            #[kani::proof_for_contract(<*mut $type>::offset)]
            pub fn $proof_name() {
                // 200 bytes are large enough to cover all pointee types used for testing
                const BUF_SIZE: usize = 200;
                let mut generator = kani::PointerGenerator::<BUF_SIZE>::new();
                let test_ptr: *mut $type = generator.any_in_bounds().ptr;
                let count: isize = kani::any();
                unsafe {
                    test_ptr.offset(count);
                }
            }
        };
    }

    // <*mut T>:: add() integer types verification
    generate_mut_arithmetic_harness!(i8, check_mut_add_i8, add);
    generate_mut_arithmetic_harness!(i16, check_mut_add_i16, add);
    generate_mut_arithmetic_harness!(i32, check_mut_add_i32, add);
    generate_mut_arithmetic_harness!(i64, check_mut_add_i64, add);
    generate_mut_arithmetic_harness!(i128, check_mut_add_i128, add);
    generate_mut_arithmetic_harness!(isize, check_mut_add_isize, add);
    // Due to a bug of kani this test case is malfunctioning for now.
    // Tracking issue: https://github.com/model-checking/kani/issues/3743
    // generate_mut_arithmetic_harness!(u8, check_mut_add_u8, add);
    generate_mut_arithmetic_harness!(u16, check_mut_add_u16, add);
    generate_mut_arithmetic_harness!(u32, check_mut_add_u32, add);
    generate_mut_arithmetic_harness!(u64, check_mut_add_u64, add);
    generate_mut_arithmetic_harness!(u128, check_mut_add_u128, add);
    generate_mut_arithmetic_harness!(usize, check_mut_add_usize, add);

    // <*mut T>:: add() unit type verification
    generate_mut_arithmetic_harness!((), check_mut_add_unit, add);

    // <*mut T>:: add() composite types verification
    generate_mut_arithmetic_harness!((i8, i8), check_mut_add_tuple_1, add);
    generate_mut_arithmetic_harness!((f64, bool), check_mut_add_tuple_2, add);
    generate_mut_arithmetic_harness!((i32, f64, bool), check_mut_add_tuple_3, add);
    generate_mut_arithmetic_harness!((i8, u16, i32, u64, isize), check_mut_add_tuple_4, add);

    // <*mut T>:: sub() integer types verification
    generate_mut_arithmetic_harness!(i8, check_mut_sub_i8, sub);
    generate_mut_arithmetic_harness!(i16, check_mut_sub_i16, sub);
    generate_mut_arithmetic_harness!(i32, check_mut_sub_i32, sub);
    generate_mut_arithmetic_harness!(i64, check_mut_sub_i64, sub);
    generate_mut_arithmetic_harness!(i128, check_mut_sub_i128, sub);
    generate_mut_arithmetic_harness!(isize, check_mut_sub_isize, sub);
    generate_mut_arithmetic_harness!(u8, check_mut_sub_u8, sub);
    generate_mut_arithmetic_harness!(u16, check_mut_sub_u16, sub);
    generate_mut_arithmetic_harness!(u32, check_mut_sub_u32, sub);
    generate_mut_arithmetic_harness!(u64, check_mut_sub_u64, sub);
    generate_mut_arithmetic_harness!(u128, check_mut_sub_u128, sub);
    generate_mut_arithmetic_harness!(usize, check_mut_sub_usize, sub);

    // <*mut T>:: sub() unit type verification
    generate_mut_arithmetic_harness!((), check_mut_sub_unit, sub);

    // <*mut T>:: sub() composite types verification
    generate_mut_arithmetic_harness!((i8, i8), check_mut_sub_tuple_1, sub);
    generate_mut_arithmetic_harness!((f64, bool), check_mut_sub_tuple_2, sub);
    generate_mut_arithmetic_harness!((i32, f64, bool), check_mut_sub_tuple_3, sub);
    generate_mut_arithmetic_harness!((i8, u16, i32, u64, isize), check_mut_sub_tuple_4, sub);

    // fn <*mut T>::offset() integer types verification
    generate_mut_arithmetic_harness!(i8, check_mut_offset_i8, offset);
    generate_mut_arithmetic_harness!(i16, check_mut_offset_i16, offset);
    generate_mut_arithmetic_harness!(i32, check_mut_offset_i32, offset);
    generate_mut_arithmetic_harness!(i64, check_mut_offset_i64, offset);
    generate_mut_arithmetic_harness!(i128, check_mut_offset_i128, offset);
    generate_mut_arithmetic_harness!(isize, check_mut_offset_isize, offset);
    generate_mut_arithmetic_harness!(u8, check_mut_offset_u8, offset);
    generate_mut_arithmetic_harness!(u16, check_mut_offset_u16, offset);
    generate_mut_arithmetic_harness!(u32, check_mut_offset_u32, offset);
    generate_mut_arithmetic_harness!(u64, check_mut_offset_u64, offset);
    generate_mut_arithmetic_harness!(u128, check_mut_offset_u128, offset);
    generate_mut_arithmetic_harness!(usize, check_mut_offset_usize, offset);

    // fn <*mut T>::offset() unit type verification
    generate_mut_arithmetic_harness!((), check_mut_offset_unit, offset);

    // fn <*mut T>::offset() composite type verification
    generate_mut_arithmetic_harness!((i8, i8), check_mut_offset_tuple_1, offset);
    generate_mut_arithmetic_harness!((f64, bool), check_mut_offset_tuple_2, offset);
    generate_mut_arithmetic_harness!((i32, f64, bool), check_mut_offset_tuple_3, offset);
    generate_mut_arithmetic_harness!((i8, u16, i32, u64, isize), check_mut_offset_tuple_4, offset);
>>>>>>> 014965a3
}<|MERGE_RESOLUTION|>--- conflicted
+++ resolved
@@ -7,10 +7,7 @@
 
 #[cfg(kani)]
 use crate::kani;
-<<<<<<< HEAD
 use core::mem;
-=======
->>>>>>> 014965a3
 
 impl<T: ?Sized> *mut T {
     /// Returns `true` if the pointer is null.
@@ -2408,8 +2405,7 @@
 
 #[cfg(kani)]
 #[unstable(feature = "kani", issue = "none")]
-<<<<<<< HEAD
-pub mod verify {
+mod verify {
     use crate::kani;
     use core::mem;
     use kani::PointerGenerator;
@@ -2638,9 +2634,6 @@
     gen_mut_byte_arith_harness_for_slice!(u64, byte_offset, check_mut_byte_offset_u64_slice);
     gen_mut_byte_arith_harness_for_slice!(u128, byte_offset, check_mut_byte_offset_u128_slice);
     gen_mut_byte_arith_harness_for_slice!(usize, byte_offset, check_mut_byte_offset_usize_slice);
-=======
-mod verify {
-    use crate::kani;
 
     /// This macro generates proofs for contracts on `add`, `sub`, and `offset`
     /// operations for pointers to integer, composite, and unit types.
@@ -2758,5 +2751,4 @@
     generate_mut_arithmetic_harness!((f64, bool), check_mut_offset_tuple_2, offset);
     generate_mut_arithmetic_harness!((i32, f64, bool), check_mut_offset_tuple_3, offset);
     generate_mut_arithmetic_harness!((i8, u16, i32, u64, isize), check_mut_offset_tuple_4, offset);
->>>>>>> 014965a3
 }