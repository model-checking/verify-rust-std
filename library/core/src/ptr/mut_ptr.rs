use super::*;
use crate::cmp::Ordering::{Equal, Greater, Less};
use crate::intrinsics::const_eval_select;
use crate::mem::SizedTypeProperties;
use crate::slice::{self, SliceIndex};
use safety::{ensures, requires};

#[cfg(kani)]
use crate::kani;
use core::mem;

impl<T: ?Sized> *mut T {
    /// Returns `true` if the pointer is null.
    ///
    /// Note that unsized types have many possible null pointers, as only the
    /// raw data pointer is considered, not their length, vtable, etc.
    /// Therefore, two pointers that are null may still not compare equal to
    /// each other.
    ///
    /// ## Behavior during const evaluation
    ///
    /// When this function is used during const evaluation, it may return `false` for pointers
    /// that turn out to be null at runtime. Specifically, when a pointer to some memory
    /// is offset beyond its bounds in such a way that the resulting pointer is null,
    /// the function will still return `false`. There is no way for CTFE to know
    /// the absolute position of that memory, so we cannot tell if the pointer is
    /// null or not.
    ///
    /// # Examples
    ///
    /// ```
    /// let mut s = [1, 2, 3];
    /// let ptr: *mut u32 = s.as_mut_ptr();
    /// assert!(!ptr.is_null());
    /// ```
    #[stable(feature = "rust1", since = "1.0.0")]
    #[rustc_const_stable(feature = "const_ptr_is_null", since = "CURRENT_RUSTC_VERSION")]
    #[rustc_diagnostic_item = "ptr_is_null"]
    #[inline]
    pub const fn is_null(self) -> bool {
        self.cast_const().is_null()
    }

    /// Casts to a pointer of another type.
    #[stable(feature = "ptr_cast", since = "1.38.0")]
    #[rustc_const_stable(feature = "const_ptr_cast", since = "1.38.0")]
    #[rustc_diagnostic_item = "ptr_cast"]
    #[inline(always)]
    pub const fn cast<U>(self) -> *mut U {
        self as _
    }

    /// Uses the address value in a new pointer of another type.
    ///
    /// This operation will ignore the address part of its `meta` operand and discard existing
    /// metadata of `self`. For pointers to a sized types (thin pointers), this has the same effect
    /// as a simple cast. For pointers to an unsized type (fat pointers) this recombines the address
    /// with new metadata such as slice lengths or `dyn`-vtable.
    ///
    /// The resulting pointer will have provenance of `self`. This operation is semantically the
    /// same as creating a new pointer with the data pointer value of `self` but the metadata of
    /// `meta`, being fat or thin depending on the `meta` operand.
    ///
    /// # Examples
    ///
    /// This function is primarily useful for enabling pointer arithmetic on potentially fat
    /// pointers. The pointer is cast to a sized pointee to utilize offset operations and then
    /// recombined with its own original metadata.
    ///
    /// ```
    /// #![feature(set_ptr_value)]
    /// # use core::fmt::Debug;
    /// let mut arr: [i32; 3] = [1, 2, 3];
    /// let mut ptr = arr.as_mut_ptr() as *mut dyn Debug;
    /// let thin = ptr as *mut u8;
    /// unsafe {
    ///     ptr = thin.add(8).with_metadata_of(ptr);
    ///     # assert_eq!(*(ptr as *mut i32), 3);
    ///     println!("{:?}", &*ptr); // will print "3"
    /// }
    /// ```
    ///
    /// # *Incorrect* usage
    ///
    /// The provenance from pointers is *not* combined. The result must only be used to refer to the
    /// address allowed by `self`.
    ///
    /// ```rust,no_run
    /// #![feature(set_ptr_value)]
    /// let mut x = 0u32;
    /// let mut y = 1u32;
    ///
    /// let x = (&mut x) as *mut u32;
    /// let y = (&mut y) as *mut u32;
    ///
    /// let offset = (x as usize - y as usize) / 4;
    /// let bad = x.wrapping_add(offset).with_metadata_of(y);
    ///
    /// // This dereference is UB. The pointer only has provenance for `x` but points to `y`.
    /// println!("{:?}", unsafe { &*bad });
    #[unstable(feature = "set_ptr_value", issue = "75091")]
    #[cfg_attr(bootstrap, rustc_const_stable(feature = "ptr_metadata_const", since = "1.83.0"))]
    #[must_use = "returns a new pointer rather than modifying its argument"]
    #[inline]
    pub const fn with_metadata_of<U>(self, meta: *const U) -> *mut U
    where
        U: ?Sized,
    {
        from_raw_parts_mut::<U>(self as *mut (), metadata(meta))
    }

    /// Changes constness without changing the type.
    ///
    /// This is a bit safer than `as` because it wouldn't silently change the type if the code is
    /// refactored.
    ///
    /// While not strictly required (`*mut T` coerces to `*const T`), this is provided for symmetry
    /// with [`cast_mut`] on `*const T` and may have documentation value if used instead of implicit
    /// coercion.
    ///
    /// [`cast_mut`]: pointer::cast_mut
    #[stable(feature = "ptr_const_cast", since = "1.65.0")]
    #[rustc_const_stable(feature = "ptr_const_cast", since = "1.65.0")]
    #[rustc_diagnostic_item = "ptr_cast_const"]
    #[inline(always)]
    pub const fn cast_const(self) -> *const T {
        self as _
    }

    /// Gets the "address" portion of the pointer.
    ///
    /// This is similar to `self as usize`, except that the [provenance][crate::ptr#provenance] of
    /// the pointer is discarded and not [exposed][crate::ptr#exposed-provenance]. This means that
    /// casting the returned address back to a pointer yields a [pointer without
    /// provenance][without_provenance_mut], which is undefined behavior to dereference. To properly
    /// restore the lost information and obtain a dereferenceable pointer, use
    /// [`with_addr`][pointer::with_addr] or [`map_addr`][pointer::map_addr].
    ///
    /// If using those APIs is not possible because there is no way to preserve a pointer with the
    /// required provenance, then Strict Provenance might not be for you. Use pointer-integer casts
    /// or [`expose_provenance`][pointer::expose_provenance] and [`with_exposed_provenance`][with_exposed_provenance]
    /// instead. However, note that this makes your code less portable and less amenable to tools
    /// that check for compliance with the Rust memory model.
    ///
    /// On most platforms this will produce a value with the same bytes as the original
    /// pointer, because all the bytes are dedicated to describing the address.
    /// Platforms which need to store additional information in the pointer may
    /// perform a change of representation to produce a value containing only the address
    /// portion of the pointer. What that means is up to the platform to define.
    ///
    /// This is a [Strict Provenance][crate::ptr#strict-provenance] API.
    #[must_use]
    #[inline(always)]
    #[stable(feature = "strict_provenance", since = "CURRENT_RUSTC_VERSION")]
    pub fn addr(self) -> usize {
        // A pointer-to-integer transmute currently has exactly the right semantics: it returns the
        // address without exposing the provenance. Note that this is *not* a stable guarantee about
        // transmute semantics, it relies on sysroot crates having special status.
        // SAFETY: Pointer-to-integer transmutes are valid (if you are okay with losing the
        // provenance).
        unsafe { mem::transmute(self.cast::<()>()) }
    }

    /// Exposes the ["provenance"][crate::ptr#provenance] part of the pointer for future use in
    /// [`with_exposed_provenance_mut`] and returns the "address" portion.
    ///
    /// This is equivalent to `self as usize`, which semantically discards provenance information.
    /// Furthermore, this (like the `as` cast) has the implicit side-effect of marking the
    /// provenance as 'exposed', so on platforms that support it you can later call
    /// [`with_exposed_provenance_mut`] to reconstitute the original pointer including its provenance.
    ///
    /// Due to its inherent ambiguity, [`with_exposed_provenance_mut`] may not be supported by tools
    /// that help you to stay conformant with the Rust memory model. It is recommended to use
    /// [Strict Provenance][crate::ptr#strict-provenance] APIs such as [`with_addr`][pointer::with_addr]
    /// wherever possible, in which case [`addr`][pointer::addr] should be used instead of `expose_provenance`.
    ///
    /// On most platforms this will produce a value with the same bytes as the original pointer,
    /// because all the bytes are dedicated to describing the address. Platforms which need to store
    /// additional information in the pointer may not support this operation, since the 'expose'
    /// side-effect which is required for [`with_exposed_provenance_mut`] to work is typically not
    /// available.
    ///
    /// This is an [Exposed Provenance][crate::ptr#exposed-provenance] API.
    ///
    /// [`with_exposed_provenance_mut`]: with_exposed_provenance_mut
    #[inline(always)]
    #[stable(feature = "exposed_provenance", since = "CURRENT_RUSTC_VERSION")]
    pub fn expose_provenance(self) -> usize {
        self.cast::<()>() as usize
    }

    /// Creates a new pointer with the given address and the [provenance][crate::ptr#provenance] of
    /// `self`.
    ///
    /// This is similar to a `addr as *mut T` cast, but copies
    /// the *provenance* of `self` to the new pointer.
    /// This avoids the inherent ambiguity of the unary cast.
    ///
    /// This is equivalent to using [`wrapping_offset`][pointer::wrapping_offset] to offset
    /// `self` to the given address, and therefore has all the same capabilities and restrictions.
    ///
    /// This is a [Strict Provenance][crate::ptr#strict-provenance] API.
    #[must_use]
    #[inline]
    #[stable(feature = "strict_provenance", since = "CURRENT_RUSTC_VERSION")]
    pub fn with_addr(self, addr: usize) -> Self {
        // This should probably be an intrinsic to avoid doing any sort of arithmetic, but
        // meanwhile, we can implement it with `wrapping_offset`, which preserves the pointer's
        // provenance.
        let self_addr = self.addr() as isize;
        let dest_addr = addr as isize;
        let offset = dest_addr.wrapping_sub(self_addr);
        self.wrapping_byte_offset(offset)
    }

    /// Creates a new pointer by mapping `self`'s address to a new one, preserving the original
    /// pointer's [provenance][crate::ptr#provenance].
    ///
    /// This is a convenience for [`with_addr`][pointer::with_addr], see that method for details.
    ///
    /// This is a [Strict Provenance][crate::ptr#strict-provenance] API.
    #[must_use]
    #[inline]
    #[stable(feature = "strict_provenance", since = "CURRENT_RUSTC_VERSION")]
    pub fn map_addr(self, f: impl FnOnce(usize) -> usize) -> Self {
        self.with_addr(f(self.addr()))
    }

    /// Decompose a (possibly wide) pointer into its data pointer and metadata components.
    ///
    /// The pointer can be later reconstructed with [`from_raw_parts_mut`].
    #[unstable(feature = "ptr_metadata", issue = "81513")]
    #[inline]
    pub const fn to_raw_parts(self) -> (*mut (), <T as super::Pointee>::Metadata) {
        (self.cast(), super::metadata(self))
    }

    /// Returns `None` if the pointer is null, or else returns a shared reference to
    /// the value wrapped in `Some`. If the value may be uninitialized, [`as_uninit_ref`]
    /// must be used instead.
    ///
    /// For the mutable counterpart see [`as_mut`].
    ///
    /// [`as_uninit_ref`]: pointer#method.as_uninit_ref-1
    /// [`as_mut`]: #method.as_mut
    ///
    /// # Safety
    ///
    /// When calling this method, you have to ensure that *either* the pointer is null *or*
    /// the pointer is [convertible to a reference](crate::ptr#pointer-to-reference-conversion).
    ///
    /// # Examples
    ///
    /// ```
    /// let ptr: *mut u8 = &mut 10u8 as *mut u8;
    ///
    /// unsafe {
    ///     if let Some(val_back) = ptr.as_ref() {
    ///         println!("We got back the value: {val_back}!");
    ///     }
    /// }
    /// ```
    ///
    /// # Null-unchecked version
    ///
    /// If you are sure the pointer can never be null and are looking for some kind of
    /// `as_ref_unchecked` that returns the `&T` instead of `Option<&T>`, know that you can
    /// dereference the pointer directly.
    ///
    /// ```
    /// let ptr: *mut u8 = &mut 10u8 as *mut u8;
    ///
    /// unsafe {
    ///     let val_back = &*ptr;
    ///     println!("We got back the value: {val_back}!");
    /// }
    /// ```
    #[stable(feature = "ptr_as_ref", since = "1.9.0")]
    #[rustc_const_stable(feature = "const_ptr_is_null", since = "CURRENT_RUSTC_VERSION")]
    #[inline]
    pub const unsafe fn as_ref<'a>(self) -> Option<&'a T> {
        // SAFETY: the caller must guarantee that `self` is valid for a
        // reference if it isn't null.
        if self.is_null() { None } else { unsafe { Some(&*self) } }
    }

    /// Returns a shared reference to the value behind the pointer.
    /// If the pointer may be null or the value may be uninitialized, [`as_uninit_ref`] must be used instead.
    /// If the pointer may be null, but the value is known to have been initialized, [`as_ref`] must be used instead.
    ///
    /// For the mutable counterpart see [`as_mut_unchecked`].
    ///
    /// [`as_ref`]: #method.as_ref
    /// [`as_uninit_ref`]: #method.as_uninit_ref
    /// [`as_mut_unchecked`]: #method.as_mut_unchecked
    ///
    /// # Safety
    ///
    /// When calling this method, you have to ensure that the pointer is [convertible to a reference](crate::ptr#pointer-to-reference-conversion).
    ///
    /// # Examples
    ///
    /// ```
    /// #![feature(ptr_as_ref_unchecked)]
    /// let ptr: *mut u8 = &mut 10u8 as *mut u8;
    ///
    /// unsafe {
    ///     println!("We got back the value: {}!", ptr.as_ref_unchecked());
    /// }
    /// ```
    // FIXME: mention it in the docs for `as_ref` and `as_uninit_ref` once stabilized.
    #[unstable(feature = "ptr_as_ref_unchecked", issue = "122034")]
    #[inline]
    #[must_use]
    pub const unsafe fn as_ref_unchecked<'a>(self) -> &'a T {
        // SAFETY: the caller must guarantee that `self` is valid for a reference
        unsafe { &*self }
    }

    /// Returns `None` if the pointer is null, or else returns a shared reference to
    /// the value wrapped in `Some`. In contrast to [`as_ref`], this does not require
    /// that the value has to be initialized.
    ///
    /// For the mutable counterpart see [`as_uninit_mut`].
    ///
    /// [`as_ref`]: pointer#method.as_ref-1
    /// [`as_uninit_mut`]: #method.as_uninit_mut
    ///
    /// # Safety
    ///
    /// When calling this method, you have to ensure that *either* the pointer is null *or*
    /// the pointer is [convertible to a reference](crate::ptr#pointer-to-reference-conversion).
    /// Note that because the created reference is to `MaybeUninit<T>`, the
    /// source pointer can point to uninitialized memory.
    ///
    /// # Examples
    ///
    /// ```
    /// #![feature(ptr_as_uninit)]
    ///
    /// let ptr: *mut u8 = &mut 10u8 as *mut u8;
    ///
    /// unsafe {
    ///     if let Some(val_back) = ptr.as_uninit_ref() {
    ///         println!("We got back the value: {}!", val_back.assume_init());
    ///     }
    /// }
    /// ```
    #[inline]
    #[unstable(feature = "ptr_as_uninit", issue = "75402")]
    #[rustc_const_unstable(feature = "ptr_as_uninit", issue = "75402")]
    pub const unsafe fn as_uninit_ref<'a>(self) -> Option<&'a MaybeUninit<T>>
    where
        T: Sized,
    {
        // SAFETY: the caller must guarantee that `self` meets all the
        // requirements for a reference.
        if self.is_null() { None } else { Some(unsafe { &*(self as *const MaybeUninit<T>) }) }
    }

    /// Adds a signed offset to a pointer.
    ///
    /// `count` is in units of T; e.g., a `count` of 3 represents a pointer
    /// offset of `3 * size_of::<T>()` bytes.
    ///
    /// # Safety
    ///
    /// If any of the following conditions are violated, the result is Undefined Behavior:
    ///
    /// * The offset in bytes, `count * size_of::<T>()`, computed on mathematical integers (without
    ///   "wrapping around"), must fit in an `isize`.
    ///
    /// * If the computed offset is non-zero, then `self` must be [derived from][crate::ptr#provenance] a pointer to some
    ///   [allocated object], and the entire memory range between `self` and the result must be in
    ///   bounds of that allocated object. In particular, this range must not "wrap around" the edge
    ///   of the address space.
    ///
    /// Allocated objects can never be larger than `isize::MAX` bytes, so if the computed offset
    /// stays in bounds of the allocated object, it is guaranteed to satisfy the first requirement.
    /// This implies, for instance, that `vec.as_ptr().add(vec.len())` (for `vec: Vec<T>`) is always
    /// safe.
    ///
    /// Consider using [`wrapping_offset`] instead if these constraints are
    /// difficult to satisfy. The only advantage of this method is that it
    /// enables more aggressive compiler optimizations.
    ///
    /// [`wrapping_offset`]: #method.wrapping_offset
    /// [allocated object]: crate::ptr#allocated-object
    ///
    /// # Examples
    ///
    /// ```
    /// let mut s = [1, 2, 3];
    /// let ptr: *mut u32 = s.as_mut_ptr();
    ///
    /// unsafe {
    ///     assert_eq!(2, *ptr.offset(1));
    ///     assert_eq!(3, *ptr.offset(2));
    /// }
    /// ```
    #[stable(feature = "rust1", since = "1.0.0")]
    #[must_use = "returns a new pointer rather than modifying its argument"]
    #[rustc_const_stable(feature = "const_ptr_offset", since = "1.61.0")]
    #[inline(always)]
    #[cfg_attr(miri, track_caller)] // even without panics, this helps for Miri backtraces
    // Note: It is the caller's responsibility to ensure that `self` is non-null and properly aligned.
    // These conditions are not verified as part of the preconditions.
    #[requires(
        // Precondition 1: the computed offset `count * size_of::<T>()` does not overflow `isize`.
        // Precondition 2: adding the computed offset to `self` does not cause overflow.
        // These two preconditions are combined for performance reason, as multiplication is computationally expensive in Kani.
        count.checked_mul(core::mem::size_of::<T>() as isize)
        .map_or(false, |computed_offset| (self as isize).checked_add(computed_offset).is_some()) &&
        // Precondition 3: If `T` is a unit type (`size_of::<T>() == 0`), this check is unnecessary as it has no allocated memory.
        // Otherwise, for non-unit types, `self` and `self.wrapping_offset(count)` should point to the same allocated object,
        // restricting `count` to prevent crossing allocation boundaries.
        ((core::mem::size_of::<T>() == 0) || (kani::mem::same_allocation(self, self.wrapping_offset(count))))
    )]
    // Postcondition: If `T` is a unit type (`size_of::<T>() == 0`), no allocation check is needed.
    // Otherwise, for non-unit types, ensure that `self` and `result` point to the same allocated object,
    // verifying that the result remains within the same allocation as `self`.
    #[ensures(|result| (core::mem::size_of::<T>() == 0) || kani::mem::same_allocation(self as *const T, *result as *const T))]
    pub const unsafe fn offset(self, count: isize) -> *mut T
    where
        T: Sized,
    {
        #[inline]
        #[rustc_allow_const_fn_unstable(const_eval_select)]
        const fn runtime_offset_nowrap(this: *const (), count: isize, size: usize) -> bool {
            // We can use const_eval_select here because this is only for UB checks.
            const_eval_select!(
                @capture { this: *const (), count: isize, size: usize } -> bool:
                if const {
                    true
                } else {
                    // `size` is the size of a Rust type, so we know that
                    // `size <= isize::MAX` and thus `as` cast here is not lossy.
                    let Some(byte_offset) = count.checked_mul(size as isize) else {
                        return false;
                    };
                    let (_, overflow) = this.addr().overflowing_add_signed(byte_offset);
                    !overflow
                }
            )
        }

        ub_checks::assert_unsafe_precondition!(
            check_language_ub,
            "ptr::offset requires the address calculation to not overflow",
            (
                this: *const () = self as *const (),
                count: isize = count,
                size: usize = size_of::<T>(),
            ) => runtime_offset_nowrap(this, count, size)
        );

        // SAFETY: the caller must uphold the safety contract for `offset`.
        // The obtained pointer is valid for writes since the caller must
        // guarantee that it points to the same allocated object as `self`.
        unsafe { intrinsics::offset(self, count) }
    }

    /// Adds a signed offset in bytes to a pointer.
    ///
    /// `count` is in units of **bytes**.
    ///
    /// This is purely a convenience for casting to a `u8` pointer and
    /// using [offset][pointer::offset] on it. See that method for documentation
    /// and safety requirements.
    ///
    /// For non-`Sized` pointees this operation changes only the data pointer,
    /// leaving the metadata untouched.
    #[must_use]
    #[inline(always)]
    #[stable(feature = "pointer_byte_offsets", since = "1.75.0")]
    #[rustc_const_stable(feature = "const_pointer_byte_offsets", since = "1.75.0")]
    #[cfg_attr(miri, track_caller)] // even without panics, this helps for Miri backtraces
    #[requires(
        // If count is zero, any pointer is valid including null pointer.
        (count == 0) || 
        // Else if count is not zero, then ensure that subtracting `count` doesn't 
        // cause overflow and that both pointers `self` and the result are in the 
        // same allocation 
        (mem::size_of_val_raw(self) != 0 &&
            (self.addr() as isize).checked_add(count).is_some() && 
            kani::mem::same_allocation(self as *const T, self.wrapping_byte_offset(count) as *const T))
    )]
    #[ensures(|result|
        // The resulting pointer should either be unchanged or still point to the same allocation
        (self.addr() == (*result).addr()) ||
        (kani::mem::same_allocation(self as *const T, *result as *const T))
    )]
    pub const unsafe fn byte_offset(self, count: isize) -> Self {
        // SAFETY: the caller must uphold the safety contract for `offset`.
        unsafe { self.cast::<u8>().offset(count).with_metadata_of(self) }
    }

    /// Adds a signed offset to a pointer using wrapping arithmetic.
    ///
    /// `count` is in units of T; e.g., a `count` of 3 represents a pointer
    /// offset of `3 * size_of::<T>()` bytes.
    ///
    /// # Safety
    ///
    /// This operation itself is always safe, but using the resulting pointer is not.
    ///
    /// The resulting pointer "remembers" the [allocated object] that `self` points to; it must not
    /// be used to read or write other allocated objects.
    ///
    /// In other words, `let z = x.wrapping_offset((y as isize) - (x as isize))` does *not* make `z`
    /// the same as `y` even if we assume `T` has size `1` and there is no overflow: `z` is still
    /// attached to the object `x` is attached to, and dereferencing it is Undefined Behavior unless
    /// `x` and `y` point into the same allocated object.
    ///
    /// Compared to [`offset`], this method basically delays the requirement of staying within the
    /// same allocated object: [`offset`] is immediate Undefined Behavior when crossing object
    /// boundaries; `wrapping_offset` produces a pointer but still leads to Undefined Behavior if a
    /// pointer is dereferenced when it is out-of-bounds of the object it is attached to. [`offset`]
    /// can be optimized better and is thus preferable in performance-sensitive code.
    ///
    /// The delayed check only considers the value of the pointer that was dereferenced, not the
    /// intermediate values used during the computation of the final result. For example,
    /// `x.wrapping_offset(o).wrapping_offset(o.wrapping_neg())` is always the same as `x`. In other
    /// words, leaving the allocated object and then re-entering it later is permitted.
    ///
    /// [`offset`]: #method.offset
    /// [allocated object]: crate::ptr#allocated-object
    ///
    /// # Examples
    ///
    /// ```
    /// // Iterate using a raw pointer in increments of two elements
    /// let mut data = [1u8, 2, 3, 4, 5];
    /// let mut ptr: *mut u8 = data.as_mut_ptr();
    /// let step = 2;
    /// let end_rounded_up = ptr.wrapping_offset(6);
    ///
    /// while ptr != end_rounded_up {
    ///     unsafe {
    ///         *ptr = 0;
    ///     }
    ///     ptr = ptr.wrapping_offset(step);
    /// }
    /// assert_eq!(&data, &[0, 2, 0, 4, 0]);
    /// ```
    #[stable(feature = "ptr_wrapping_offset", since = "1.16.0")]
    #[must_use = "returns a new pointer rather than modifying its argument"]
    #[rustc_const_stable(feature = "const_ptr_offset", since = "1.61.0")]
    #[inline(always)]
    pub const fn wrapping_offset(self, count: isize) -> *mut T
    where
        T: Sized,
    {
        // SAFETY: the `arith_offset` intrinsic has no prerequisites to be called.
        unsafe { intrinsics::arith_offset(self, count) as *mut T }
    }

    /// Adds a signed offset in bytes to a pointer using wrapping arithmetic.
    ///
    /// `count` is in units of **bytes**.
    ///
    /// This is purely a convenience for casting to a `u8` pointer and
    /// using [wrapping_offset][pointer::wrapping_offset] on it. See that method
    /// for documentation.
    ///
    /// For non-`Sized` pointees this operation changes only the data pointer,
    /// leaving the metadata untouched.
    #[must_use]
    #[inline(always)]
    #[stable(feature = "pointer_byte_offsets", since = "1.75.0")]
    #[rustc_const_stable(feature = "const_pointer_byte_offsets", since = "1.75.0")]
    pub const fn wrapping_byte_offset(self, count: isize) -> Self {
        self.cast::<u8>().wrapping_offset(count).with_metadata_of(self)
    }

    /// Masks out bits of the pointer according to a mask.
    ///
    /// This is convenience for `ptr.map_addr(|a| a & mask)`.
    ///
    /// For non-`Sized` pointees this operation changes only the data pointer,
    /// leaving the metadata untouched.
    ///
    /// ## Examples
    ///
    /// ```
    /// #![feature(ptr_mask)]
    /// let mut v = 17_u32;
    /// let ptr: *mut u32 = &mut v;
    ///
    /// // `u32` is 4 bytes aligned,
    /// // which means that lower 2 bits are always 0.
    /// let tag_mask = 0b11;
    /// let ptr_mask = !tag_mask;
    ///
    /// // We can store something in these lower bits
    /// let tagged_ptr = ptr.map_addr(|a| a | 0b10);
    ///
    /// // Get the "tag" back
    /// let tag = tagged_ptr.addr() & tag_mask;
    /// assert_eq!(tag, 0b10);
    ///
    /// // Note that `tagged_ptr` is unaligned, it's UB to read from/write to it.
    /// // To get original pointer `mask` can be used:
    /// let masked_ptr = tagged_ptr.mask(ptr_mask);
    /// assert_eq!(unsafe { *masked_ptr }, 17);
    ///
    /// unsafe { *masked_ptr = 0 };
    /// assert_eq!(v, 0);
    /// ```
    #[unstable(feature = "ptr_mask", issue = "98290")]
    #[must_use = "returns a new pointer rather than modifying its argument"]
    #[inline(always)]
    pub fn mask(self, mask: usize) -> *mut T {
        intrinsics::ptr_mask(self.cast::<()>(), mask).cast_mut().with_metadata_of(self)
    }

    /// Returns `None` if the pointer is null, or else returns a unique reference to
    /// the value wrapped in `Some`. If the value may be uninitialized, [`as_uninit_mut`]
    /// must be used instead.
    ///
    /// For the shared counterpart see [`as_ref`].
    ///
    /// [`as_uninit_mut`]: #method.as_uninit_mut
    /// [`as_ref`]: pointer#method.as_ref-1
    ///
    /// # Safety
    ///
    /// When calling this method, you have to ensure that *either*
    /// the pointer is null *or*
    /// the pointer is [convertible to a reference](crate::ptr#pointer-to-reference-conversion).
    ///
    ///
    /// # Examples
    ///
    /// ```
    /// let mut s = [1, 2, 3];
    /// let ptr: *mut u32 = s.as_mut_ptr();
    /// let first_value = unsafe { ptr.as_mut().unwrap() };
    /// *first_value = 4;
    /// # assert_eq!(s, [4, 2, 3]);
    /// println!("{s:?}"); // It'll print: "[4, 2, 3]".
    /// ```
    ///
    /// # Null-unchecked version
    ///
    /// If you are sure the pointer can never be null and are looking for some kind of
    /// `as_mut_unchecked` that returns the `&mut T` instead of `Option<&mut T>`, know that
    /// you can dereference the pointer directly.
    ///
    /// ```
    /// let mut s = [1, 2, 3];
    /// let ptr: *mut u32 = s.as_mut_ptr();
    /// let first_value = unsafe { &mut *ptr };
    /// *first_value = 4;
    /// # assert_eq!(s, [4, 2, 3]);
    /// println!("{s:?}"); // It'll print: "[4, 2, 3]".
    /// ```
    #[stable(feature = "ptr_as_ref", since = "1.9.0")]
    #[rustc_const_stable(feature = "const_ptr_is_null", since = "CURRENT_RUSTC_VERSION")]
    #[inline]
    pub const unsafe fn as_mut<'a>(self) -> Option<&'a mut T> {
        // SAFETY: the caller must guarantee that `self` is be valid for
        // a mutable reference if it isn't null.
        if self.is_null() { None } else { unsafe { Some(&mut *self) } }
    }

    /// Returns a unique reference to the value behind the pointer.
    /// If the pointer may be null or the value may be uninitialized, [`as_uninit_mut`] must be used instead.
    /// If the pointer may be null, but the value is known to have been initialized, [`as_mut`] must be used instead.
    ///
    /// For the shared counterpart see [`as_ref_unchecked`].
    ///
    /// [`as_mut`]: #method.as_mut
    /// [`as_uninit_mut`]: #method.as_uninit_mut
    /// [`as_ref_unchecked`]: #method.as_mut_unchecked
    ///
    /// # Safety
    ///
    /// When calling this method, you have to ensure that
    /// the pointer is [convertible to a reference](crate::ptr#pointer-to-reference-conversion).
    ///
    /// # Examples
    ///
    /// ```
    /// #![feature(ptr_as_ref_unchecked)]
    /// let mut s = [1, 2, 3];
    /// let ptr: *mut u32 = s.as_mut_ptr();
    /// let first_value = unsafe { ptr.as_mut_unchecked() };
    /// *first_value = 4;
    /// # assert_eq!(s, [4, 2, 3]);
    /// println!("{s:?}"); // It'll print: "[4, 2, 3]".
    /// ```
    // FIXME: mention it in the docs for `as_mut` and `as_uninit_mut` once stabilized.
    #[unstable(feature = "ptr_as_ref_unchecked", issue = "122034")]
    #[inline]
    #[must_use]
    pub const unsafe fn as_mut_unchecked<'a>(self) -> &'a mut T {
        // SAFETY: the caller must guarantee that `self` is valid for a reference
        unsafe { &mut *self }
    }

    /// Returns `None` if the pointer is null, or else returns a unique reference to
    /// the value wrapped in `Some`. In contrast to [`as_mut`], this does not require
    /// that the value has to be initialized.
    ///
    /// For the shared counterpart see [`as_uninit_ref`].
    ///
    /// [`as_mut`]: #method.as_mut
    /// [`as_uninit_ref`]: pointer#method.as_uninit_ref-1
    ///
    /// # Safety
    ///
    /// When calling this method, you have to ensure that *either* the pointer is null *or*
    /// the pointer is [convertible to a reference](crate::ptr#pointer-to-reference-conversion).
    #[inline]
    #[unstable(feature = "ptr_as_uninit", issue = "75402")]
    #[rustc_const_unstable(feature = "ptr_as_uninit", issue = "75402")]
    pub const unsafe fn as_uninit_mut<'a>(self) -> Option<&'a mut MaybeUninit<T>>
    where
        T: Sized,
    {
        // SAFETY: the caller must guarantee that `self` meets all the
        // requirements for a reference.
        if self.is_null() { None } else { Some(unsafe { &mut *(self as *mut MaybeUninit<T>) }) }
    }

    /// Returns whether two pointers are guaranteed to be equal.
    ///
    /// At runtime this function behaves like `Some(self == other)`.
    /// However, in some contexts (e.g., compile-time evaluation),
    /// it is not always possible to determine equality of two pointers, so this function may
    /// spuriously return `None` for pointers that later actually turn out to have its equality known.
    /// But when it returns `Some`, the pointers' equality is guaranteed to be known.
    ///
    /// The return value may change from `Some` to `None` and vice versa depending on the compiler
    /// version and unsafe code must not
    /// rely on the result of this function for soundness. It is suggested to only use this function
    /// for performance optimizations where spurious `None` return values by this function do not
    /// affect the outcome, but just the performance.
    /// The consequences of using this method to make runtime and compile-time code behave
    /// differently have not been explored. This method should not be used to introduce such
    /// differences, and it should also not be stabilized before we have a better understanding
    /// of this issue.
    #[unstable(feature = "const_raw_ptr_comparison", issue = "53020")]
    #[rustc_const_unstable(feature = "const_raw_ptr_comparison", issue = "53020")]
    #[inline]
    pub const fn guaranteed_eq(self, other: *mut T) -> Option<bool>
    where
        T: Sized,
    {
        (self as *const T).guaranteed_eq(other as _)
    }

    /// Returns whether two pointers are guaranteed to be inequal.
    ///
    /// At runtime this function behaves like `Some(self != other)`.
    /// However, in some contexts (e.g., compile-time evaluation),
    /// it is not always possible to determine inequality of two pointers, so this function may
    /// spuriously return `None` for pointers that later actually turn out to have its inequality known.
    /// But when it returns `Some`, the pointers' inequality is guaranteed to be known.
    ///
    /// The return value may change from `Some` to `None` and vice versa depending on the compiler
    /// version and unsafe code must not
    /// rely on the result of this function for soundness. It is suggested to only use this function
    /// for performance optimizations where spurious `None` return values by this function do not
    /// affect the outcome, but just the performance.
    /// The consequences of using this method to make runtime and compile-time code behave
    /// differently have not been explored. This method should not be used to introduce such
    /// differences, and it should also not be stabilized before we have a better understanding
    /// of this issue.
    #[unstable(feature = "const_raw_ptr_comparison", issue = "53020")]
    #[rustc_const_unstable(feature = "const_raw_ptr_comparison", issue = "53020")]
    #[inline]
    pub const fn guaranteed_ne(self, other: *mut T) -> Option<bool>
    where
        T: Sized,
    {
        (self as *const T).guaranteed_ne(other as _)
    }

    /// Calculates the distance between two pointers within the same allocation. The returned value is in
    /// units of T: the distance in bytes divided by `mem::size_of::<T>()`.
    ///
    /// This is equivalent to `(self as isize - origin as isize) / (mem::size_of::<T>() as isize)`,
    /// except that it has a lot more opportunities for UB, in exchange for the compiler
    /// better understanding what you are doing.
    ///
    /// The primary motivation of this method is for computing the `len` of an array/slice
    /// of `T` that you are currently representing as a "start" and "end" pointer
    /// (and "end" is "one past the end" of the array).
    /// In that case, `end.offset_from(start)` gets you the length of the array.
    ///
    /// All of the following safety requirements are trivially satisfied for this usecase.
    ///
    /// [`offset`]: pointer#method.offset-1
    ///
    /// # Safety
    ///
    /// If any of the following conditions are violated, the result is Undefined Behavior:
    ///
    /// * `self` and `origin` must either
    ///
    ///   * point to the same address, or
    ///   * both be [derived from][crate::ptr#provenance] a pointer to the same [allocated object], and the memory range between
    ///     the two pointers must be in bounds of that object. (See below for an example.)
    ///
    /// * The distance between the pointers, in bytes, must be an exact multiple
    ///   of the size of `T`.
    ///
    /// As a consequence, the absolute distance between the pointers, in bytes, computed on
    /// mathematical integers (without "wrapping around"), cannot overflow an `isize`. This is
    /// implied by the in-bounds requirement, and the fact that no allocated object can be larger
    /// than `isize::MAX` bytes.
    ///
    /// The requirement for pointers to be derived from the same allocated object is primarily
    /// needed for `const`-compatibility: the distance between pointers into *different* allocated
    /// objects is not known at compile-time. However, the requirement also exists at
    /// runtime and may be exploited by optimizations. If you wish to compute the difference between
    /// pointers that are not guaranteed to be from the same allocation, use `(self as isize -
    /// origin as isize) / mem::size_of::<T>()`.
    // FIXME: recommend `addr()` instead of `as usize` once that is stable.
    ///
    /// [`add`]: #method.add
    /// [allocated object]: crate::ptr#allocated-object
    ///
    /// # Panics
    ///
    /// This function panics if `T` is a Zero-Sized Type ("ZST").
    ///
    /// # Examples
    ///
    /// Basic usage:
    ///
    /// ```
    /// let mut a = [0; 5];
    /// let ptr1: *mut i32 = &mut a[1];
    /// let ptr2: *mut i32 = &mut a[3];
    /// unsafe {
    ///     assert_eq!(ptr2.offset_from(ptr1), 2);
    ///     assert_eq!(ptr1.offset_from(ptr2), -2);
    ///     assert_eq!(ptr1.offset(2), ptr2);
    ///     assert_eq!(ptr2.offset(-2), ptr1);
    /// }
    /// ```
    ///
    /// *Incorrect* usage:
    ///
    /// ```rust,no_run
    /// let ptr1 = Box::into_raw(Box::new(0u8));
    /// let ptr2 = Box::into_raw(Box::new(1u8));
    /// let diff = (ptr2 as isize).wrapping_sub(ptr1 as isize);
    /// // Make ptr2_other an "alias" of ptr2.add(1), but derived from ptr1.
    /// let ptr2_other = (ptr1 as *mut u8).wrapping_offset(diff).wrapping_offset(1);
    /// assert_eq!(ptr2 as usize, ptr2_other as usize);
    /// // Since ptr2_other and ptr2 are derived from pointers to different objects,
    /// // computing their offset is undefined behavior, even though
    /// // they point to addresses that are in-bounds of the same object!
    /// unsafe {
    ///     let one = ptr2_other.offset_from(ptr2); // Undefined Behavior! ⚠️
    /// }
    /// ```
    #[stable(feature = "ptr_offset_from", since = "1.47.0")]
    #[rustc_const_stable(feature = "const_ptr_offset_from", since = "1.65.0")]
    #[inline(always)]
    #[cfg_attr(miri, track_caller)] // even without panics, this helps for Miri backtraces
    pub const unsafe fn offset_from(self, origin: *const T) -> isize
    where
        T: Sized,
    {
        // SAFETY: the caller must uphold the safety contract for `offset_from`.
        unsafe { (self as *const T).offset_from(origin) }
    }

    /// Calculates the distance between two pointers within the same allocation. The returned value is in
    /// units of **bytes**.
    ///
    /// This is purely a convenience for casting to a `u8` pointer and
    /// using [`offset_from`][pointer::offset_from] on it. See that method for
    /// documentation and safety requirements.
    ///
    /// For non-`Sized` pointees this operation considers only the data pointers,
    /// ignoring the metadata.
    #[inline(always)]
    #[stable(feature = "pointer_byte_offsets", since = "1.75.0")]
    #[rustc_const_stable(feature = "const_pointer_byte_offsets", since = "1.75.0")]
    #[cfg_attr(miri, track_caller)] // even without panics, this helps for Miri backtraces
    pub const unsafe fn byte_offset_from<U: ?Sized>(self, origin: *const U) -> isize {
        // SAFETY: the caller must uphold the safety contract for `offset_from`.
        unsafe { self.cast::<u8>().offset_from(origin.cast::<u8>()) }
    }

    /// Calculates the distance between two pointers within the same allocation, *where it's known that
    /// `self` is equal to or greater than `origin`*. The returned value is in
    /// units of T: the distance in bytes is divided by `mem::size_of::<T>()`.
    ///
    /// This computes the same value that [`offset_from`](#method.offset_from)
    /// would compute, but with the added precondition that the offset is
    /// guaranteed to be non-negative.  This method is equivalent to
    /// `usize::try_from(self.offset_from(origin)).unwrap_unchecked()`,
    /// but it provides slightly more information to the optimizer, which can
    /// sometimes allow it to optimize slightly better with some backends.
    ///
    /// This method can be thought of as recovering the `count` that was passed
    /// to [`add`](#method.add) (or, with the parameters in the other order,
    /// to [`sub`](#method.sub)).  The following are all equivalent, assuming
    /// that their safety preconditions are met:
    /// ```rust
    /// # #![feature(ptr_sub_ptr)]
    /// # unsafe fn blah(ptr: *mut i32, origin: *mut i32, count: usize) -> bool {
    /// ptr.sub_ptr(origin) == count
    /// # &&
    /// origin.add(count) == ptr
    /// # &&
    /// ptr.sub(count) == origin
    /// # }
    /// ```
    ///
    /// # Safety
    ///
    /// - The distance between the pointers must be non-negative (`self >= origin`)
    ///
    /// - *All* the safety conditions of [`offset_from`](#method.offset_from)
    ///   apply to this method as well; see it for the full details.
    ///
    /// Importantly, despite the return type of this method being able to represent
    /// a larger offset, it's still *not permitted* to pass pointers which differ
    /// by more than `isize::MAX` *bytes*.  As such, the result of this method will
    /// always be less than or equal to `isize::MAX as usize`.
    ///
    /// # Panics
    ///
    /// This function panics if `T` is a Zero-Sized Type ("ZST").
    ///
    /// # Examples
    ///
    /// ```
    /// #![feature(ptr_sub_ptr)]
    ///
    /// let mut a = [0; 5];
    /// let p: *mut i32 = a.as_mut_ptr();
    /// unsafe {
    ///     let ptr1: *mut i32 = p.add(1);
    ///     let ptr2: *mut i32 = p.add(3);
    ///
    ///     assert_eq!(ptr2.sub_ptr(ptr1), 2);
    ///     assert_eq!(ptr1.add(2), ptr2);
    ///     assert_eq!(ptr2.sub(2), ptr1);
    ///     assert_eq!(ptr2.sub_ptr(ptr2), 0);
    /// }
    ///
    /// // This would be incorrect, as the pointers are not correctly ordered:
    /// // ptr1.offset_from(ptr2)
    #[unstable(feature = "ptr_sub_ptr", issue = "95892")]
    #[rustc_const_unstable(feature = "const_ptr_sub_ptr", issue = "95892")]
    #[inline]
    #[cfg_attr(miri, track_caller)] // even without panics, this helps for Miri backtraces
    pub const unsafe fn sub_ptr(self, origin: *const T) -> usize
    where
        T: Sized,
    {
        // SAFETY: the caller must uphold the safety contract for `sub_ptr`.
        unsafe { (self as *const T).sub_ptr(origin) }
    }

    /// Calculates the distance between two pointers within the same allocation, *where it's known that
    /// `self` is equal to or greater than `origin`*. The returned value is in
    /// units of **bytes**.
    ///
    /// This is purely a convenience for casting to a `u8` pointer and
    /// using [`sub_ptr`][pointer::sub_ptr] on it. See that method for
    /// documentation and safety requirements.
    ///
    /// For non-`Sized` pointees this operation considers only the data pointers,
    /// ignoring the metadata.
    #[unstable(feature = "ptr_sub_ptr", issue = "95892")]
    #[rustc_const_unstable(feature = "const_ptr_sub_ptr", issue = "95892")]
    #[inline]
    #[cfg_attr(miri, track_caller)] // even without panics, this helps for Miri backtraces
    pub const unsafe fn byte_sub_ptr<U: ?Sized>(self, origin: *mut U) -> usize {
        // SAFETY: the caller must uphold the safety contract for `byte_sub_ptr`.
        unsafe { (self as *const T).byte_sub_ptr(origin) }
    }

    /// Adds an unsigned offset to a pointer.
    ///
    /// This can only move the pointer forward (or not move it). If you need to move forward or
    /// backward depending on the value, then you might want [`offset`](#method.offset) instead
    /// which takes a signed offset.
    ///
    /// `count` is in units of T; e.g., a `count` of 3 represents a pointer
    /// offset of `3 * size_of::<T>()` bytes.
    ///
    /// # Safety
    ///
    /// If any of the following conditions are violated, the result is Undefined Behavior:
    ///
    /// * The offset in bytes, `count * size_of::<T>()`, computed on mathematical integers (without
    ///   "wrapping around"), must fit in an `isize`.
    ///
    /// * If the computed offset is non-zero, then `self` must be [derived from][crate::ptr#provenance] a pointer to some
    ///   [allocated object], and the entire memory range between `self` and the result must be in
    ///   bounds of that allocated object. In particular, this range must not "wrap around" the edge
    ///   of the address space.
    ///
    /// Allocated objects can never be larger than `isize::MAX` bytes, so if the computed offset
    /// stays in bounds of the allocated object, it is guaranteed to satisfy the first requirement.
    /// This implies, for instance, that `vec.as_ptr().add(vec.len())` (for `vec: Vec<T>`) is always
    /// safe.
    ///
    /// Consider using [`wrapping_add`] instead if these constraints are
    /// difficult to satisfy. The only advantage of this method is that it
    /// enables more aggressive compiler optimizations.
    ///
    /// [`wrapping_add`]: #method.wrapping_add
    /// [allocated object]: crate::ptr#allocated-object
    ///
    /// # Examples
    ///
    /// ```
    /// let s: &str = "123";
    /// let ptr: *const u8 = s.as_ptr();
    ///
    /// unsafe {
    ///     assert_eq!('2', *ptr.add(1) as char);
    ///     assert_eq!('3', *ptr.add(2) as char);
    /// }
    /// ```
    #[stable(feature = "pointer_methods", since = "1.26.0")]
    #[must_use = "returns a new pointer rather than modifying its argument"]
    #[rustc_const_stable(feature = "const_ptr_offset", since = "1.61.0")]
    #[inline(always)]
    #[cfg_attr(miri, track_caller)] // even without panics, this helps for Miri backtraces
    // Note: It is the caller's responsibility to ensure that `self` is non-null and properly aligned.
    // These conditions are not verified as part of the preconditions.
    #[requires(
        // Precondition 1: the computed offset `count * size_of::<T>()` does not overflow `isize`.
        // Precondition 2: adding the computed offset to `self` does not cause overflow.
        // These two preconditions are combined for performance reason, as multiplication is computationally expensive in Kani. 
        count.checked_mul(core::mem::size_of::<T>())
        .map_or(false, |computed_offset| {
            computed_offset <= isize::MAX as usize && (self as isize).checked_add(computed_offset as isize).is_some()
        }) &&
        // Precondition 3: If `T` is a unit type (`size_of::<T>() == 0`), this check is unnecessary as it has no allocated memory.
        // Otherwise, for non-unit types, `self` and `self.wrapping_add(count)` should point to the same allocated object,
        // restricting `count` to prevent crossing allocation boundaries.
        ((core::mem::size_of::<T>() == 0) || (kani::mem::same_allocation(self, self.wrapping_add(count))))
    )]
    // Postcondition: If `T` is a unit type (`size_of::<T>() == 0`), no allocation check is needed.
    // Otherwise, for non-unit types, ensure that `self` and `result` point to the same allocated object,
    // verifying that the result remains within the same allocation as `self`.
    #[ensures(|result| (core::mem::size_of::<T>() == 0) || kani::mem::same_allocation(self as *const T, *result as *const T))]
    pub const unsafe fn add(self, count: usize) -> Self
    where
        T: Sized,
    {
        #[cfg(debug_assertions)]
        #[inline]
        #[rustc_allow_const_fn_unstable(const_eval_select)]
        const fn runtime_add_nowrap(this: *const (), count: usize, size: usize) -> bool {
            const_eval_select!(
                @capture { this: *const (), count: usize, size: usize } -> bool:
                if const {
                    true
                } else {
                    let Some(byte_offset) = count.checked_mul(size) else {
                        return false;
                    };
                    let (_, overflow) = this.addr().overflowing_add(byte_offset);
                    byte_offset <= (isize::MAX as usize) && !overflow
                }
            )
        }

        #[cfg(debug_assertions)] // Expensive, and doesn't catch much in the wild.
        ub_checks::assert_unsafe_precondition!(
            check_language_ub,
            "ptr::add requires that the address calculation does not overflow",
            (
                this: *const () = self as *const (),
                count: usize = count,
                size: usize = size_of::<T>(),
            ) => runtime_add_nowrap(this, count, size)
        );

        // SAFETY: the caller must uphold the safety contract for `offset`.
        unsafe { intrinsics::offset(self, count) }
    }

    /// Adds an unsigned offset in bytes to a pointer.
    ///
    /// `count` is in units of bytes.
    ///
    /// This is purely a convenience for casting to a `u8` pointer and
    /// using [add][pointer::add] on it. See that method for documentation
    /// and safety requirements.
    ///
    /// For non-`Sized` pointees this operation changes only the data pointer,
    /// leaving the metadata untouched.
    #[must_use]
    #[inline(always)]
    #[stable(feature = "pointer_byte_offsets", since = "1.75.0")]
    #[rustc_const_stable(feature = "const_pointer_byte_offsets", since = "1.75.0")]
    #[cfg_attr(miri, track_caller)] // even without panics, this helps for Miri backtraces
    #[requires(
        // If count is zero, any pointer is valid including null pointer.
        (count == 0) || 
        // Else if count is not zero, then ensure that subtracting `count` doesn't 
        // cause overflow and that both pointers `self` and the result are in the 
        // same allocation 
        (mem::size_of_val_raw(self) != 0 &&
            (self.addr() as isize).checked_add(count as isize).is_some() && 
            kani::mem::same_allocation(self as *const T, self.wrapping_byte_add(count) as *const T))
    )]
    #[ensures(|result|
        // The resulting pointer should either be unchanged or still point to the same allocation
        (self.addr() == (*result).addr()) ||
        (kani::mem::same_allocation(self as *const T, *result as *const T))
    )]
    pub const unsafe fn byte_add(self, count: usize) -> Self {
        // SAFETY: the caller must uphold the safety contract for `add`.
        unsafe { self.cast::<u8>().add(count).with_metadata_of(self) }
    }

    /// Subtracts an unsigned offset from a pointer.
    ///
    /// This can only move the pointer backward (or not move it). If you need to move forward or
    /// backward depending on the value, then you might want [`offset`](#method.offset) instead
    /// which takes a signed offset.
    ///
    /// `count` is in units of T; e.g., a `count` of 3 represents a pointer
    /// offset of `3 * size_of::<T>()` bytes.
    ///
    /// # Safety
    ///
    /// If any of the following conditions are violated, the result is Undefined Behavior:
    ///
    /// * The offset in bytes, `count * size_of::<T>()`, computed on mathematical integers (without
    ///   "wrapping around"), must fit in an `isize`.
    ///
    /// * If the computed offset is non-zero, then `self` must be [derived from][crate::ptr#provenance] a pointer to some
    ///   [allocated object], and the entire memory range between `self` and the result must be in
    ///   bounds of that allocated object. In particular, this range must not "wrap around" the edge
    ///   of the address space.
    ///
    /// Allocated objects can never be larger than `isize::MAX` bytes, so if the computed offset
    /// stays in bounds of the allocated object, it is guaranteed to satisfy the first requirement.
    /// This implies, for instance, that `vec.as_ptr().add(vec.len())` (for `vec: Vec<T>`) is always
    /// safe.
    ///
    /// Consider using [`wrapping_sub`] instead if these constraints are
    /// difficult to satisfy. The only advantage of this method is that it
    /// enables more aggressive compiler optimizations.
    ///
    /// [`wrapping_sub`]: #method.wrapping_sub
    /// [allocated object]: crate::ptr#allocated-object
    ///
    /// # Examples
    ///
    /// ```
    /// let s: &str = "123";
    ///
    /// unsafe {
    ///     let end: *const u8 = s.as_ptr().add(3);
    ///     assert_eq!('3', *end.sub(1) as char);
    ///     assert_eq!('2', *end.sub(2) as char);
    /// }
    /// ```
    #[stable(feature = "pointer_methods", since = "1.26.0")]
    #[must_use = "returns a new pointer rather than modifying its argument"]
    #[rustc_const_stable(feature = "const_ptr_offset", since = "1.61.0")]
    #[cfg_attr(bootstrap, rustc_allow_const_fn_unstable(unchecked_neg))]
    #[inline(always)]
    #[cfg_attr(miri, track_caller)] // even without panics, this helps for Miri backtraces
    // Note: It is the caller's responsibility to ensure that `self` is non-null and properly aligned.
    // These conditions are not verified as part of the preconditions.
    #[requires(
        // Precondition 1: the computed offset `count * size_of::<T>()` does not overflow `isize`.
        // Precondition 2: substracting the computed offset from `self` does not cause overflow.
        // These two preconditions are combined for performance reason, as multiplication is computationally expensive in Kani.
        count.checked_mul(core::mem::size_of::<T>())
        .map_or(false, |computed_offset| {
            computed_offset <= isize::MAX as usize && (self as isize).checked_sub(computed_offset as isize).is_some()
        }) &&
        // Precondition 3: If `T` is a unit type (`size_of::<T>() == 0`), this check is unnecessary as it has no allocated memory.
        // Otherwise, for non-unit types, `self` and `self.wrapping_sub(count)` should point to the same allocated object,
        // restricting `count` to prevent crossing allocation boundaries.
        ((core::mem::size_of::<T>() == 0) || (kani::mem::same_allocation(self, self.wrapping_sub(count))))
    )]
    // Postcondition: If `T` is a unit type (`size_of::<T>() == 0`), no allocation check is needed.
    // Otherwise, for non-unit types, ensure that `self` and `result` point to the same allocated object,
    // verifying that the result remains within the same allocation as `self`.
    #[ensures(|result| (core::mem::size_of::<T>() == 0) || kani::mem::same_allocation(self as *const T, *result as *const T))]
    pub const unsafe fn sub(self, count: usize) -> Self
    where
        T: Sized,
    {
        #[cfg(debug_assertions)]
        #[inline]
        #[rustc_allow_const_fn_unstable(const_eval_select)]
        const fn runtime_sub_nowrap(this: *const (), count: usize, size: usize) -> bool {
            const_eval_select!(
                @capture { this: *const (), count: usize, size: usize } -> bool:
                if const {
                    true
                } else {
                    let Some(byte_offset) = count.checked_mul(size) else {
                        return false;
                    };
                    byte_offset <= (isize::MAX as usize) && this.addr() >= byte_offset
                }
            )
        }

        #[cfg(debug_assertions)] // Expensive, and doesn't catch much in the wild.
        ub_checks::assert_unsafe_precondition!(
            check_language_ub,
            "ptr::sub requires that the address calculation does not overflow",
            (
                this: *const () = self as *const (),
                count: usize = count,
                size: usize = size_of::<T>(),
            ) => runtime_sub_nowrap(this, count, size)
        );

        if T::IS_ZST {
            // Pointer arithmetic does nothing when the pointee is a ZST.
            self
        } else {
            // SAFETY: the caller must uphold the safety contract for `offset`.
            // Because the pointee is *not* a ZST, that means that `count` is
            // at most `isize::MAX`, and thus the negation cannot overflow.
            unsafe { intrinsics::offset(self, intrinsics::unchecked_sub(0, count as isize)) }
        }
    }

    /// Subtracts an unsigned offset in bytes from a pointer.
    ///
    /// `count` is in units of bytes.
    ///
    /// This is purely a convenience for casting to a `u8` pointer and
    /// using [sub][pointer::sub] on it. See that method for documentation
    /// and safety requirements.
    ///
    /// For non-`Sized` pointees this operation changes only the data pointer,
    /// leaving the metadata untouched.
    #[must_use]
    #[inline(always)]
    #[stable(feature = "pointer_byte_offsets", since = "1.75.0")]
    #[rustc_const_stable(feature = "const_pointer_byte_offsets", since = "1.75.0")]
    #[cfg_attr(miri, track_caller)] // even without panics, this helps for Miri backtraces
    #[requires(
        // If count is zero, any pointer is valid including null pointer.
        (count == 0) || 
        // Else if count is not zero, then ensure that subtracting `count` doesn't 
        // cause overflow and that both pointers `self` and the result are in the 
        // same allocation 
        (mem::size_of_val_raw(self) != 0 &&
            (self.addr() as isize).checked_sub(count as isize).is_some() && 
            kani::mem::same_allocation(self as *const T, self.wrapping_byte_sub(count) as *const T))
    )]
    #[ensures(|result|
        // The resulting pointer should either be unchanged or still point to the same allocation
        (self.addr() == (*result).addr()) ||
        (kani::mem::same_allocation(self as *const T, *result as *const T))
    )]
    pub const unsafe fn byte_sub(self, count: usize) -> Self {
        // SAFETY: the caller must uphold the safety contract for `sub`.
        unsafe { self.cast::<u8>().sub(count).with_metadata_of(self) }
    }

    /// Adds an unsigned offset to a pointer using wrapping arithmetic.
    ///
    /// `count` is in units of T; e.g., a `count` of 3 represents a pointer
    /// offset of `3 * size_of::<T>()` bytes.
    ///
    /// # Safety
    ///
    /// This operation itself is always safe, but using the resulting pointer is not.
    ///
    /// The resulting pointer "remembers" the [allocated object] that `self` points to; it must not
    /// be used to read or write other allocated objects.
    ///
    /// In other words, `let z = x.wrapping_add((y as usize) - (x as usize))` does *not* make `z`
    /// the same as `y` even if we assume `T` has size `1` and there is no overflow: `z` is still
    /// attached to the object `x` is attached to, and dereferencing it is Undefined Behavior unless
    /// `x` and `y` point into the same allocated object.
    ///
    /// Compared to [`add`], this method basically delays the requirement of staying within the
    /// same allocated object: [`add`] is immediate Undefined Behavior when crossing object
    /// boundaries; `wrapping_add` produces a pointer but still leads to Undefined Behavior if a
    /// pointer is dereferenced when it is out-of-bounds of the object it is attached to. [`add`]
    /// can be optimized better and is thus preferable in performance-sensitive code.
    ///
    /// The delayed check only considers the value of the pointer that was dereferenced, not the
    /// intermediate values used during the computation of the final result. For example,
    /// `x.wrapping_add(o).wrapping_sub(o)` is always the same as `x`. In other words, leaving the
    /// allocated object and then re-entering it later is permitted.
    ///
    /// [`add`]: #method.add
    /// [allocated object]: crate::ptr#allocated-object
    ///
    /// # Examples
    ///
    /// ```
    /// // Iterate using a raw pointer in increments of two elements
    /// let data = [1u8, 2, 3, 4, 5];
    /// let mut ptr: *const u8 = data.as_ptr();
    /// let step = 2;
    /// let end_rounded_up = ptr.wrapping_add(6);
    ///
    /// // This loop prints "1, 3, 5, "
    /// while ptr != end_rounded_up {
    ///     unsafe {
    ///         print!("{}, ", *ptr);
    ///     }
    ///     ptr = ptr.wrapping_add(step);
    /// }
    /// ```
    #[stable(feature = "pointer_methods", since = "1.26.0")]
    #[must_use = "returns a new pointer rather than modifying its argument"]
    #[rustc_const_stable(feature = "const_ptr_offset", since = "1.61.0")]
    #[inline(always)]
    pub const fn wrapping_add(self, count: usize) -> Self
    where
        T: Sized,
    {
        self.wrapping_offset(count as isize)
    }

    /// Adds an unsigned offset in bytes to a pointer using wrapping arithmetic.
    ///
    /// `count` is in units of bytes.
    ///
    /// This is purely a convenience for casting to a `u8` pointer and
    /// using [wrapping_add][pointer::wrapping_add] on it. See that method for documentation.
    ///
    /// For non-`Sized` pointees this operation changes only the data pointer,
    /// leaving the metadata untouched.
    #[must_use]
    #[inline(always)]
    #[stable(feature = "pointer_byte_offsets", since = "1.75.0")]
    #[rustc_const_stable(feature = "const_pointer_byte_offsets", since = "1.75.0")]
    pub const fn wrapping_byte_add(self, count: usize) -> Self {
        self.cast::<u8>().wrapping_add(count).with_metadata_of(self)
    }

    /// Subtracts an unsigned offset from a pointer using wrapping arithmetic.
    ///
    /// `count` is in units of T; e.g., a `count` of 3 represents a pointer
    /// offset of `3 * size_of::<T>()` bytes.
    ///
    /// # Safety
    ///
    /// This operation itself is always safe, but using the resulting pointer is not.
    ///
    /// The resulting pointer "remembers" the [allocated object] that `self` points to; it must not
    /// be used to read or write other allocated objects.
    ///
    /// In other words, `let z = x.wrapping_sub((x as usize) - (y as usize))` does *not* make `z`
    /// the same as `y` even if we assume `T` has size `1` and there is no overflow: `z` is still
    /// attached to the object `x` is attached to, and dereferencing it is Undefined Behavior unless
    /// `x` and `y` point into the same allocated object.
    ///
    /// Compared to [`sub`], this method basically delays the requirement of staying within the
    /// same allocated object: [`sub`] is immediate Undefined Behavior when crossing object
    /// boundaries; `wrapping_sub` produces a pointer but still leads to Undefined Behavior if a
    /// pointer is dereferenced when it is out-of-bounds of the object it is attached to. [`sub`]
    /// can be optimized better and is thus preferable in performance-sensitive code.
    ///
    /// The delayed check only considers the value of the pointer that was dereferenced, not the
    /// intermediate values used during the computation of the final result. For example,
    /// `x.wrapping_add(o).wrapping_sub(o)` is always the same as `x`. In other words, leaving the
    /// allocated object and then re-entering it later is permitted.
    ///
    /// [`sub`]: #method.sub
    /// [allocated object]: crate::ptr#allocated-object
    ///
    /// # Examples
    ///
    /// ```
    /// // Iterate using a raw pointer in increments of two elements (backwards)
    /// let data = [1u8, 2, 3, 4, 5];
    /// let mut ptr: *const u8 = data.as_ptr();
    /// let start_rounded_down = ptr.wrapping_sub(2);
    /// ptr = ptr.wrapping_add(4);
    /// let step = 2;
    /// // This loop prints "5, 3, 1, "
    /// while ptr != start_rounded_down {
    ///     unsafe {
    ///         print!("{}, ", *ptr);
    ///     }
    ///     ptr = ptr.wrapping_sub(step);
    /// }
    /// ```
    #[stable(feature = "pointer_methods", since = "1.26.0")]
    #[must_use = "returns a new pointer rather than modifying its argument"]
    #[rustc_const_stable(feature = "const_ptr_offset", since = "1.61.0")]
    #[inline(always)]
    pub const fn wrapping_sub(self, count: usize) -> Self
    where
        T: Sized,
    {
        self.wrapping_offset((count as isize).wrapping_neg())
    }

    /// Subtracts an unsigned offset in bytes from a pointer using wrapping arithmetic.
    ///
    /// `count` is in units of bytes.
    ///
    /// This is purely a convenience for casting to a `u8` pointer and
    /// using [wrapping_sub][pointer::wrapping_sub] on it. See that method for documentation.
    ///
    /// For non-`Sized` pointees this operation changes only the data pointer,
    /// leaving the metadata untouched.
    #[must_use]
    #[inline(always)]
    #[stable(feature = "pointer_byte_offsets", since = "1.75.0")]
    #[rustc_const_stable(feature = "const_pointer_byte_offsets", since = "1.75.0")]
    pub const fn wrapping_byte_sub(self, count: usize) -> Self {
        self.cast::<u8>().wrapping_sub(count).with_metadata_of(self)
    }

    /// Reads the value from `self` without moving it. This leaves the
    /// memory in `self` unchanged.
    ///
    /// See [`ptr::read`] for safety concerns and examples.
    ///
    /// [`ptr::read`]: crate::ptr::read()
    #[stable(feature = "pointer_methods", since = "1.26.0")]
    #[rustc_const_stable(feature = "const_ptr_read", since = "1.71.0")]
    #[inline(always)]
    #[cfg_attr(miri, track_caller)] // even without panics, this helps for Miri backtraces
    pub const unsafe fn read(self) -> T
    where
        T: Sized,
    {
        // SAFETY: the caller must uphold the safety contract for ``.
        unsafe { read(self) }
    }

    /// Performs a volatile read of the value from `self` without moving it. This
    /// leaves the memory in `self` unchanged.
    ///
    /// Volatile operations are intended to act on I/O memory, and are guaranteed
    /// to not be elided or reordered by the compiler across other volatile
    /// operations.
    ///
    /// See [`ptr::read_volatile`] for safety concerns and examples.
    ///
    /// [`ptr::read_volatile`]: crate::ptr::read_volatile()
    #[stable(feature = "pointer_methods", since = "1.26.0")]
    #[inline(always)]
    #[cfg_attr(miri, track_caller)] // even without panics, this helps for Miri backtraces
    pub unsafe fn read_volatile(self) -> T
    where
        T: Sized,
    {
        // SAFETY: the caller must uphold the safety contract for `read_volatile`.
        unsafe { read_volatile(self) }
    }

    /// Reads the value from `self` without moving it. This leaves the
    /// memory in `self` unchanged.
    ///
    /// Unlike `read`, the pointer may be unaligned.
    ///
    /// See [`ptr::read_unaligned`] for safety concerns and examples.
    ///
    /// [`ptr::read_unaligned`]: crate::ptr::read_unaligned()
    #[stable(feature = "pointer_methods", since = "1.26.0")]
    #[rustc_const_stable(feature = "const_ptr_read", since = "1.71.0")]
    #[inline(always)]
    #[cfg_attr(miri, track_caller)] // even without panics, this helps for Miri backtraces
    pub const unsafe fn read_unaligned(self) -> T
    where
        T: Sized,
    {
        // SAFETY: the caller must uphold the safety contract for `read_unaligned`.
        unsafe { read_unaligned(self) }
    }

    /// Copies `count * size_of<T>` bytes from `self` to `dest`. The source
    /// and destination may overlap.
    ///
    /// NOTE: this has the *same* argument order as [`ptr::copy`].
    ///
    /// See [`ptr::copy`] for safety concerns and examples.
    ///
    /// [`ptr::copy`]: crate::ptr::copy()
    #[rustc_const_stable(feature = "const_intrinsic_copy", since = "1.83.0")]
    #[stable(feature = "pointer_methods", since = "1.26.0")]
    #[inline(always)]
    #[cfg_attr(miri, track_caller)] // even without panics, this helps for Miri backtraces
    pub const unsafe fn copy_to(self, dest: *mut T, count: usize)
    where
        T: Sized,
    {
        // SAFETY: the caller must uphold the safety contract for `copy`.
        unsafe { copy(self, dest, count) }
    }

    /// Copies `count * size_of<T>` bytes from `self` to `dest`. The source
    /// and destination may *not* overlap.
    ///
    /// NOTE: this has the *same* argument order as [`ptr::copy_nonoverlapping`].
    ///
    /// See [`ptr::copy_nonoverlapping`] for safety concerns and examples.
    ///
    /// [`ptr::copy_nonoverlapping`]: crate::ptr::copy_nonoverlapping()
    #[rustc_const_stable(feature = "const_intrinsic_copy", since = "1.83.0")]
    #[stable(feature = "pointer_methods", since = "1.26.0")]
    #[inline(always)]
    #[cfg_attr(miri, track_caller)] // even without panics, this helps for Miri backtraces
    pub const unsafe fn copy_to_nonoverlapping(self, dest: *mut T, count: usize)
    where
        T: Sized,
    {
        // SAFETY: the caller must uphold the safety contract for `copy_nonoverlapping`.
        unsafe { copy_nonoverlapping(self, dest, count) }
    }

    /// Copies `count * size_of<T>` bytes from `src` to `self`. The source
    /// and destination may overlap.
    ///
    /// NOTE: this has the *opposite* argument order of [`ptr::copy`].
    ///
    /// See [`ptr::copy`] for safety concerns and examples.
    ///
    /// [`ptr::copy`]: crate::ptr::copy()
    #[rustc_const_stable(feature = "const_intrinsic_copy", since = "1.83.0")]
    #[stable(feature = "pointer_methods", since = "1.26.0")]
    #[inline(always)]
    #[cfg_attr(miri, track_caller)] // even without panics, this helps for Miri backtraces
    pub const unsafe fn copy_from(self, src: *const T, count: usize)
    where
        T: Sized,
    {
        // SAFETY: the caller must uphold the safety contract for `copy`.
        unsafe { copy(src, self, count) }
    }

    /// Copies `count * size_of<T>` bytes from `src` to `self`. The source
    /// and destination may *not* overlap.
    ///
    /// NOTE: this has the *opposite* argument order of [`ptr::copy_nonoverlapping`].
    ///
    /// See [`ptr::copy_nonoverlapping`] for safety concerns and examples.
    ///
    /// [`ptr::copy_nonoverlapping`]: crate::ptr::copy_nonoverlapping()
    #[rustc_const_stable(feature = "const_intrinsic_copy", since = "1.83.0")]
    #[stable(feature = "pointer_methods", since = "1.26.0")]
    #[inline(always)]
    #[cfg_attr(miri, track_caller)] // even without panics, this helps for Miri backtraces
    pub const unsafe fn copy_from_nonoverlapping(self, src: *const T, count: usize)
    where
        T: Sized,
    {
        // SAFETY: the caller must uphold the safety contract for `copy_nonoverlapping`.
        unsafe { copy_nonoverlapping(src, self, count) }
    }

    /// Executes the destructor (if any) of the pointed-to value.
    ///
    /// See [`ptr::drop_in_place`] for safety concerns and examples.
    ///
    /// [`ptr::drop_in_place`]: crate::ptr::drop_in_place()
    #[stable(feature = "pointer_methods", since = "1.26.0")]
    #[inline(always)]
    pub unsafe fn drop_in_place(self) {
        // SAFETY: the caller must uphold the safety contract for `drop_in_place`.
        unsafe { drop_in_place(self) }
    }

    /// Overwrites a memory location with the given value without reading or
    /// dropping the old value.
    ///
    /// See [`ptr::write`] for safety concerns and examples.
    ///
    /// [`ptr::write`]: crate::ptr::write()
    #[stable(feature = "pointer_methods", since = "1.26.0")]
    #[rustc_const_stable(feature = "const_ptr_write", since = "1.83.0")]
    #[inline(always)]
    #[cfg_attr(miri, track_caller)] // even without panics, this helps for Miri backtraces
    pub const unsafe fn write(self, val: T)
    where
        T: Sized,
    {
        // SAFETY: the caller must uphold the safety contract for `write`.
        unsafe { write(self, val) }
    }

    /// Invokes memset on the specified pointer, setting `count * size_of::<T>()`
    /// bytes of memory starting at `self` to `val`.
    ///
    /// See [`ptr::write_bytes`] for safety concerns and examples.
    ///
    /// [`ptr::write_bytes`]: crate::ptr::write_bytes()
    #[doc(alias = "memset")]
    #[stable(feature = "pointer_methods", since = "1.26.0")]
    #[rustc_const_stable(feature = "const_ptr_write", since = "1.83.0")]
    #[inline(always)]
    #[cfg_attr(miri, track_caller)] // even without panics, this helps for Miri backtraces
    pub const unsafe fn write_bytes(self, val: u8, count: usize)
    where
        T: Sized,
    {
        // SAFETY: the caller must uphold the safety contract for `write_bytes`.
        unsafe { write_bytes(self, val, count) }
    }

    /// Performs a volatile write of a memory location with the given value without
    /// reading or dropping the old value.
    ///
    /// Volatile operations are intended to act on I/O memory, and are guaranteed
    /// to not be elided or reordered by the compiler across other volatile
    /// operations.
    ///
    /// See [`ptr::write_volatile`] for safety concerns and examples.
    ///
    /// [`ptr::write_volatile`]: crate::ptr::write_volatile()
    #[stable(feature = "pointer_methods", since = "1.26.0")]
    #[inline(always)]
    #[cfg_attr(miri, track_caller)] // even without panics, this helps for Miri backtraces
    pub unsafe fn write_volatile(self, val: T)
    where
        T: Sized,
    {
        // SAFETY: the caller must uphold the safety contract for `write_volatile`.
        unsafe { write_volatile(self, val) }
    }

    /// Overwrites a memory location with the given value without reading or
    /// dropping the old value.
    ///
    /// Unlike `write`, the pointer may be unaligned.
    ///
    /// See [`ptr::write_unaligned`] for safety concerns and examples.
    ///
    /// [`ptr::write_unaligned`]: crate::ptr::write_unaligned()
    #[stable(feature = "pointer_methods", since = "1.26.0")]
    #[rustc_const_stable(feature = "const_ptr_write", since = "1.83.0")]
    #[inline(always)]
    #[cfg_attr(miri, track_caller)] // even without panics, this helps for Miri backtraces
    pub const unsafe fn write_unaligned(self, val: T)
    where
        T: Sized,
    {
        // SAFETY: the caller must uphold the safety contract for `write_unaligned`.
        unsafe { write_unaligned(self, val) }
    }

    /// Replaces the value at `self` with `src`, returning the old
    /// value, without dropping either.
    ///
    /// See [`ptr::replace`] for safety concerns and examples.
    ///
    /// [`ptr::replace`]: crate::ptr::replace()
    #[stable(feature = "pointer_methods", since = "1.26.0")]
    #[inline(always)]
    pub unsafe fn replace(self, src: T) -> T
    where
        T: Sized,
    {
        // SAFETY: the caller must uphold the safety contract for `replace`.
        unsafe { replace(self, src) }
    }

    /// Swaps the values at two mutable locations of the same type, without
    /// deinitializing either. They may overlap, unlike `mem::swap` which is
    /// otherwise equivalent.
    ///
    /// See [`ptr::swap`] for safety concerns and examples.
    ///
    /// [`ptr::swap`]: crate::ptr::swap()
    #[stable(feature = "pointer_methods", since = "1.26.0")]
    #[rustc_const_unstable(feature = "const_swap", issue = "83163")]
    #[inline(always)]
    pub const unsafe fn swap(self, with: *mut T)
    where
        T: Sized,
    {
        // SAFETY: the caller must uphold the safety contract for `swap`.
        unsafe { swap(self, with) }
    }

    /// Computes the offset that needs to be applied to the pointer in order to make it aligned to
    /// `align`.
    ///
    /// If it is not possible to align the pointer, the implementation returns
    /// `usize::MAX`.
    ///
    /// The offset is expressed in number of `T` elements, and not bytes. The value returned can be
    /// used with the `wrapping_add` method.
    ///
    /// There are no guarantees whatsoever that offsetting the pointer will not overflow or go
    /// beyond the allocation that the pointer points into. It is up to the caller to ensure that
    /// the returned offset is correct in all terms other than alignment.
    ///
    /// When this is called during compile-time evaluation (which is unstable), the implementation
    /// may return `usize::MAX` in cases where that can never happen at runtime. This is because the
    /// actual alignment of pointers is not known yet during compile-time, so an offset with
    /// guaranteed alignment can sometimes not be computed. For example, a buffer declared as `[u8;
    /// N]` might be allocated at an odd or an even address, but at compile-time this is not yet
    /// known, so the execution has to be correct for either choice. It is therefore impossible to
    /// find an offset that is guaranteed to be 2-aligned. (This behavior is subject to change, as usual
    /// for unstable APIs.)
    ///
    /// # Panics
    ///
    /// The function panics if `align` is not a power-of-two.
    ///
    /// # Examples
    ///
    /// Accessing adjacent `u8` as `u16`
    ///
    /// ```
    /// use std::mem::align_of;
    ///
    /// # unsafe {
    /// let mut x = [5_u8, 6, 7, 8, 9];
    /// let ptr = x.as_mut_ptr();
    /// let offset = ptr.align_offset(align_of::<u16>());
    ///
    /// if offset < x.len() - 1 {
    ///     let u16_ptr = ptr.add(offset).cast::<u16>();
    ///     *u16_ptr = 0;
    ///
    ///     assert!(x == [0, 0, 7, 8, 9] || x == [5, 0, 0, 8, 9]);
    /// } else {
    ///     // while the pointer can be aligned via `offset`, it would point
    ///     // outside the allocation
    /// }
    /// # }
    /// ```
    #[must_use]
    #[inline]
    #[stable(feature = "align_offset", since = "1.36.0")]
    pub fn align_offset(self, align: usize) -> usize
    where
        T: Sized,
    {
        if !align.is_power_of_two() {
            panic!("align_offset: align is not a power-of-two");
        }

        // SAFETY: `align` has been checked to be a power of 2 above
        let ret = unsafe { align_offset(self, align) };

        // Inform Miri that we want to consider the resulting pointer to be suitably aligned.
        #[cfg(miri)]
        if ret != usize::MAX {
            intrinsics::miri_promise_symbolic_alignment(
                self.wrapping_add(ret).cast_const().cast(),
                align,
            );
        }

        ret
    }

    /// Returns whether the pointer is properly aligned for `T`.
    ///
    /// # Examples
    ///
    /// ```
    /// // On some platforms, the alignment of i32 is less than 4.
    /// #[repr(align(4))]
    /// struct AlignedI32(i32);
    ///
    /// let mut data = AlignedI32(42);
    /// let ptr = &mut data as *mut AlignedI32;
    ///
    /// assert!(ptr.is_aligned());
    /// assert!(!ptr.wrapping_byte_add(1).is_aligned());
    /// ```
    #[must_use]
    #[inline]
    #[stable(feature = "pointer_is_aligned", since = "1.79.0")]
    pub fn is_aligned(self) -> bool
    where
        T: Sized,
    {
        self.is_aligned_to(mem::align_of::<T>())
    }

    /// Returns whether the pointer is aligned to `align`.
    ///
    /// For non-`Sized` pointees this operation considers only the data pointer,
    /// ignoring the metadata.
    ///
    /// # Panics
    ///
    /// The function panics if `align` is not a power-of-two (this includes 0).
    ///
    /// # Examples
    ///
    /// ```
    /// #![feature(pointer_is_aligned_to)]
    ///
    /// // On some platforms, the alignment of i32 is less than 4.
    /// #[repr(align(4))]
    /// struct AlignedI32(i32);
    ///
    /// let mut data = AlignedI32(42);
    /// let ptr = &mut data as *mut AlignedI32;
    ///
    /// assert!(ptr.is_aligned_to(1));
    /// assert!(ptr.is_aligned_to(2));
    /// assert!(ptr.is_aligned_to(4));
    ///
    /// assert!(ptr.wrapping_byte_add(2).is_aligned_to(2));
    /// assert!(!ptr.wrapping_byte_add(2).is_aligned_to(4));
    ///
    /// assert_ne!(ptr.is_aligned_to(8), ptr.wrapping_add(1).is_aligned_to(8));
    /// ```
    #[must_use]
    #[inline]
    #[unstable(feature = "pointer_is_aligned_to", issue = "96284")]
    pub fn is_aligned_to(self, align: usize) -> bool {
        if !align.is_power_of_two() {
            panic!("is_aligned_to: align is not a power-of-two");
        }

        self.addr() & (align - 1) == 0
    }
}

impl<T> *mut [T] {
    /// Returns the length of a raw slice.
    ///
    /// The returned value is the number of **elements**, not the number of bytes.
    ///
    /// This function is safe, even when the raw slice cannot be cast to a slice
    /// reference because the pointer is null or unaligned.
    ///
    /// # Examples
    ///
    /// ```rust
    /// use std::ptr;
    ///
    /// let slice: *mut [i8] = ptr::slice_from_raw_parts_mut(ptr::null_mut(), 3);
    /// assert_eq!(slice.len(), 3);
    /// ```
    #[inline(always)]
    #[stable(feature = "slice_ptr_len", since = "1.79.0")]
    #[rustc_const_stable(feature = "const_slice_ptr_len", since = "1.79.0")]
    pub const fn len(self) -> usize {
        metadata(self)
    }

    /// Returns `true` if the raw slice has a length of 0.
    ///
    /// # Examples
    ///
    /// ```
    /// use std::ptr;
    ///
    /// let slice: *mut [i8] = ptr::slice_from_raw_parts_mut(ptr::null_mut(), 3);
    /// assert!(!slice.is_empty());
    /// ```
    #[inline(always)]
    #[stable(feature = "slice_ptr_len", since = "1.79.0")]
    #[rustc_const_stable(feature = "const_slice_ptr_len", since = "1.79.0")]
    pub const fn is_empty(self) -> bool {
        self.len() == 0
    }

    /// Divides one mutable raw slice into two at an index.
    ///
    /// The first will contain all indices from `[0, mid)` (excluding
    /// the index `mid` itself) and the second will contain all
    /// indices from `[mid, len)` (excluding the index `len` itself).
    ///
    /// # Panics
    ///
    /// Panics if `mid > len`.
    ///
    /// # Safety
    ///
    /// `mid` must be [in-bounds] of the underlying [allocated object].
    /// Which means `self` must be dereferenceable and span a single allocation
    /// that is at least `mid * size_of::<T>()` bytes long. Not upholding these
    /// requirements is *[undefined behavior]* even if the resulting pointers are not used.
    ///
    /// Since `len` being in-bounds it is not a safety invariant of `*mut [T]` the
    /// safety requirements of this method are the same as for [`split_at_mut_unchecked`].
    /// The explicit bounds check is only as useful as `len` is correct.
    ///
    /// [`split_at_mut_unchecked`]: #method.split_at_mut_unchecked
    /// [in-bounds]: #method.add
    /// [allocated object]: crate::ptr#allocated-object
    /// [undefined behavior]: https://doc.rust-lang.org/reference/behavior-considered-undefined.html
    ///
    /// # Examples
    ///
    /// ```
    /// #![feature(raw_slice_split)]
    /// #![feature(slice_ptr_get)]
    ///
    /// let mut v = [1, 0, 3, 0, 5, 6];
    /// let ptr = &mut v as *mut [_];
    /// unsafe {
    ///     let (left, right) = ptr.split_at_mut(2);
    ///     assert_eq!(&*left, [1, 0]);
    ///     assert_eq!(&*right, [3, 0, 5, 6]);
    /// }
    /// ```
    #[inline(always)]
    #[track_caller]
    #[unstable(feature = "raw_slice_split", issue = "95595")]
    pub unsafe fn split_at_mut(self, mid: usize) -> (*mut [T], *mut [T]) {
        assert!(mid <= self.len());
        // SAFETY: The assert above is only a safety-net as long as `self.len()` is correct
        // The actual safety requirements of this function are the same as for `split_at_mut_unchecked`
        unsafe { self.split_at_mut_unchecked(mid) }
    }

    /// Divides one mutable raw slice into two at an index, without doing bounds checking.
    ///
    /// The first will contain all indices from `[0, mid)` (excluding
    /// the index `mid` itself) and the second will contain all
    /// indices from `[mid, len)` (excluding the index `len` itself).
    ///
    /// # Safety
    ///
    /// `mid` must be [in-bounds] of the underlying [allocated object].
    /// Which means `self` must be dereferenceable and span a single allocation
    /// that is at least `mid * size_of::<T>()` bytes long. Not upholding these
    /// requirements is *[undefined behavior]* even if the resulting pointers are not used.
    ///
    /// [in-bounds]: #method.add
    /// [out-of-bounds index]: #method.add
    /// [undefined behavior]: https://doc.rust-lang.org/reference/behavior-considered-undefined.html
    ///
    /// # Examples
    ///
    /// ```
    /// #![feature(raw_slice_split)]
    ///
    /// let mut v = [1, 0, 3, 0, 5, 6];
    /// // scoped to restrict the lifetime of the borrows
    /// unsafe {
    ///     let ptr = &mut v as *mut [_];
    ///     let (left, right) = ptr.split_at_mut_unchecked(2);
    ///     assert_eq!(&*left, [1, 0]);
    ///     assert_eq!(&*right, [3, 0, 5, 6]);
    ///     (&mut *left)[1] = 2;
    ///     (&mut *right)[1] = 4;
    /// }
    /// assert_eq!(v, [1, 2, 3, 4, 5, 6]);
    /// ```
    #[inline(always)]
    #[unstable(feature = "raw_slice_split", issue = "95595")]
    pub unsafe fn split_at_mut_unchecked(self, mid: usize) -> (*mut [T], *mut [T]) {
        let len = self.len();
        let ptr = self.as_mut_ptr();

        // SAFETY: Caller must pass a valid pointer and an index that is in-bounds.
        let tail = unsafe { ptr.add(mid) };
        (
            crate::ptr::slice_from_raw_parts_mut(ptr, mid),
            crate::ptr::slice_from_raw_parts_mut(tail, len - mid),
        )
    }

    /// Returns a raw pointer to the slice's buffer.
    ///
    /// This is equivalent to casting `self` to `*mut T`, but more type-safe.
    ///
    /// # Examples
    ///
    /// ```rust
    /// #![feature(slice_ptr_get)]
    /// use std::ptr;
    ///
    /// let slice: *mut [i8] = ptr::slice_from_raw_parts_mut(ptr::null_mut(), 3);
    /// assert_eq!(slice.as_mut_ptr(), ptr::null_mut());
    /// ```
    #[inline(always)]
    #[unstable(feature = "slice_ptr_get", issue = "74265")]
    pub const fn as_mut_ptr(self) -> *mut T {
        self as *mut T
    }

    /// Returns a raw pointer to an element or subslice, without doing bounds
    /// checking.
    ///
    /// Calling this method with an [out-of-bounds index] or when `self` is not dereferenceable
    /// is *[undefined behavior]* even if the resulting pointer is not used.
    ///
    /// [out-of-bounds index]: #method.add
    /// [undefined behavior]: https://doc.rust-lang.org/reference/behavior-considered-undefined.html
    ///
    /// # Examples
    ///
    /// ```
    /// #![feature(slice_ptr_get)]
    ///
    /// let x = &mut [1, 2, 4] as *mut [i32];
    ///
    /// unsafe {
    ///     assert_eq!(x.get_unchecked_mut(1), x.as_mut_ptr().add(1));
    /// }
    /// ```
    #[unstable(feature = "slice_ptr_get", issue = "74265")]
    #[inline(always)]
    pub unsafe fn get_unchecked_mut<I>(self, index: I) -> *mut I::Output
    where
        I: SliceIndex<[T]>,
    {
        // SAFETY: the caller ensures that `self` is dereferenceable and `index` in-bounds.
        unsafe { index.get_unchecked_mut(self) }
    }

    /// Returns `None` if the pointer is null, or else returns a shared slice to
    /// the value wrapped in `Some`. In contrast to [`as_ref`], this does not require
    /// that the value has to be initialized.
    ///
    /// For the mutable counterpart see [`as_uninit_slice_mut`].
    ///
    /// [`as_ref`]: pointer#method.as_ref-1
    /// [`as_uninit_slice_mut`]: #method.as_uninit_slice_mut
    ///
    /// # Safety
    ///
    /// When calling this method, you have to ensure that *either* the pointer is null *or*
    /// all of the following is true:
    ///
    /// * The pointer must be [valid] for reads for `ptr.len() * mem::size_of::<T>()` many bytes,
    ///   and it must be properly aligned. This means in particular:
    ///
    ///     * The entire memory range of this slice must be contained within a single [allocated object]!
    ///       Slices can never span across multiple allocated objects.
    ///
    ///     * The pointer must be aligned even for zero-length slices. One
    ///       reason for this is that enum layout optimizations may rely on references
    ///       (including slices of any length) being aligned and non-null to distinguish
    ///       them from other data. You can obtain a pointer that is usable as `data`
    ///       for zero-length slices using [`NonNull::dangling()`].
    ///
    /// * The total size `ptr.len() * mem::size_of::<T>()` of the slice must be no larger than `isize::MAX`.
    ///   See the safety documentation of [`pointer::offset`].
    ///
    /// * You must enforce Rust's aliasing rules, since the returned lifetime `'a` is
    ///   arbitrarily chosen and does not necessarily reflect the actual lifetime of the data.
    ///   In particular, while this reference exists, the memory the pointer points to must
    ///   not get mutated (except inside `UnsafeCell`).
    ///
    /// This applies even if the result of this method is unused!
    ///
    /// See also [`slice::from_raw_parts`][].
    ///
    /// [valid]: crate::ptr#safety
    /// [allocated object]: crate::ptr#allocated-object
    #[inline]
    #[unstable(feature = "ptr_as_uninit", issue = "75402")]
    #[rustc_const_unstable(feature = "ptr_as_uninit", issue = "75402")]
    pub const unsafe fn as_uninit_slice<'a>(self) -> Option<&'a [MaybeUninit<T>]> {
        if self.is_null() {
            None
        } else {
            // SAFETY: the caller must uphold the safety contract for `as_uninit_slice`.
            Some(unsafe { slice::from_raw_parts(self as *const MaybeUninit<T>, self.len()) })
        }
    }

    /// Returns `None` if the pointer is null, or else returns a unique slice to
    /// the value wrapped in `Some`. In contrast to [`as_mut`], this does not require
    /// that the value has to be initialized.
    ///
    /// For the shared counterpart see [`as_uninit_slice`].
    ///
    /// [`as_mut`]: #method.as_mut
    /// [`as_uninit_slice`]: #method.as_uninit_slice-1
    ///
    /// # Safety
    ///
    /// When calling this method, you have to ensure that *either* the pointer is null *or*
    /// all of the following is true:
    ///
    /// * The pointer must be [valid] for reads and writes for `ptr.len() * mem::size_of::<T>()`
    ///   many bytes, and it must be properly aligned. This means in particular:
    ///
    ///     * The entire memory range of this slice must be contained within a single [allocated object]!
    ///       Slices can never span across multiple allocated objects.
    ///
    ///     * The pointer must be aligned even for zero-length slices. One
    ///       reason for this is that enum layout optimizations may rely on references
    ///       (including slices of any length) being aligned and non-null to distinguish
    ///       them from other data. You can obtain a pointer that is usable as `data`
    ///       for zero-length slices using [`NonNull::dangling()`].
    ///
    /// * The total size `ptr.len() * mem::size_of::<T>()` of the slice must be no larger than `isize::MAX`.
    ///   See the safety documentation of [`pointer::offset`].
    ///
    /// * You must enforce Rust's aliasing rules, since the returned lifetime `'a` is
    ///   arbitrarily chosen and does not necessarily reflect the actual lifetime of the data.
    ///   In particular, while this reference exists, the memory the pointer points to must
    ///   not get accessed (read or written) through any other pointer.
    ///
    /// This applies even if the result of this method is unused!
    ///
    /// See also [`slice::from_raw_parts_mut`][].
    ///
    /// [valid]: crate::ptr#safety
    /// [allocated object]: crate::ptr#allocated-object
    #[inline]
    #[unstable(feature = "ptr_as_uninit", issue = "75402")]
    #[rustc_const_unstable(feature = "ptr_as_uninit", issue = "75402")]
    pub const unsafe fn as_uninit_slice_mut<'a>(self) -> Option<&'a mut [MaybeUninit<T>]> {
        if self.is_null() {
            None
        } else {
            // SAFETY: the caller must uphold the safety contract for `as_uninit_slice_mut`.
            Some(unsafe { slice::from_raw_parts_mut(self as *mut MaybeUninit<T>, self.len()) })
        }
    }
}

impl<T, const N: usize> *mut [T; N] {
    /// Returns a raw pointer to the array's buffer.
    ///
    /// This is equivalent to casting `self` to `*mut T`, but more type-safe.
    ///
    /// # Examples
    ///
    /// ```rust
    /// #![feature(array_ptr_get)]
    /// use std::ptr;
    ///
    /// let arr: *mut [i8; 3] = ptr::null_mut();
    /// assert_eq!(arr.as_mut_ptr(), ptr::null_mut());
    /// ```
    #[inline]
    #[unstable(feature = "array_ptr_get", issue = "119834")]
    pub const fn as_mut_ptr(self) -> *mut T {
        self as *mut T
    }

    /// Returns a raw pointer to a mutable slice containing the entire array.
    ///
    /// # Examples
    ///
    /// ```
    /// #![feature(array_ptr_get)]
    ///
    /// let mut arr = [1, 2, 5];
    /// let ptr: *mut [i32; 3] = &mut arr;
    /// unsafe {
    ///     (&mut *ptr.as_mut_slice())[..2].copy_from_slice(&[3, 4]);
    /// }
    /// assert_eq!(arr, [3, 4, 5]);
    /// ```
    #[inline]
    #[unstable(feature = "array_ptr_get", issue = "119834")]
    pub const fn as_mut_slice(self) -> *mut [T] {
        self
    }
}

// Equality for pointers
#[stable(feature = "rust1", since = "1.0.0")]
impl<T: ?Sized> PartialEq for *mut T {
    #[inline(always)]
    #[allow(ambiguous_wide_pointer_comparisons)]
    fn eq(&self, other: &*mut T) -> bool {
        *self == *other
    }
}

#[stable(feature = "rust1", since = "1.0.0")]
impl<T: ?Sized> Eq for *mut T {}

#[stable(feature = "rust1", since = "1.0.0")]
impl<T: ?Sized> Ord for *mut T {
    #[inline]
    #[allow(ambiguous_wide_pointer_comparisons)]
    fn cmp(&self, other: &*mut T) -> Ordering {
        if self < other {
            Less
        } else if self == other {
            Equal
        } else {
            Greater
        }
    }
}

#[stable(feature = "rust1", since = "1.0.0")]
impl<T: ?Sized> PartialOrd for *mut T {
    #[inline(always)]
    #[allow(ambiguous_wide_pointer_comparisons)]
    fn partial_cmp(&self, other: &*mut T) -> Option<Ordering> {
        Some(self.cmp(other))
    }

    #[inline(always)]
    #[allow(ambiguous_wide_pointer_comparisons)]
    fn lt(&self, other: &*mut T) -> bool {
        *self < *other
    }

    #[inline(always)]
    #[allow(ambiguous_wide_pointer_comparisons)]
    fn le(&self, other: &*mut T) -> bool {
        *self <= *other
    }

    #[inline(always)]
    #[allow(ambiguous_wide_pointer_comparisons)]
    fn gt(&self, other: &*mut T) -> bool {
        *self > *other
    }

    #[inline(always)]
    #[allow(ambiguous_wide_pointer_comparisons)]
    fn ge(&self, other: &*mut T) -> bool {
        *self >= *other
    }
}

#[cfg(kani)]
#[unstable(feature = "kani", issue = "none")]
pub mod verify {
    use crate::kani;
    use core::mem;
    use kani::PointerGenerator;

    /// This macro generates a single verification harness for the `offset`, `add`, or `sub`
    /// pointer operations, supporting integer, composite, or unit types.
    /// - `$ty`: The type of the slice's elements (e.g., `i32`, `u32`, tuples).
    /// - `$fn_name`: The name of the function being checked (`add`, `sub`, or `offset`).
    /// - `$proof_name`: The name assigned to the generated proof for the contract.
    /// - `$count_ty:ty`: The type of the input variable passed to the method being invoked.
    ///
    /// Note: This macro is intended for internal use only and should be invoked exclusively
    /// by the `generate_arithmetic_harnesses` macro. Its purpose is to reduce code duplication,
    /// and it is not meant to be used directly elsewhere in the codebase.
    macro_rules! generate_single_arithmetic_harness {
        ($ty:ty, $proof_name:ident, $fn_name:ident, $count_ty:ty) => {
            #[kani::proof_for_contract(<*mut $ty>::$fn_name)]
            pub fn $proof_name() {
                // 200 bytes are large enough to cover all pointee types used for testing
                const BUF_SIZE: usize = 200;
                let mut generator = kani::PointerGenerator::<BUF_SIZE>::new();
                let test_ptr: *mut $ty = generator.any_in_bounds().ptr;
                let count: $count_ty = kani::any();
                unsafe {
                    test_ptr.$fn_name(count);
                }
            }
        };
    }

    /// This macro generates verification harnesses for the `offset`, `add`, and `sub`
    /// pointer operations, supporting integer, composite, and unit types.
    /// - `$ty`: The pointee type (e.g., i32, u32, tuples).
    /// - `$offset_fn_name`: The name for the `offset` proof for contract.
    /// - `$add_fn_name`: The name for the `add` proof for contract.
    /// - `$sub_fn_name`: The name for the `sub` proof for contract.
    macro_rules! generate_arithmetic_harnesses {
        ($ty:ty, $add_fn_name:ident, $sub_fn_name:ident, $offset_fn_name:ident) => {
            generate_single_arithmetic_harness!($ty, $add_fn_name, add, usize);
            generate_single_arithmetic_harness!($ty, $sub_fn_name, sub, usize);
            generate_single_arithmetic_harness!($ty, $offset_fn_name, offset, isize);
        };
    }

    // Generate harnesses for unit type (add, sub, offset)
    generate_arithmetic_harnesses!(
        (),
        check_mut_add_unit,
        check_mut_sub_unit,
        check_mut_offset_unit
    );

    // Generate harnesses for integer types (add, sub, offset)
    generate_arithmetic_harnesses!(i8, check_mut_add_i8, check_mut_sub_i8, check_mut_offset_i8);
    generate_arithmetic_harnesses!(
        i16,
        check_mut_add_i16,
        check_mut_sub_i16,
        check_mut_offset_i16
    );
    generate_arithmetic_harnesses!(
        i32,
        check_mut_add_i32,
        check_mut_sub_i32,
        check_mut_offset_i32
    );
    generate_arithmetic_harnesses!(
        i64,
        check_mut_add_i64,
        check_mut_sub_i64,
        check_mut_offset_i64
    );
    generate_arithmetic_harnesses!(
        i128,
        check_mut_add_i128,
        check_mut_sub_i128,
        check_mut_offset_i128
    );
    generate_arithmetic_harnesses!(
        isize,
        check_mut_add_isize,
        check_mut_sub_isize,
        check_mut_offset_isize
    );
    // Due to a bug of kani the test `check_mut_add_u8` is malfunctioning for now.
    // Tracking issue: https://github.com/model-checking/kani/issues/3743
<<<<<<< HEAD
    // generate_mut_arithmetic_harness!(u8, check_mut_add_u8, add);
    generate_mut_arithmetic_harness!(u16, check_mut_add_u16, add);
    generate_mut_arithmetic_harness!(u32, check_mut_add_u32, add);
    generate_mut_arithmetic_harness!(u64, check_mut_add_u64, add);
    generate_mut_arithmetic_harness!(u128, check_mut_add_u128, add);
    generate_mut_arithmetic_harness!(usize, check_mut_add_usize, add);

    // <*mut T>:: add() unit type verification
    generate_mut_arithmetic_harness!((), check_mut_add_unit, add);

    // <*mut T>:: add() composite types verification
    generate_mut_arithmetic_harness!((i8, i8), check_mut_add_tuple_1, add);
    generate_mut_arithmetic_harness!((f64, bool), check_mut_add_tuple_2, add);
    generate_mut_arithmetic_harness!((i32, f64, bool), check_mut_add_tuple_3, add);
    generate_mut_arithmetic_harness!((i8, u16, i32, u64, isize), check_mut_add_tuple_4, add);

    // <*mut T>:: sub() integer types verification
    generate_mut_arithmetic_harness!(i8, check_mut_sub_i8, sub);
    generate_mut_arithmetic_harness!(i16, check_mut_sub_i16, sub);
    generate_mut_arithmetic_harness!(i32, check_mut_sub_i32, sub);
    generate_mut_arithmetic_harness!(i64, check_mut_sub_i64, sub);
    generate_mut_arithmetic_harness!(i128, check_mut_sub_i128, sub);
    generate_mut_arithmetic_harness!(isize, check_mut_sub_isize, sub);
    generate_mut_arithmetic_harness!(u8, check_mut_sub_u8, sub);
    generate_mut_arithmetic_harness!(u16, check_mut_sub_u16, sub);
    generate_mut_arithmetic_harness!(u32, check_mut_sub_u32, sub);
    generate_mut_arithmetic_harness!(u64, check_mut_sub_u64, sub);
    generate_mut_arithmetic_harness!(u128, check_mut_sub_u128, sub);
    generate_mut_arithmetic_harness!(usize, check_mut_sub_usize, sub);

    // <*mut T>:: sub() unit type verification
    generate_mut_arithmetic_harness!((), check_mut_sub_unit, sub);

    // <*mut T>:: sub() composite types verification
    generate_mut_arithmetic_harness!((i8, i8), check_mut_sub_tuple_1, sub);
    generate_mut_arithmetic_harness!((f64, bool), check_mut_sub_tuple_2, sub);
    generate_mut_arithmetic_harness!((i32, f64, bool), check_mut_sub_tuple_3, sub);
    generate_mut_arithmetic_harness!((i8, u16, i32, u64, isize), check_mut_sub_tuple_4, sub);

    // fn <*mut T>::offset() integer types verification
    generate_mut_arithmetic_harness!(i8, check_mut_offset_i8, offset);
    generate_mut_arithmetic_harness!(i16, check_mut_offset_i16, offset);
    generate_mut_arithmetic_harness!(i32, check_mut_offset_i32, offset);
    generate_mut_arithmetic_harness!(i64, check_mut_offset_i64, offset);
    generate_mut_arithmetic_harness!(i128, check_mut_offset_i128, offset);
    generate_mut_arithmetic_harness!(isize, check_mut_offset_isize, offset);
    generate_mut_arithmetic_harness!(u8, check_mut_offset_u8, offset);
    generate_mut_arithmetic_harness!(u16, check_mut_offset_u16, offset);
    generate_mut_arithmetic_harness!(u32, check_mut_offset_u32, offset);
    generate_mut_arithmetic_harness!(u64, check_mut_offset_u64, offset);
    generate_mut_arithmetic_harness!(u128, check_mut_offset_u128, offset);
    generate_mut_arithmetic_harness!(usize, check_mut_offset_usize, offset);

    // fn <*mut T>::offset() unit type verification
    generate_mut_arithmetic_harness!((), check_mut_offset_unit, offset);

    // fn <*mut T>::offset() composite type verification
    generate_mut_arithmetic_harness!((i8, i8), check_mut_offset_tuple_1, offset);
    generate_mut_arithmetic_harness!((f64, bool), check_mut_offset_tuple_2, offset);
    generate_mut_arithmetic_harness!((i32, f64, bool), check_mut_offset_tuple_3, offset);
    generate_mut_arithmetic_harness!((i8, u16, i32, u64, isize), check_mut_offset_tuple_4, offset);

    trait TestTrait {}

    struct TestStruct {
        value: i64,
    }

    impl TestTrait for TestStruct {}

    /// This macro generates proofs for contracts on `byte_add`, `byte_sub`, and `byte_offset`
    /// operations for pointers to dyn Trait.
    /// - `$fn_name`: Specifies the arithmetic operation to verify.
    /// - `$proof_name`: Specifies the name of the generated proof for contract.
    macro_rules! gen_mut_byte_arith_harness_for_dyn {
        (byte_offset, $proof_name:ident) => {
            // Workaround: Directly verifying the method `<*mut dyn TestTrait>::byte_offset`
            // causes a compilation error: "Failed to resolve checking function <*mut dyn TestTrait>::byte_offset
            // because Expected a type, but found trait object paths `dyn TestTrait`".
            // As a result, the proof is annotated for the underlying struct type instead.
            #[kani::proof_for_contract(<*mut TestStruct>::byte_offset)]
            pub fn $proof_name() {
                let mut test_struct = TestStruct { value: 42 };
                let trait_object: &mut dyn TestTrait = &mut test_struct;
                let test_ptr: *mut dyn TestTrait = trait_object;

                let count: isize = kani::any();

                unsafe {
                    test_ptr.byte_offset(count);
                }
            }
        };
        ($fn_name: ident, $proof_name:ident) => {
            // Workaround: Directly verifying the method `<*mut dyn TestTrait>::$fn_name`
            // causes a compilation error: "Failed to resolve checking function <*mut dyn TestTrait>::byte_offset
            // because Expected a type, but found trait object paths `dyn TestTrait`".
            // As a result, the proof is annotated for the underlying struct type instead.
            #[kani::proof_for_contract(<*mut TestStruct>::$fn_name)]
            pub fn $proof_name() {
                let mut test_struct = TestStruct { value: 42 };
                let trait_object: &mut dyn TestTrait = &mut test_struct;
                let test_ptr: *mut dyn TestTrait = trait_object;

                //byte_add and byte_sub need count to be usize unlike byte_offset
                let count: usize = kani::any();

                unsafe {
                    test_ptr.$fn_name(count);
                }
            }
        };
    }

    // fn <*mut T>::add(), <*mut T>::sub() and <*mut T>::offset() dyn Trait verification
    gen_mut_byte_arith_harness_for_dyn!(byte_add, check_mut_byte_add_dyn);
    gen_mut_byte_arith_harness_for_dyn!(byte_sub, check_mut_byte_sub_dyn);
    gen_mut_byte_arith_harness_for_dyn!(byte_offset, check_mut_byte_offset_dyn);
=======
    // generate_arithmetic_harnesses!(u8, check_mut_add_u8, check_mut_sub_u8, check_mut_offset_u8);
    generate_arithmetic_harnesses!(
        u16,
        check_mut_add_u16,
        check_mut_sub_u16,
        check_mut_offset_u16
    );
    generate_arithmetic_harnesses!(
        u32,
        check_mut_add_u32,
        check_mut_sub_u32,
        check_mut_offset_u32
    );
    generate_arithmetic_harnesses!(
        u64,
        check_mut_add_u64,
        check_mut_sub_u64,
        check_mut_offset_u64
    );
    generate_arithmetic_harnesses!(
        u128,
        check_mut_add_u128,
        check_mut_sub_u128,
        check_mut_offset_u128
    );
    generate_arithmetic_harnesses!(
        usize,
        check_mut_add_usize,
        check_mut_sub_usize,
        check_mut_offset_usize
    );

    // Generte harnesses for composite types (add, sub, offset)
    generate_arithmetic_harnesses!(
        (i8, i8),
        check_mut_add_tuple_1,
        check_mut_sub_tuple_1,
        check_mut_offset_tuple_1
    );
    generate_arithmetic_harnesses!(
        (f64, bool),
        check_mut_add_tuple_2,
        check_mut_sub_tuple_2,
        check_mut_offset_tuple_2
    );
    generate_arithmetic_harnesses!(
        (i32, f64, bool),
        check_mut_add_tuple_3,
        check_mut_sub_tuple_3,
        check_mut_offset_tuple_3
    );
    generate_arithmetic_harnesses!(
        (i8, u16, i32, u64, isize),
        check_mut_add_tuple_4,
        check_mut_sub_tuple_4,
        check_mut_offset_tuple_4
    );
>>>>>>> 2338dadb
}<|MERGE_RESOLUTION|>--- conflicted
+++ resolved
@@ -2308,126 +2308,6 @@
     );
     // Due to a bug of kani the test `check_mut_add_u8` is malfunctioning for now.
     // Tracking issue: https://github.com/model-checking/kani/issues/3743
-<<<<<<< HEAD
-    // generate_mut_arithmetic_harness!(u8, check_mut_add_u8, add);
-    generate_mut_arithmetic_harness!(u16, check_mut_add_u16, add);
-    generate_mut_arithmetic_harness!(u32, check_mut_add_u32, add);
-    generate_mut_arithmetic_harness!(u64, check_mut_add_u64, add);
-    generate_mut_arithmetic_harness!(u128, check_mut_add_u128, add);
-    generate_mut_arithmetic_harness!(usize, check_mut_add_usize, add);
-
-    // <*mut T>:: add() unit type verification
-    generate_mut_arithmetic_harness!((), check_mut_add_unit, add);
-
-    // <*mut T>:: add() composite types verification
-    generate_mut_arithmetic_harness!((i8, i8), check_mut_add_tuple_1, add);
-    generate_mut_arithmetic_harness!((f64, bool), check_mut_add_tuple_2, add);
-    generate_mut_arithmetic_harness!((i32, f64, bool), check_mut_add_tuple_3, add);
-    generate_mut_arithmetic_harness!((i8, u16, i32, u64, isize), check_mut_add_tuple_4, add);
-
-    // <*mut T>:: sub() integer types verification
-    generate_mut_arithmetic_harness!(i8, check_mut_sub_i8, sub);
-    generate_mut_arithmetic_harness!(i16, check_mut_sub_i16, sub);
-    generate_mut_arithmetic_harness!(i32, check_mut_sub_i32, sub);
-    generate_mut_arithmetic_harness!(i64, check_mut_sub_i64, sub);
-    generate_mut_arithmetic_harness!(i128, check_mut_sub_i128, sub);
-    generate_mut_arithmetic_harness!(isize, check_mut_sub_isize, sub);
-    generate_mut_arithmetic_harness!(u8, check_mut_sub_u8, sub);
-    generate_mut_arithmetic_harness!(u16, check_mut_sub_u16, sub);
-    generate_mut_arithmetic_harness!(u32, check_mut_sub_u32, sub);
-    generate_mut_arithmetic_harness!(u64, check_mut_sub_u64, sub);
-    generate_mut_arithmetic_harness!(u128, check_mut_sub_u128, sub);
-    generate_mut_arithmetic_harness!(usize, check_mut_sub_usize, sub);
-
-    // <*mut T>:: sub() unit type verification
-    generate_mut_arithmetic_harness!((), check_mut_sub_unit, sub);
-
-    // <*mut T>:: sub() composite types verification
-    generate_mut_arithmetic_harness!((i8, i8), check_mut_sub_tuple_1, sub);
-    generate_mut_arithmetic_harness!((f64, bool), check_mut_sub_tuple_2, sub);
-    generate_mut_arithmetic_harness!((i32, f64, bool), check_mut_sub_tuple_3, sub);
-    generate_mut_arithmetic_harness!((i8, u16, i32, u64, isize), check_mut_sub_tuple_4, sub);
-
-    // fn <*mut T>::offset() integer types verification
-    generate_mut_arithmetic_harness!(i8, check_mut_offset_i8, offset);
-    generate_mut_arithmetic_harness!(i16, check_mut_offset_i16, offset);
-    generate_mut_arithmetic_harness!(i32, check_mut_offset_i32, offset);
-    generate_mut_arithmetic_harness!(i64, check_mut_offset_i64, offset);
-    generate_mut_arithmetic_harness!(i128, check_mut_offset_i128, offset);
-    generate_mut_arithmetic_harness!(isize, check_mut_offset_isize, offset);
-    generate_mut_arithmetic_harness!(u8, check_mut_offset_u8, offset);
-    generate_mut_arithmetic_harness!(u16, check_mut_offset_u16, offset);
-    generate_mut_arithmetic_harness!(u32, check_mut_offset_u32, offset);
-    generate_mut_arithmetic_harness!(u64, check_mut_offset_u64, offset);
-    generate_mut_arithmetic_harness!(u128, check_mut_offset_u128, offset);
-    generate_mut_arithmetic_harness!(usize, check_mut_offset_usize, offset);
-
-    // fn <*mut T>::offset() unit type verification
-    generate_mut_arithmetic_harness!((), check_mut_offset_unit, offset);
-
-    // fn <*mut T>::offset() composite type verification
-    generate_mut_arithmetic_harness!((i8, i8), check_mut_offset_tuple_1, offset);
-    generate_mut_arithmetic_harness!((f64, bool), check_mut_offset_tuple_2, offset);
-    generate_mut_arithmetic_harness!((i32, f64, bool), check_mut_offset_tuple_3, offset);
-    generate_mut_arithmetic_harness!((i8, u16, i32, u64, isize), check_mut_offset_tuple_4, offset);
-
-    trait TestTrait {}
-
-    struct TestStruct {
-        value: i64,
-    }
-
-    impl TestTrait for TestStruct {}
-
-    /// This macro generates proofs for contracts on `byte_add`, `byte_sub`, and `byte_offset`
-    /// operations for pointers to dyn Trait.
-    /// - `$fn_name`: Specifies the arithmetic operation to verify.
-    /// - `$proof_name`: Specifies the name of the generated proof for contract.
-    macro_rules! gen_mut_byte_arith_harness_for_dyn {
-        (byte_offset, $proof_name:ident) => {
-            // Workaround: Directly verifying the method `<*mut dyn TestTrait>::byte_offset`
-            // causes a compilation error: "Failed to resolve checking function <*mut dyn TestTrait>::byte_offset
-            // because Expected a type, but found trait object paths `dyn TestTrait`".
-            // As a result, the proof is annotated for the underlying struct type instead.
-            #[kani::proof_for_contract(<*mut TestStruct>::byte_offset)]
-            pub fn $proof_name() {
-                let mut test_struct = TestStruct { value: 42 };
-                let trait_object: &mut dyn TestTrait = &mut test_struct;
-                let test_ptr: *mut dyn TestTrait = trait_object;
-
-                let count: isize = kani::any();
-
-                unsafe {
-                    test_ptr.byte_offset(count);
-                }
-            }
-        };
-        ($fn_name: ident, $proof_name:ident) => {
-            // Workaround: Directly verifying the method `<*mut dyn TestTrait>::$fn_name`
-            // causes a compilation error: "Failed to resolve checking function <*mut dyn TestTrait>::byte_offset
-            // because Expected a type, but found trait object paths `dyn TestTrait`".
-            // As a result, the proof is annotated for the underlying struct type instead.
-            #[kani::proof_for_contract(<*mut TestStruct>::$fn_name)]
-            pub fn $proof_name() {
-                let mut test_struct = TestStruct { value: 42 };
-                let trait_object: &mut dyn TestTrait = &mut test_struct;
-                let test_ptr: *mut dyn TestTrait = trait_object;
-
-                //byte_add and byte_sub need count to be usize unlike byte_offset
-                let count: usize = kani::any();
-
-                unsafe {
-                    test_ptr.$fn_name(count);
-                }
-            }
-        };
-    }
-
-    // fn <*mut T>::add(), <*mut T>::sub() and <*mut T>::offset() dyn Trait verification
-    gen_mut_byte_arith_harness_for_dyn!(byte_add, check_mut_byte_add_dyn);
-    gen_mut_byte_arith_harness_for_dyn!(byte_sub, check_mut_byte_sub_dyn);
-    gen_mut_byte_arith_harness_for_dyn!(byte_offset, check_mut_byte_offset_dyn);
-=======
     // generate_arithmetic_harnesses!(u8, check_mut_add_u8, check_mut_sub_u8, check_mut_offset_u8);
     generate_arithmetic_harnesses!(
         u16,
@@ -2485,5 +2365,61 @@
         check_mut_sub_tuple_4,
         check_mut_offset_tuple_4
     );
->>>>>>> 2338dadb
+
+    trait TestTrait {}
+
+    struct TestStruct {
+        value: i64,
+    }
+
+    impl TestTrait for TestStruct {}
+
+    /// This macro generates proofs for contracts on `byte_add`, `byte_sub`, and `byte_offset`
+    /// operations for pointers to dyn Trait.
+    /// - `$fn_name`: Specifies the arithmetic operation to verify.
+    /// - `$proof_name`: Specifies the name of the generated proof for contract.
+    macro_rules! gen_mut_byte_arith_harness_for_dyn {
+        (byte_offset, $proof_name:ident) => {
+            // Workaround: Directly verifying the method `<*mut dyn TestTrait>::byte_offset`
+            // causes a compilation error: "Failed to resolve checking function <*mut dyn TestTrait>::byte_offset
+            // because Expected a type, but found trait object paths `dyn TestTrait`".
+            // As a result, the proof is annotated for the underlying struct type instead.
+            #[kani::proof_for_contract(<*mut TestStruct>::byte_offset)]
+            pub fn $proof_name() {
+                let mut test_struct = TestStruct { value: 42 };
+                let trait_object: &mut dyn TestTrait = &mut test_struct;
+                let test_ptr: *mut dyn TestTrait = trait_object;
+
+                let count: isize = kani::any();
+
+                unsafe {
+                    test_ptr.byte_offset(count);
+                }
+            }
+        };
+        ($fn_name: ident, $proof_name:ident) => {
+            // Workaround: Directly verifying the method `<*mut dyn TestTrait>::$fn_name`
+            // causes a compilation error: "Failed to resolve checking function <*mut dyn TestTrait>::byte_offset
+            // because Expected a type, but found trait object paths `dyn TestTrait`".
+            // As a result, the proof is annotated for the underlying struct type instead.
+            #[kani::proof_for_contract(<*mut TestStruct>::$fn_name)]
+            pub fn $proof_name() {
+                let mut test_struct = TestStruct { value: 42 };
+                let trait_object: &mut dyn TestTrait = &mut test_struct;
+                let test_ptr: *mut dyn TestTrait = trait_object;
+
+                //byte_add and byte_sub need count to be usize unlike byte_offset
+                let count: usize = kani::any();
+
+                unsafe {
+                    test_ptr.$fn_name(count);
+                }
+            }
+        };
+    }
+
+    // fn <*mut T>::add(), <*mut T>::sub() and <*mut T>::offset() dyn Trait verification
+    gen_mut_byte_arith_harness_for_dyn!(byte_add, check_mut_byte_add_dyn);
+    gen_mut_byte_arith_harness_for_dyn!(byte_sub, check_mut_byte_sub_dyn);
+    gen_mut_byte_arith_harness_for_dyn!(byte_offset, check_mut_byte_offset_dyn);
 }