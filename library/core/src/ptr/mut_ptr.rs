--- conflicted
+++ resolved
@@ -2557,42 +2557,6 @@
     generate_mut_byte_offset_from_slice_harness!(i128, check_mut_byte_offset_from_i128_slice);
     generate_mut_byte_offset_from_slice_harness!(isize, check_mut_byte_offset_from_isize_slice);
 
-<<<<<<< HEAD
-    trait TestTrait {}
-
-    #[cfg_attr(kani, derive(kani::Arbitrary))]
-    struct TestStruct {
-        value: i64,
-    }
-
-    impl TestTrait for TestStruct {}
-
-    // Workaround: Directly verifying `<*mut dyn TestTrait>::byte_offset_from`
-    // causes a compilation error: "Failed to resolve checking function <*mut dyn TestTrait>::byte_offset_from
-    // because Expected a type, but found trait object paths `dyn TestTrait`".
-    // As a result, the proof is annotated for the underlying struct type instead.
-    #[kani::proof_for_contract(<*mut TestStruct>::byte_offset_from)]
-    pub fn check_mut_byte_offset_from_dyn() {
-        const gen_size: usize = mem::size_of::<TestStruct>();
-        // Since the pointer generator cannot directly create pointers to `dyn Trait`, 
-        // we first generate a pointer to the underlying struct and then cast it to a `dyn Trait` pointer.
-        let mut generator1 = PointerGenerator::<gen_size>::new();
-        let mut generator2 = PointerGenerator::<gen_size>::new();
-        let ptr1: *mut TestStruct = generator1.any_in_bounds().ptr;
-        let ptr2: *mut TestStruct = if kani::any() {
-            generator1.any_alloc_status().ptr
-        } else {
-            generator2.any_alloc_status().ptr
-        };
-
-        let ptr1 = ptr1 as *mut dyn TestTrait;
-        let ptr2 = ptr2 as *mut dyn TestTrait;
-
-        unsafe {
-            ptr1.byte_offset_from(ptr2);
-        }
-    }
-=======
     /// This macro generates proofs for contracts on `add`, `sub`, and `offset`
     /// operations for pointers to integer, composite, and unit types.
     /// - `$type`: Specifies the pointee type.
@@ -2709,5 +2673,39 @@
     generate_mut_arithmetic_harness!((f64, bool), check_mut_offset_tuple_2, offset);
     generate_mut_arithmetic_harness!((i32, f64, bool), check_mut_offset_tuple_3, offset);
     generate_mut_arithmetic_harness!((i8, u16, i32, u64, isize), check_mut_offset_tuple_4, offset);
->>>>>>> 30ab88dd
+  
+    trait TestTrait {}
+
+    #[cfg_attr(kani, derive(kani::Arbitrary))]
+    struct TestStruct {
+        value: i64,
+    }
+
+    impl TestTrait for TestStruct {}
+
+    // Workaround: Directly verifying `<*mut dyn TestTrait>::byte_offset_from`
+    // causes a compilation error: "Failed to resolve checking function <*mut dyn TestTrait>::byte_offset_from
+    // because Expected a type, but found trait object paths `dyn TestTrait`".
+    // As a result, the proof is annotated for the underlying struct type instead.
+    #[kani::proof_for_contract(<*mut TestStruct>::byte_offset_from)]
+    pub fn check_mut_byte_offset_from_dyn() {
+        const gen_size: usize = mem::size_of::<TestStruct>();
+        // Since the pointer generator cannot directly create pointers to `dyn Trait`, 
+        // we first generate a pointer to the underlying struct and then cast it to a `dyn Trait` pointer.
+        let mut generator1 = PointerGenerator::<gen_size>::new();
+        let mut generator2 = PointerGenerator::<gen_size>::new();
+        let ptr1: *mut TestStruct = generator1.any_in_bounds().ptr;
+        let ptr2: *mut TestStruct = if kani::any() {
+            generator1.any_alloc_status().ptr
+        } else {
+            generator2.any_alloc_status().ptr
+        };
+
+        let ptr1 = ptr1 as *mut dyn TestTrait;
+        let ptr2 = ptr2 as *mut dyn TestTrait;
+
+        unsafe {
+            ptr1.byte_offset_from(ptr2);
+        }
+    }
 }