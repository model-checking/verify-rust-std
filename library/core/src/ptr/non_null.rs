--- conflicted
+++ resolved
@@ -9,10 +9,6 @@
 use crate::ub_checks::assert_unsafe_precondition;
 use crate::{fmt, hash, intrinsics, ptr};
 use safety::{ensures, requires};
-<<<<<<< HEAD
-use crate::{ub_checks};
-=======
->>>>>>> db71987d
 
 #[cfg(kani)]
 use crate::kani;
@@ -1772,8 +1768,6 @@
     use super::*;
     use crate::ptr::null_mut;
     use kani::PointerGenerator;
-<<<<<<< HEAD
-=======
 
     trait SampleTrait {
         fn get_value(&self) -> i32;
@@ -1796,7 +1790,6 @@
             NonNull::new(ptr).expect("Non-null pointer expected")
         }
     }
->>>>>>> db71987d
 
     // pub const unsafe fn new_unchecked(ptr: *mut T) -> Self
     #[kani::proof_for_contract(NonNull::new_unchecked)]
@@ -1816,68 +1809,6 @@
         let _ = NonNull::new(maybe_null_ptr);
     }
 
-<<<<<<< HEAD
-    #[kani::proof_for_contract(NonNull::<T>::copy_to)]
-    pub fn non_null_check_copy_to() {
-        // PointerGenerator instance
-        let mut generator = PointerGenerator::<16>::new();
-        // Generate arbitrary pointers for src and dest
-        let src_ptr = generator.any_in_bounds::<i32>().ptr;
-        let dest_ptr = generator.any_in_bounds::<i32>().ptr;
-         // Wrap the raw pointers in NonNull
-        let src = NonNull::new(src_ptr).unwrap();
-        let dest = NonNull::new(dest_ptr).unwrap();
-        // Generate an arbitrary count using kani::any
-        let count: usize = kani::any();
-        unsafe { src.copy_to(dest, count);}
-}
-
-    #[kani::proof_for_contract(NonNull::<T>::copy_from)]
-    pub fn non_null_check_copy_from() {
-        // Create source and destination values
-        let mut src_value: i32 = kani::any();
-        let mut dest_value: i32 = 0;
-
-        // Create NonNull pointers
-        let src = NonNull::new(&mut src_value as *mut i32).unwrap();
-        let dest = NonNull::new(&mut dest_value as *mut i32).unwrap();
-        
-        //count is 1 as working with single i32 value
-        let count = 1;
-        unsafe {
-            src.copy_from(dest, count);
-        }
-    }
-    #[kani::proof_for_contract(NonNull::<T>::copy_to_nonoverlapping)]
-    pub fn non_null_check_copy_to_nonoverlapping() {
-        let mut src_value: i32 = kani::any();
-        let mut dest_value: i32 = 0;
-
-        let src = NonNull::new(&mut src_value as *mut i32).unwrap();
-        let dest = NonNull::new(&mut dest_value as *mut i32).unwrap();
-       
-        //count represents no of elements to copy
-        let count = 1;
-        unsafe {
-            src.copy_to_nonoverlapping(dest, count);
-        }
-    }
-    #[kani::proof_for_contract(NonNull::<T>::copy_from_nonoverlapping)]
-    pub fn non_null_check_copy_from_nonoverlapping() {
-        let mut src_value: i32 = kani::any();
-        let mut dest_value: i32 = 0;
-
-        let src = NonNull::new(&mut src_value as *mut i32).unwrap();
-        let dest = NonNull::new(&mut dest_value as *mut i32).unwrap();
-    
-        //count represents no of elements to copy
-        let count = 1;
-
-        unsafe {
-            dest.copy_from_nonoverlapping(src, count);
-        }
-    }
-=======
     // pub const unsafe fn read(self) -> T where T: Sized
     #[kani::proof_for_contract(NonNull::read)]
     pub fn non_null_check_read() {
@@ -2445,5 +2376,65 @@
     generate_write_volatile_harness!(usize, {core::mem::size_of::<usize>()}, non_null_check_write_volatile_usize);
     generate_write_volatile_harness!((), 1, non_null_check_write_volatile_unit);
 
->>>>>>> db71987d
+
+    #[kani::proof_for_contract(NonNull::<T>::copy_to)]
+    pub fn non_null_check_copy_to() {
+        // PointerGenerator instance
+        let mut generator = PointerGenerator::<16>::new();
+        // Generate arbitrary pointers for src and dest
+        let src_ptr = generator.any_in_bounds::<i32>().ptr;
+        let dest_ptr = generator.any_in_bounds::<i32>().ptr;
+         // Wrap the raw pointers in NonNull
+        let src = NonNull::new(src_ptr).unwrap();
+        let dest = NonNull::new(dest_ptr).unwrap();
+        // Generate an arbitrary count using kani::any
+        let count: usize = kani::any();
+        unsafe { src.copy_to(dest, count);}
+}
+
+    #[kani::proof_for_contract(NonNull::<T>::copy_from)]
+    pub fn non_null_check_copy_from() {
+        // Create source and destination values
+        let mut src_value: i32 = kani::any();
+        let mut dest_value: i32 = 0;
+
+        // Create NonNull pointers
+        let src = NonNull::new(&mut src_value as *mut i32).unwrap();
+        let dest = NonNull::new(&mut dest_value as *mut i32).unwrap();
+        
+        //count is 1 as working with single i32 value
+        let count = 1;
+        unsafe {
+            src.copy_from(dest, count);
+        }
+    }
+    #[kani::proof_for_contract(NonNull::<T>::copy_to_nonoverlapping)]
+    pub fn non_null_check_copy_to_nonoverlapping() {
+        let mut src_value: i32 = kani::any();
+        let mut dest_value: i32 = 0;
+
+        let src = NonNull::new(&mut src_value as *mut i32).unwrap();
+        let dest = NonNull::new(&mut dest_value as *mut i32).unwrap();
+       
+        //count represents no of elements to copy
+        let count = 1;
+        unsafe {
+            src.copy_to_nonoverlapping(dest, count);
+        }
+    }
+    #[kani::proof_for_contract(NonNull::<T>::copy_from_nonoverlapping)]
+    pub fn non_null_check_copy_from_nonoverlapping() {
+        let mut src_value: i32 = kani::any();
+        let mut dest_value: i32 = 0;
+
+        let src = NonNull::new(&mut src_value as *mut i32).unwrap();
+        let dest = NonNull::new(&mut dest_value as *mut i32).unwrap();
+    
+        //count represents no of elements to copy
+        let count = 1;
+
+        unsafe {
+            dest.copy_from_nonoverlapping(src, count);
+        }
+    }
 }