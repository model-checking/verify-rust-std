use crate::cmp::Ordering;
use crate::marker::Unsize;
use crate::mem::{MaybeUninit, SizedTypeProperties};
use crate::num::NonZero;
use crate::ops::{CoerceUnsized, DispatchFromDyn};
use crate::pin::PinCoerceUnsized;
use crate::ptr::Unique;
use crate::slice::{self, SliceIndex};
use crate::ub_checks::assert_unsafe_precondition;
use crate::{fmt, hash, intrinsics, ptr};
use safety::{ensures, requires};

#[cfg(kani)]
use crate::kani;
#[cfg(kani)]
use crate::ub_checks;

/// `*mut T` but non-zero and [covariant].
///
/// This is often the correct thing to use when building data structures using
/// raw pointers, but is ultimately more dangerous to use because of its additional
/// properties. If you're not sure if you should use `NonNull<T>`, just use `*mut T`!
///
/// Unlike `*mut T`, the pointer must always be non-null, even if the pointer
/// is never dereferenced. This is so that enums may use this forbidden value
/// as a discriminant -- `Option<NonNull<T>>` has the same size as `*mut T`.
/// However the pointer may still dangle if it isn't dereferenced.
///
/// Unlike `*mut T`, `NonNull<T>` was chosen to be covariant over `T`. This makes it
/// possible to use `NonNull<T>` when building covariant types, but introduces the
/// risk of unsoundness if used in a type that shouldn't actually be covariant.
/// (The opposite choice was made for `*mut T` even though technically the unsoundness
/// could only be caused by calling unsafe functions.)
///
/// Covariance is correct for most safe abstractions, such as `Box`, `Rc`, `Arc`, `Vec`,
/// and `LinkedList`. This is the case because they provide a public API that follows the
/// normal shared XOR mutable rules of Rust.
///
/// If your type cannot safely be covariant, you must ensure it contains some
/// additional field to provide invariance. Often this field will be a [`PhantomData`]
/// type like `PhantomData<Cell<T>>` or `PhantomData<&'a mut T>`.
///
/// Notice that `NonNull<T>` has a `From` instance for `&T`. However, this does
/// not change the fact that mutating through a (pointer derived from a) shared
/// reference is undefined behavior unless the mutation happens inside an
/// [`UnsafeCell<T>`]. The same goes for creating a mutable reference from a shared
/// reference. When using this `From` instance without an `UnsafeCell<T>`,
/// it is your responsibility to ensure that `as_mut` is never called, and `as_ptr`
/// is never used for mutation.
///
/// # Representation
///
/// Thanks to the [null pointer optimization],
/// `NonNull<T>` and `Option<NonNull<T>>`
/// are guaranteed to have the same size and alignment:
///
/// ```
/// # use std::mem::{size_of, align_of};
/// use std::ptr::NonNull;
///
/// assert_eq!(size_of::<NonNull<i16>>(), size_of::<Option<NonNull<i16>>>());
/// assert_eq!(align_of::<NonNull<i16>>(), align_of::<Option<NonNull<i16>>>());
///
/// assert_eq!(size_of::<NonNull<str>>(), size_of::<Option<NonNull<str>>>());
/// assert_eq!(align_of::<NonNull<str>>(), align_of::<Option<NonNull<str>>>());
/// ```
///
/// [covariant]: https://doc.rust-lang.org/reference/subtyping.html
/// [`PhantomData`]: crate::marker::PhantomData
/// [`UnsafeCell<T>`]: crate::cell::UnsafeCell
/// [null pointer optimization]: crate::option#representation
#[stable(feature = "nonnull", since = "1.25.0")]
#[repr(transparent)]
#[rustc_layout_scalar_valid_range_start(1)]
#[rustc_nonnull_optimization_guaranteed]
#[rustc_diagnostic_item = "NonNull"]
pub struct NonNull<T: ?Sized> {
    pointer: *const T,
}

/// `NonNull` pointers are not `Send` because the data they reference may be aliased.
// N.B., this impl is unnecessary, but should provide better error messages.
#[stable(feature = "nonnull", since = "1.25.0")]
impl<T: ?Sized> !Send for NonNull<T> {}

/// `NonNull` pointers are not `Sync` because the data they reference may be aliased.
// N.B., this impl is unnecessary, but should provide better error messages.
#[stable(feature = "nonnull", since = "1.25.0")]
impl<T: ?Sized> !Sync for NonNull<T> {}

impl<T: Sized> NonNull<T> {
    /// Creates a new `NonNull` that is dangling, but well-aligned.
    ///
    /// This is useful for initializing types which lazily allocate, like
    /// `Vec::new` does.
    ///
    /// Note that the pointer value may potentially represent a valid pointer to
    /// a `T`, which means this must not be used as a "not yet initialized"
    /// sentinel value. Types that lazily allocate must track initialization by
    /// some other means.
    ///
    /// # Examples
    ///
    /// ```
    /// use std::ptr::NonNull;
    ///
    /// let ptr = NonNull::<u32>::dangling();
    /// // Important: don't try to access the value of `ptr` without
    /// // initializing it first! The pointer is not null but isn't valid either!
    /// ```
    #[stable(feature = "nonnull", since = "1.25.0")]
    #[rustc_const_stable(feature = "const_nonnull_dangling", since = "1.36.0")]
    #[must_use]
    #[inline]
    #[ensures(|result| !result.pointer.is_null() && result.pointer.is_aligned())]
    pub const fn dangling() -> Self {
        // SAFETY: ptr::dangling_mut() returns a non-null well-aligned pointer.
        unsafe {
            let ptr = crate::ptr::dangling_mut::<T>();
            NonNull::new_unchecked(ptr)
        }
    }

    /// Returns a shared references to the value. In contrast to [`as_ref`], this does not require
    /// that the value has to be initialized.
    ///
    /// For the mutable counterpart see [`as_uninit_mut`].
    ///
    /// [`as_ref`]: NonNull::as_ref
    /// [`as_uninit_mut`]: NonNull::as_uninit_mut
    ///
    /// # Safety
    ///
    /// When calling this method, you have to ensure that
    /// the pointer is [convertible to a reference](crate::ptr#pointer-to-reference-conversion).
    /// Note that because the created reference is to `MaybeUninit<T>`, the
    /// source pointer can point to uninitialized memory.
    #[inline]
    #[must_use]
    #[unstable(feature = "ptr_as_uninit", issue = "75402")]
    #[rustc_const_unstable(feature = "ptr_as_uninit", issue = "75402")]
    #[requires(ub_checks::can_dereference(self.as_ptr()))]  // Ensure the pointer is valid to create a reference.
    #[ensures(|result: &&MaybeUninit<T>| core::ptr::eq(*result, self.cast().as_ptr()))]  // Ensure returned reference points to the correct memory location.
    pub const unsafe fn as_uninit_ref<'a>(self) -> &'a MaybeUninit<T> {
        // SAFETY: the caller must guarantee that `self` meets all the
        // requirements for a reference.
        unsafe { &*self.cast().as_ptr() }
    }

    /// Returns a unique references to the value. In contrast to [`as_mut`], this does not require
    /// that the value has to be initialized.
    ///
    /// For the shared counterpart see [`as_uninit_ref`].
    ///
    /// [`as_mut`]: NonNull::as_mut
    /// [`as_uninit_ref`]: NonNull::as_uninit_ref
    ///
    /// # Safety
    ///
    /// When calling this method, you have to ensure that
    /// the pointer is [convertible to a reference](crate::ptr#pointer-to-reference-conversion).
    /// Note that because the created reference is to `MaybeUninit<T>`, the
    /// source pointer can point to uninitialized memory.
    #[inline]
    #[must_use]
    #[unstable(feature = "ptr_as_uninit", issue = "75402")]
    #[rustc_const_unstable(feature = "ptr_as_uninit", issue = "75402")]
    #[requires(ub_checks::can_dereference(self.as_ptr()))]  // Ensure pointer is valid to create a mutable reference.
    #[ensures(|result: &&mut MaybeUninit<T>| core::ptr::eq(*result, self.cast().as_ptr()))]  // Ensure the returned reference points to the correct memory.
    pub const unsafe fn as_uninit_mut<'a>(self) -> &'a mut MaybeUninit<T> {
        // SAFETY: the caller must guarantee that `self` meets all the
        // requirements for a reference.
        unsafe { &mut *self.cast().as_ptr() }
    }
}

impl<T: ?Sized> NonNull<T> {
    /// Creates a new `NonNull`.
    ///
    /// # Safety
    ///
    /// `ptr` must be non-null.
    ///
    /// # Examples
    ///
    /// ```
    /// use std::ptr::NonNull;
    ///
    /// let mut x = 0u32;
    /// let ptr = unsafe { NonNull::new_unchecked(&mut x as *mut _) };
    /// ```
    ///
    /// *Incorrect* usage of this function:
    ///
    /// ```rust,no_run
    /// use std::ptr::NonNull;
    ///
    /// // NEVER DO THAT!!! This is undefined behavior. ⚠️
    /// let ptr = unsafe { NonNull::<u32>::new_unchecked(std::ptr::null_mut()) };
    /// ```
    #[stable(feature = "nonnull", since = "1.25.0")]
    #[rustc_const_stable(feature = "const_nonnull_new_unchecked", since = "1.25.0")]
    #[inline]
    #[requires(!ptr.is_null())]
    #[ensures(|result| result.as_ptr() == ptr)]
    pub const unsafe fn new_unchecked(ptr: *mut T) -> Self {
        // SAFETY: the caller must guarantee that `ptr` is non-null.
        unsafe {
            assert_unsafe_precondition!(
                check_language_ub,
                "NonNull::new_unchecked requires that the pointer is non-null",
                (ptr: *mut () = ptr as *mut ()) => !ptr.is_null()
            );
            NonNull { pointer: ptr as _ }
        }
    }

    /// Creates a new `NonNull` if `ptr` is non-null.
    ///
    /// # Examples
    ///
    /// ```
    /// use std::ptr::NonNull;
    ///
    /// let mut x = 0u32;
    /// let ptr = NonNull::<u32>::new(&mut x as *mut _).expect("ptr is null!");
    ///
    /// if let Some(ptr) = NonNull::<u32>::new(std::ptr::null_mut()) {
    ///     unreachable!();
    /// }
    /// ```
    #[stable(feature = "nonnull", since = "1.25.0")]
    #[rustc_const_unstable(feature = "const_nonnull_new", issue = "93235")]
    #[inline]
    #[ensures(|result| result.is_some() == !ptr.is_null())]
    #[ensures(|result| result.is_none() || result.expect("ptr is null!").as_ptr() == ptr)]
    pub const fn new(ptr: *mut T) -> Option<Self> {
        if !ptr.is_null() {
            // SAFETY: The pointer is already checked and is not null
            Some(unsafe { Self::new_unchecked(ptr) })
        } else {
            None
        }
    }

    /// Converts a reference to a `NonNull` pointer.
    #[unstable(feature = "non_null_from_ref", issue = "130823")]
    #[rustc_const_unstable(feature = "non_null_from_ref", issue = "130823")]
    #[inline]
    pub const fn from_ref(r: &T) -> Self {
        // SAFETY: A reference cannot be null.
        unsafe { NonNull { pointer: r as *const T } }
    }

    /// Converts a mutable reference to a `NonNull` pointer.
    #[unstable(feature = "non_null_from_ref", issue = "130823")]
    #[rustc_const_unstable(feature = "non_null_from_ref", issue = "130823")]
    #[inline]
    pub const fn from_mut(r: &mut T) -> Self {
        // SAFETY: A mutable reference cannot be null.
        unsafe { NonNull { pointer: r as *mut T } }
    }

    /// Performs the same functionality as [`std::ptr::from_raw_parts`], except that a
    /// `NonNull` pointer is returned, as opposed to a raw `*const` pointer.
    ///
    /// See the documentation of [`std::ptr::from_raw_parts`] for more details.
    ///
    /// [`std::ptr::from_raw_parts`]: crate::ptr::from_raw_parts
    #[unstable(feature = "ptr_metadata", issue = "81513")]
    #[rustc_const_unstable(feature = "ptr_metadata", issue = "81513")]
    #[inline]
    #[ensures(|result| !result.pointer.is_null())]
    pub const fn from_raw_parts(
        data_pointer: NonNull<()>,
        metadata: <T as super::Pointee>::Metadata,
    ) -> NonNull<T> {
        // SAFETY: The result of `ptr::from::raw_parts_mut` is non-null because `data_pointer` is.
        unsafe {
            NonNull::new_unchecked(super::from_raw_parts_mut(data_pointer.as_ptr(), metadata))
        }
    }

    /// Decompose a (possibly wide) pointer into its data pointer and metadata components.
    ///
    /// The pointer can be later reconstructed with [`NonNull::from_raw_parts`].
    #[unstable(feature = "ptr_metadata", issue = "81513")]
    #[rustc_const_unstable(feature = "ptr_metadata", issue = "81513")]
    #[must_use = "this returns the result of the operation, \
                  without modifying the original"]
    #[inline]
    #[ensures(|(data_ptr, metadata)| !data_ptr.as_ptr().is_null())]
    #[ensures(|(data_ptr, metadata)| self.as_ptr() as *const () == data_ptr.as_ptr() as *const ())]
    pub const fn to_raw_parts(self) -> (NonNull<()>, <T as super::Pointee>::Metadata) {
        (self.cast(), super::metadata(self.as_ptr()))
    }

    /// Gets the "address" portion of the pointer.
    ///
    /// For more details see the equivalent method on a raw pointer, [`pointer::addr`].
    ///
    /// This is a [Strict Provenance][crate::ptr#strict-provenance] API.
    #[must_use]
    #[inline]
    #[stable(feature = "strict_provenance", since = "CURRENT_RUSTC_VERSION")]
    #[ensures(|result| result.get() == self.as_ptr() as *const() as usize)]
    pub fn addr(self) -> NonZero<usize> {
        // SAFETY: The pointer is guaranteed by the type to be non-null,
        // meaning that the address will be non-zero.
        unsafe { NonZero::new_unchecked(self.pointer.addr()) }
    }

    /// Creates a new pointer with the given address and the [provenance][crate::ptr#provenance] of
    /// `self`.
    ///
    /// For more details see the equivalent method on a raw pointer, [`pointer::with_addr`].
    ///
    /// This is a [Strict Provenance][crate::ptr#strict-provenance] API.
    #[must_use]
    #[inline]
    #[stable(feature = "strict_provenance", since = "CURRENT_RUSTC_VERSION")]
    pub fn with_addr(self, addr: NonZero<usize>) -> Self {
        // SAFETY: The result of `ptr::from::with_addr` is non-null because `addr` is guaranteed to be non-zero.
        unsafe { NonNull::new_unchecked(self.pointer.with_addr(addr.get()) as *mut _) }
    }

    /// Creates a new pointer by mapping `self`'s address to a new one, preserving the
    /// [provenance][crate::ptr#provenance] of `self`.
    ///
    /// For more details see the equivalent method on a raw pointer, [`pointer::map_addr`].
    ///
    /// This is a [Strict Provenance][crate::ptr#strict-provenance] API.
    #[must_use]
    #[inline]
    #[stable(feature = "strict_provenance", since = "CURRENT_RUSTC_VERSION")]
    pub fn map_addr(self, f: impl FnOnce(NonZero<usize>) -> NonZero<usize>) -> Self {
        self.with_addr(f(self.addr()))
    }

    /// Acquires the underlying `*mut` pointer.
    ///
    /// # Examples
    ///
    /// ```
    /// use std::ptr::NonNull;
    ///
    /// let mut x = 0u32;
    /// let ptr = NonNull::new(&mut x).expect("ptr is null!");
    ///
    /// let x_value = unsafe { *ptr.as_ptr() };
    /// assert_eq!(x_value, 0);
    ///
    /// unsafe { *ptr.as_ptr() += 2; }
    /// let x_value = unsafe { *ptr.as_ptr() };
    /// assert_eq!(x_value, 2);
    /// ```
    #[stable(feature = "nonnull", since = "1.25.0")]
    #[rustc_const_stable(feature = "const_nonnull_as_ptr", since = "1.32.0")]
    #[rustc_never_returns_null_ptr]
    #[must_use]
    #[inline(always)]
    pub const fn as_ptr(self) -> *mut T {
        self.pointer as *mut T
    }

    /// Returns a shared reference to the value. If the value may be uninitialized, [`as_uninit_ref`]
    /// must be used instead.
    ///
    /// For the mutable counterpart see [`as_mut`].
    ///
    /// [`as_uninit_ref`]: NonNull::as_uninit_ref
    /// [`as_mut`]: NonNull::as_mut
    ///
    /// # Safety
    ///
    /// When calling this method, you have to ensure that
    /// the pointer is [convertible to a reference](crate::ptr#pointer-to-reference-conversion).
    ///
    /// # Examples
    ///
    /// ```
    /// use std::ptr::NonNull;
    ///
    /// let mut x = 0u32;
    /// let ptr = NonNull::new(&mut x as *mut _).expect("ptr is null!");
    ///
    /// let ref_x = unsafe { ptr.as_ref() };
    /// println!("{ref_x}");
    /// ```
    ///
    /// [the module documentation]: crate::ptr#safety
    #[stable(feature = "nonnull", since = "1.25.0")]
    #[rustc_const_stable(feature = "const_nonnull_as_ref", since = "1.73.0")]
    #[must_use]
    #[inline(always)]
    #[requires(ub_checks::can_dereference(self.as_ptr() as *const()))] // Ensure input is convertible to a reference
    #[ensures(|result: &&T| core::ptr::eq(*result, self.as_ptr()))]  // Ensure returned reference matches pointer
    pub const unsafe fn as_ref<'a>(&self) -> &'a T {
        // SAFETY: the caller must guarantee that `self` meets all the
        // requirements for a reference.
        // `cast_const` avoids a mutable raw pointer deref.
        unsafe { &*self.as_ptr().cast_const() }
    }

    /// Returns a unique reference to the value. If the value may be uninitialized, [`as_uninit_mut`]
    /// must be used instead.
    ///
    /// For the shared counterpart see [`as_ref`].
    ///
    /// [`as_uninit_mut`]: NonNull::as_uninit_mut
    /// [`as_ref`]: NonNull::as_ref
    ///
    /// # Safety
    ///
    /// When calling this method, you have to ensure that
    /// the pointer is [convertible to a reference](crate::ptr#pointer-to-reference-conversion).
    /// # Examples
    ///
    /// ```
    /// use std::ptr::NonNull;
    ///
    /// let mut x = 0u32;
    /// let mut ptr = NonNull::new(&mut x).expect("null pointer");
    ///
    /// let x_ref = unsafe { ptr.as_mut() };
    /// assert_eq!(*x_ref, 0);
    /// *x_ref += 2;
    /// assert_eq!(*x_ref, 2);
    /// ```
    ///
    /// [the module documentation]: crate::ptr#safety
    #[stable(feature = "nonnull", since = "1.25.0")]
    #[rustc_const_stable(feature = "const_ptr_as_ref", since = "1.83.0")]
    #[must_use]
    #[inline(always)]
    #[requires(ub_checks::can_dereference(self.as_ptr() as *const()))]
    // verify result (a mutable reference) is still associated with the same memory address as the raw pointer stored in self
    #[ensures(|result: &&mut T| core::ptr::eq(*result, self.as_ptr()))]
    pub const unsafe fn as_mut<'a>(&mut self) -> &'a mut T {
        // SAFETY: the caller must guarantee that `self` meets all the
        // requirements for a mutable reference.
        unsafe { &mut *self.as_ptr() }
    }

    /// Casts to a pointer of another type.
    ///
    /// # Examples
    ///
    /// ```
    /// use std::ptr::NonNull;
    ///
    /// let mut x = 0u32;
    /// let ptr = NonNull::new(&mut x as *mut _).expect("null pointer");
    ///
    /// let casted_ptr = ptr.cast::<i8>();
    /// let raw_ptr: *mut i8 = casted_ptr.as_ptr();
    /// ```
    #[stable(feature = "nonnull_cast", since = "1.27.0")]
    #[rustc_const_stable(feature = "const_nonnull_cast", since = "1.36.0")]
    #[must_use = "this returns the result of the operation, \
                  without modifying the original"]
    #[inline]
    pub const fn cast<U>(self) -> NonNull<U> {
        // SAFETY: `self` is a `NonNull` pointer which is necessarily non-null
        unsafe { NonNull { pointer: self.as_ptr() as *mut U } }
    }

    /// Adds an offset to a pointer.
    ///
    /// `count` is in units of T; e.g., a `count` of 3 represents a pointer
    /// offset of `3 * size_of::<T>()` bytes.
    ///
    /// # Safety
    ///
    /// If any of the following conditions are violated, the result is Undefined Behavior:
    ///
    /// * The computed offset, `count * size_of::<T>()` bytes, must not overflow `isize`.
    ///
    /// * If the computed offset is non-zero, then `self` must be derived from a pointer to some
    ///   [allocated object], and the entire memory range between `self` and the result must be in
    ///   bounds of that allocated object. In particular, this range must not "wrap around" the edge
    ///   of the address space.
    ///
    /// Allocated objects can never be larger than `isize::MAX` bytes, so if the computed offset
    /// stays in bounds of the allocated object, it is guaranteed to satisfy the first requirement.
    /// This implies, for instance, that `vec.as_ptr().add(vec.len())` (for `vec: Vec<T>`) is always
    /// safe.
    ///
    /// [allocated object]: crate::ptr#allocated-object
    ///
    /// # Examples
    ///
    /// ```
    /// use std::ptr::NonNull;
    ///
    /// let mut s = [1, 2, 3];
    /// let ptr: NonNull<u32> = NonNull::new(s.as_mut_ptr()).unwrap();
    ///
    /// unsafe {
    ///     println!("{}", ptr.offset(1).read());
    ///     println!("{}", ptr.offset(2).read());
    /// }
    /// ```
    #[inline(always)]
    #[cfg_attr(miri, track_caller)] // even without panics, this helps for Miri backtraces
    #[must_use = "returns a new pointer rather than modifying its argument"]
    #[stable(feature = "non_null_convenience", since = "1.80.0")]
    #[rustc_const_stable(feature = "non_null_convenience", since = "1.80.0")]
    pub const unsafe fn offset(self, count: isize) -> Self
    where
        T: Sized,
    {
        // SAFETY: the caller must uphold the safety contract for `offset`.
        // Additionally safety contract of `offset` guarantees that the resulting pointer is
        // pointing to an allocation, there can't be an allocation at null, thus it's safe to
        // construct `NonNull`.
        unsafe { NonNull { pointer: intrinsics::offset(self.pointer, count) } }
    }

    /// Calculates the offset from a pointer in bytes.
    ///
    /// `count` is in units of **bytes**.
    ///
    /// This is purely a convenience for casting to a `u8` pointer and
    /// using [offset][pointer::offset] on it. See that method for documentation
    /// and safety requirements.
    ///
    /// For non-`Sized` pointees this operation changes only the data pointer,
    /// leaving the metadata untouched.
    #[must_use]
    #[inline(always)]
    #[cfg_attr(miri, track_caller)] // even without panics, this helps for Miri backtraces
    #[stable(feature = "non_null_convenience", since = "1.80.0")]
    #[rustc_const_stable(feature = "non_null_convenience", since = "1.80.0")]
    #[requires(
        (self.as_ptr().addr() as isize).checked_add(count).is_some() &&
        kani::mem::same_allocation(self.as_ptr(), self.as_ptr().wrapping_byte_offset(count))
    )]
    #[ensures(|result: &Self| result.as_ptr() == self.as_ptr().wrapping_byte_offset(count))]
    pub const unsafe fn byte_offset(self, count: isize) -> Self {
        // SAFETY: the caller must uphold the safety contract for `offset` and `byte_offset` has
        // the same safety contract.
        // Additionally safety contract of `offset` guarantees that the resulting pointer is
        // pointing to an allocation, there can't be an allocation at null, thus it's safe to
        // construct `NonNull`.
        unsafe { NonNull { pointer: self.pointer.byte_offset(count) } }
    }

    /// Adds an offset to a pointer (convenience for `.offset(count as isize)`).
    ///
    /// `count` is in units of T; e.g., a `count` of 3 represents a pointer
    /// offset of `3 * size_of::<T>()` bytes.
    ///
    /// # Safety
    ///
    /// If any of the following conditions are violated, the result is Undefined Behavior:
    ///
    /// * The computed offset, `count * size_of::<T>()` bytes, must not overflow `isize`.
    ///
    /// * If the computed offset is non-zero, then `self` must be derived from a pointer to some
    ///   [allocated object], and the entire memory range between `self` and the result must be in
    ///   bounds of that allocated object. In particular, this range must not "wrap around" the edge
    ///   of the address space.
    ///
    /// Allocated objects can never be larger than `isize::MAX` bytes, so if the computed offset
    /// stays in bounds of the allocated object, it is guaranteed to satisfy the first requirement.
    /// This implies, for instance, that `vec.as_ptr().add(vec.len())` (for `vec: Vec<T>`) is always
    /// safe.
    ///
    /// [allocated object]: crate::ptr#allocated-object
    ///
    /// # Examples
    ///
    /// ```
    /// use std::ptr::NonNull;
    ///
    /// let s: &str = "123";
    /// let ptr: NonNull<u8> = NonNull::new(s.as_ptr().cast_mut()).unwrap();
    ///
    /// unsafe {
    ///     println!("{}", ptr.add(1).read() as char);
    ///     println!("{}", ptr.add(2).read() as char);
    /// }
    /// ```
    #[inline(always)]
    #[cfg_attr(miri, track_caller)] // even without panics, this helps for Miri backtraces
    #[must_use = "returns a new pointer rather than modifying its argument"]
    #[stable(feature = "non_null_convenience", since = "1.80.0")]
    #[rustc_const_stable(feature = "non_null_convenience", since = "1.80.0")]
    #[requires(count.checked_mul(core::mem::size_of::<T>()).is_some()
        && count * core::mem::size_of::<T>() <= isize::MAX as usize
        && (self.pointer as isize).checked_add(count as isize * core::mem::size_of::<T>() as isize).is_some() // check wrapping add
        && kani::mem::same_allocation(self.pointer, self.pointer.wrapping_offset(count as isize)))]
    #[ensures(|result: &NonNull<T>| result.as_ptr() == self.as_ptr().offset(count as isize))]
    pub const unsafe fn add(self, count: usize) -> Self
    where
        T: Sized,
    {
        // SAFETY: the caller must uphold the safety contract for `offset`.
        // Additionally safety contract of `offset` guarantees that the resulting pointer is
        // pointing to an allocation, there can't be an allocation at null, thus it's safe to
        // construct `NonNull`.
        unsafe { NonNull { pointer: intrinsics::offset(self.pointer, count) } }
    }

    /// Calculates the offset from a pointer in bytes (convenience for `.byte_offset(count as isize)`).
    ///
    /// `count` is in units of bytes.
    ///
    /// This is purely a convenience for casting to a `u8` pointer and
    /// using [`add`][NonNull::add] on it. See that method for documentation
    /// and safety requirements.
    ///
    /// For non-`Sized` pointees this operation changes only the data pointer,
    /// leaving the metadata untouched.
    #[must_use]
    #[inline(always)]
    #[cfg_attr(miri, track_caller)] // even without panics, this helps for Miri backtraces
    #[stable(feature = "non_null_convenience", since = "1.80.0")]
    #[rustc_const_stable(feature = "non_null_convenience", since = "1.80.0")]
    #[requires(
        count <= (isize::MAX as usize) - self.as_ptr().addr() &&  // Ensure the offset doesn't overflow
        kani::mem::same_allocation(self.as_ptr(),self.as_ptr().wrapping_byte_add(count)) // Ensure the offset is within the same allocation
    )]
    pub const unsafe fn byte_add(self, count: usize) -> Self {
        // SAFETY: the caller must uphold the safety contract for `add` and `byte_add` has the same
        // safety contract.
        // Additionally safety contract of `add` guarantees that the resulting pointer is pointing
        // to an allocation, there can't be an allocation at null, thus it's safe to construct
        // `NonNull`.
        unsafe { NonNull { pointer: self.pointer.byte_add(count) } }
    }

    /// Subtracts an offset from a pointer (convenience for
    /// `.offset((count as isize).wrapping_neg())`).
    ///
    /// `count` is in units of T; e.g., a `count` of 3 represents a pointer
    /// offset of `3 * size_of::<T>()` bytes.
    ///
    /// # Safety
    ///
    /// If any of the following conditions are violated, the result is Undefined Behavior:
    ///
    /// * The computed offset, `count * size_of::<T>()` bytes, must not overflow `isize`.
    ///
    /// * If the computed offset is non-zero, then `self` must be derived from a pointer to some
    ///   [allocated object], and the entire memory range between `self` and the result must be in
    ///   bounds of that allocated object. In particular, this range must not "wrap around" the edge
    ///   of the address space.
    ///
    /// Allocated objects can never be larger than `isize::MAX` bytes, so if the computed offset
    /// stays in bounds of the allocated object, it is guaranteed to satisfy the first requirement.
    /// This implies, for instance, that `vec.as_ptr().add(vec.len())` (for `vec: Vec<T>`) is always
    /// safe.
    ///
    /// [allocated object]: crate::ptr#allocated-object
    ///
    /// # Examples
    ///
    /// ```
    /// use std::ptr::NonNull;
    ///
    /// let s: &str = "123";
    ///
    /// unsafe {
    ///     let end: NonNull<u8> = NonNull::new(s.as_ptr().cast_mut()).unwrap().add(3);
    ///     println!("{}", end.sub(1).read() as char);
    ///     println!("{}", end.sub(2).read() as char);
    /// }
    /// ```
    #[inline(always)]
    #[cfg_attr(miri, track_caller)] // even without panics, this helps for Miri backtraces
    #[must_use = "returns a new pointer rather than modifying its argument"]
    #[stable(feature = "non_null_convenience", since = "1.80.0")]
    #[rustc_const_stable(feature = "non_null_convenience", since = "1.80.0")]
    #[cfg_attr(bootstrap, rustc_allow_const_fn_unstable(unchecked_neg))]
    #[requires(
        count.checked_mul(core::mem::size_of::<T>()).is_some() &&
        count * core::mem::size_of::<T>() <= isize::MAX as usize && 
        kani::mem::same_allocation(self.as_ptr(), self.as_ptr().wrapping_sub(count))
    )]
    #[ensures(|result: &NonNull<T>| result.as_ptr() == self.as_ptr().offset(-(count as isize)))]
    pub const unsafe fn sub(self, count: usize) -> Self
    where
        T: Sized,
    {
        if T::IS_ZST {
            // Pointer arithmetic does nothing when the pointee is a ZST.
            self
        } else {
            // SAFETY: the caller must uphold the safety contract for `offset`.
            // Because the pointee is *not* a ZST, that means that `count` is
            // at most `isize::MAX`, and thus the negation cannot overflow.
            unsafe { self.offset((count as isize).unchecked_neg()) }
        }
    }

    /// Calculates the offset from a pointer in bytes (convenience for
    /// `.byte_offset((count as isize).wrapping_neg())`).
    ///
    /// `count` is in units of bytes.
    ///
    /// This is purely a convenience for casting to a `u8` pointer and
    /// using [`sub`][NonNull::sub] on it. See that method for documentation
    /// and safety requirements.
    ///
    /// For non-`Sized` pointees this operation changes only the data pointer,
    /// leaving the metadata untouched.
    #[must_use]
    #[inline(always)]
    #[cfg_attr(miri, track_caller)] // even without panics, this helps for Miri backtraces
    #[stable(feature = "non_null_convenience", since = "1.80.0")]
    #[rustc_const_stable(feature = "non_null_convenience", since = "1.80.0")]
    pub const unsafe fn byte_sub(self, count: usize) -> Self {
        // SAFETY: the caller must uphold the safety contract for `sub` and `byte_sub` has the same
        // safety contract.
        // Additionally safety contract of `sub` guarantees that the resulting pointer is pointing
        // to an allocation, there can't be an allocation at null, thus it's safe to construct
        // `NonNull`.
        unsafe { NonNull { pointer: self.pointer.byte_sub(count) } }
    }

    /// Calculates the distance between two pointers within the same allocation. The returned value is in
    /// units of T: the distance in bytes divided by `mem::size_of::<T>()`.
    ///
    /// This is equivalent to `(self as isize - origin as isize) / (mem::size_of::<T>() as isize)`,
    /// except that it has a lot more opportunities for UB, in exchange for the compiler
    /// better understanding what you are doing.
    ///
    /// The primary motivation of this method is for computing the `len` of an array/slice
    /// of `T` that you are currently representing as a "start" and "end" pointer
    /// (and "end" is "one past the end" of the array).
    /// In that case, `end.offset_from(start)` gets you the length of the array.
    ///
    /// All of the following safety requirements are trivially satisfied for this usecase.
    ///
    /// [`offset`]: #method.offset
    ///
    /// # Safety
    ///
    /// If any of the following conditions are violated, the result is Undefined Behavior:
    ///
    /// * `self` and `origin` must either
    ///
    ///   * point to the same address, or
    ///   * both be *derived from* a pointer to the same [allocated object], and the memory range between
    ///     the two pointers must be in bounds of that object. (See below for an example.)
    ///
    /// * The distance between the pointers, in bytes, must be an exact multiple
    ///   of the size of `T`.
    ///
    /// As a consequence, the absolute distance between the pointers, in bytes, computed on
    /// mathematical integers (without "wrapping around"), cannot overflow an `isize`. This is
    /// implied by the in-bounds requirement, and the fact that no allocated object can be larger
    /// than `isize::MAX` bytes.
    ///
    /// The requirement for pointers to be derived from the same allocated object is primarily
    /// needed for `const`-compatibility: the distance between pointers into *different* allocated
    /// objects is not known at compile-time. However, the requirement also exists at
    /// runtime and may be exploited by optimizations. If you wish to compute the difference between
    /// pointers that are not guaranteed to be from the same allocation, use `(self as isize -
    /// origin as isize) / mem::size_of::<T>()`.
    // FIXME: recommend `addr()` instead of `as usize` once that is stable.
    ///
    /// [`add`]: #method.add
    /// [allocated object]: crate::ptr#allocated-object
    ///
    /// # Panics
    ///
    /// This function panics if `T` is a Zero-Sized Type ("ZST").
    ///
    /// # Examples
    ///
    /// Basic usage:
    ///
    /// ```
    /// use std::ptr::NonNull;
    ///
    /// let a = [0; 5];
    /// let ptr1: NonNull<u32> = NonNull::from(&a[1]);
    /// let ptr2: NonNull<u32> = NonNull::from(&a[3]);
    /// unsafe {
    ///     assert_eq!(ptr2.offset_from(ptr1), 2);
    ///     assert_eq!(ptr1.offset_from(ptr2), -2);
    ///     assert_eq!(ptr1.offset(2), ptr2);
    ///     assert_eq!(ptr2.offset(-2), ptr1);
    /// }
    /// ```
    ///
    /// *Incorrect* usage:
    ///
    /// ```rust,no_run
    /// use std::ptr::NonNull;
    ///
    /// let ptr1 = NonNull::new(Box::into_raw(Box::new(0u8))).unwrap();
    /// let ptr2 = NonNull::new(Box::into_raw(Box::new(1u8))).unwrap();
    /// let diff = (ptr2.addr().get() as isize).wrapping_sub(ptr1.addr().get() as isize);
    /// // Make ptr2_other an "alias" of ptr2.add(1), but derived from ptr1.
    /// let diff_plus_1 = diff.wrapping_add(1);
    /// let ptr2_other = NonNull::new(ptr1.as_ptr().wrapping_byte_offset(diff_plus_1)).unwrap();
    /// assert_eq!(ptr2.addr(), ptr2_other.addr());
    /// // Since ptr2_other and ptr2 are derived from pointers to different objects,
    /// // computing their offset is undefined behavior, even though
    /// // they point to addresses that are in-bounds of the same object!
    ///
    /// let one = unsafe { ptr2_other.offset_from(ptr2) }; // Undefined Behavior! ⚠️
    /// ```
    #[inline]
    #[cfg_attr(miri, track_caller)] // even without panics, this helps for Miri backtraces
    #[stable(feature = "non_null_convenience", since = "1.80.0")]
    #[rustc_const_stable(feature = "non_null_convenience", since = "1.80.0")]
    #[requires( 
        (kani::mem::same_allocation(self.as_ptr(), origin.as_ptr()) && 
        ((self.as_ptr().addr() - origin.as_ptr().addr()) % core::mem::size_of::<T>() == 0))
    )] // Ensure both pointers meet safety conditions for offset_from
    #[ensures(|result: &isize| *result == (self.as_ptr() as isize - origin.as_ptr() as isize) / core::mem::size_of::<T>() as isize)]
    pub const unsafe fn offset_from(self, origin: NonNull<T>) -> isize
    where
        T: Sized,
    {
        // SAFETY: the caller must uphold the safety contract for `offset_from`.
        unsafe { self.pointer.offset_from(origin.pointer) }
    }

    /// Calculates the distance between two pointers within the same allocation. The returned value is in
    /// units of **bytes**.
    ///
    /// This is purely a convenience for casting to a `u8` pointer and
    /// using [`offset_from`][NonNull::offset_from] on it. See that method for
    /// documentation and safety requirements.
    ///
    /// For non-`Sized` pointees this operation considers only the data pointers,
    /// ignoring the metadata.
    #[inline(always)]
    #[cfg_attr(miri, track_caller)] // even without panics, this helps for Miri backtraces
    #[stable(feature = "non_null_convenience", since = "1.80.0")]
    #[rustc_const_stable(feature = "non_null_convenience", since = "1.80.0")]
    #[requires(kani::mem::same_allocation(self.as_ptr() as *const(), origin.as_ptr() as *const()))]
    #[ensures(
        |result: &isize|
        *result == (self.as_ptr() as *const u8).offset_from(origin.as_ptr() as *const u8)
    )]
    pub const unsafe fn byte_offset_from<U: ?Sized>(self, origin: NonNull<U>) -> isize {
        // SAFETY: the caller must uphold the safety contract for `byte_offset_from`.
        unsafe { self.pointer.byte_offset_from(origin.pointer) }
    }

    // N.B. `wrapping_offset``, `wrapping_add`, etc are not implemented because they can wrap to null

    /// Calculates the distance between two pointers within the same allocation, *where it's known that
    /// `self` is equal to or greater than `origin`*. The returned value is in
    /// units of T: the distance in bytes is divided by `mem::size_of::<T>()`.
    ///
    /// This computes the same value that [`offset_from`](#method.offset_from)
    /// would compute, but with the added precondition that the offset is
    /// guaranteed to be non-negative.  This method is equivalent to
    /// `usize::try_from(self.offset_from(origin)).unwrap_unchecked()`,
    /// but it provides slightly more information to the optimizer, which can
    /// sometimes allow it to optimize slightly better with some backends.
    ///
    /// This method can be though of as recovering the `count` that was passed
    /// to [`add`](#method.add) (or, with the parameters in the other order,
    /// to [`sub`](#method.sub)).  The following are all equivalent, assuming
    /// that their safety preconditions are met:
    /// ```rust
    /// # #![feature(ptr_sub_ptr)]
    /// # unsafe fn blah(ptr: std::ptr::NonNull<u32>, origin: std::ptr::NonNull<u32>, count: usize) -> bool {
    /// ptr.sub_ptr(origin) == count
    /// # &&
    /// origin.add(count) == ptr
    /// # &&
    /// ptr.sub(count) == origin
    /// # }
    /// ```
    ///
    /// # Safety
    ///
    /// - The distance between the pointers must be non-negative (`self >= origin`)
    ///
    /// - *All* the safety conditions of [`offset_from`](#method.offset_from)
    ///   apply to this method as well; see it for the full details.
    ///
    /// Importantly, despite the return type of this method being able to represent
    /// a larger offset, it's still *not permitted* to pass pointers which differ
    /// by more than `isize::MAX` *bytes*.  As such, the result of this method will
    /// always be less than or equal to `isize::MAX as usize`.
    ///
    /// # Panics
    ///
    /// This function panics if `T` is a Zero-Sized Type ("ZST").
    ///
    /// # Examples
    ///
    /// ```
    /// #![feature(ptr_sub_ptr)]
    /// use std::ptr::NonNull;
    ///
    /// let a = [0; 5];
    /// let ptr1: NonNull<u32> = NonNull::from(&a[1]);
    /// let ptr2: NonNull<u32> = NonNull::from(&a[3]);
    /// unsafe {
    ///     assert_eq!(ptr2.sub_ptr(ptr1), 2);
    ///     assert_eq!(ptr1.add(2), ptr2);
    ///     assert_eq!(ptr2.sub(2), ptr1);
    ///     assert_eq!(ptr2.sub_ptr(ptr2), 0);
    /// }
    ///
    /// // This would be incorrect, as the pointers are not correctly ordered:
    /// // ptr1.sub_ptr(ptr2)
    /// ```
    #[inline]
    #[cfg_attr(miri, track_caller)] // even without panics, this helps for Miri backtraces
    #[unstable(feature = "ptr_sub_ptr", issue = "95892")]
    #[rustc_const_unstable(feature = "const_ptr_sub_ptr", issue = "95892")]
    #[requires(
        self.as_ptr().addr().checked_sub(subtracted.as_ptr().addr()).is_some() &&
        kani::mem::same_allocation(self.as_ptr(), subtracted.as_ptr()) &&
        (self.as_ptr().addr()) >= (subtracted.as_ptr().addr()) &&
        (self.as_ptr().addr() - subtracted.as_ptr().addr()) % core::mem::size_of::<T>() == 0
    )]
    #[ensures(|result: &usize| *result == self.as_ptr().offset_from(subtracted.as_ptr()) as usize)]
    pub const unsafe fn sub_ptr(self, subtracted: NonNull<T>) -> usize
    where
        T: Sized,
    {
        // SAFETY: the caller must uphold the safety contract for `sub_ptr`.
        unsafe { self.pointer.sub_ptr(subtracted.pointer) }
    }

    /// Calculates the distance between two pointers within the same allocation, *where it's known that
    /// `self` is equal to or greater than `origin`*. The returned value is in
    /// units of **bytes**.
    ///
    /// This is purely a convenience for casting to a `u8` pointer and
    /// using [`sub_ptr`][NonNull::sub_ptr] on it. See that method for
    /// documentation and safety requirements.
    ///
    /// For non-`Sized` pointees this operation considers only the data pointers,
    /// ignoring the metadata.
    #[inline(always)]
    #[cfg_attr(miri, track_caller)] // even without panics, this helps for Miri backtraces
    #[unstable(feature = "ptr_sub_ptr", issue = "95892")]
    #[rustc_const_unstable(feature = "const_ptr_sub_ptr", issue = "95892")]
    pub const unsafe fn byte_sub_ptr<U: ?Sized>(self, origin: NonNull<U>) -> usize {
        // SAFETY: the caller must uphold the safety contract for `byte_sub_ptr`.
        unsafe { self.pointer.byte_sub_ptr(origin.pointer) }
    }

    /// Reads the value from `self` without moving it. This leaves the
    /// memory in `self` unchanged.
    ///
    /// See [`ptr::read`] for safety concerns and examples.
    ///
    /// [`ptr::read`]: crate::ptr::read()
    #[inline]
    #[cfg_attr(miri, track_caller)] // even without panics, this helps for Miri backtraces
    #[stable(feature = "non_null_convenience", since = "1.80.0")]
    #[rustc_const_stable(feature = "non_null_convenience", since = "1.80.0")]
    #[requires(ub_checks::can_dereference(self.pointer))]
    pub const unsafe fn read(self) -> T
    where
        T: Sized,
    {
        // SAFETY: the caller must uphold the safety contract for `read`.
        unsafe { ptr::read(self.pointer) }
    }

    /// Performs a volatile read of the value from `self` without moving it. This
    /// leaves the memory in `self` unchanged.
    ///
    /// Volatile operations are intended to act on I/O memory, and are guaranteed
    /// to not be elided or reordered by the compiler across other volatile
    /// operations.
    ///
    /// See [`ptr::read_volatile`] for safety concerns and examples.
    ///
    /// [`ptr::read_volatile`]: crate::ptr::read_volatile()
    #[inline]
    #[cfg_attr(miri, track_caller)] // even without panics, this helps for Miri backtraces
    #[stable(feature = "non_null_convenience", since = "1.80.0")]
    #[requires(ub_checks::can_dereference(self.pointer))]
    pub unsafe fn read_volatile(self) -> T
    where
        T: Sized,
    {
        // SAFETY: the caller must uphold the safety contract for `read_volatile`.
        unsafe { ptr::read_volatile(self.pointer) }
    }

    /// Reads the value from `self` without moving it. This leaves the
    /// memory in `self` unchanged.
    ///
    /// Unlike `read`, the pointer may be unaligned.
    ///
    /// See [`ptr::read_unaligned`] for safety concerns and examples.
    ///
    /// [`ptr::read_unaligned`]: crate::ptr::read_unaligned()
    #[inline]
    #[cfg_attr(miri, track_caller)] // even without panics, this helps for Miri backtraces
    #[stable(feature = "non_null_convenience", since = "1.80.0")]
    #[rustc_const_stable(feature = "non_null_convenience", since = "1.80.0")]
    #[requires(ub_checks::can_read_unaligned(self.pointer))]
    pub const unsafe fn read_unaligned(self) -> T
    where
        T: Sized,
    {
        // SAFETY: the caller must uphold the safety contract for `read_unaligned`.
        unsafe { ptr::read_unaligned(self.pointer) }
    }

    /// Copies `count * size_of<T>` bytes from `self` to `dest`. The source
    /// and destination may overlap.
    ///
    /// NOTE: this has the *same* argument order as [`ptr::copy`].
    ///
    /// See [`ptr::copy`] for safety concerns and examples.
    ///
    /// [`ptr::copy`]: crate::ptr::copy()
    #[inline(always)]
    #[cfg_attr(miri, track_caller)] // even without panics, this helps for Miri backtraces
    #[stable(feature = "non_null_convenience", since = "1.80.0")]
    #[rustc_const_stable(feature = "const_intrinsic_copy", since = "1.83.0")]
    pub const unsafe fn copy_to(self, dest: NonNull<T>, count: usize)
    where
        T: Sized,
    {
        // SAFETY: the caller must uphold the safety contract for `copy`.
        unsafe { ptr::copy(self.pointer, dest.as_ptr(), count) }
    }

    /// Copies `count * size_of<T>` bytes from `self` to `dest`. The source
    /// and destination may *not* overlap.
    ///
    /// NOTE: this has the *same* argument order as [`ptr::copy_nonoverlapping`].
    ///
    /// See [`ptr::copy_nonoverlapping`] for safety concerns and examples.
    ///
    /// [`ptr::copy_nonoverlapping`]: crate::ptr::copy_nonoverlapping()
    #[inline(always)]
    #[cfg_attr(miri, track_caller)] // even without panics, this helps for Miri backtraces
    #[stable(feature = "non_null_convenience", since = "1.80.0")]
    #[rustc_const_stable(feature = "const_intrinsic_copy", since = "1.83.0")]
    pub const unsafe fn copy_to_nonoverlapping(self, dest: NonNull<T>, count: usize)
    where
        T: Sized,
    {
        // SAFETY: the caller must uphold the safety contract for `copy_nonoverlapping`.
        unsafe { ptr::copy_nonoverlapping(self.pointer, dest.as_ptr(), count) }
    }

    /// Copies `count * size_of<T>` bytes from `src` to `self`. The source
    /// and destination may overlap.
    ///
    /// NOTE: this has the *opposite* argument order of [`ptr::copy`].
    ///
    /// See [`ptr::copy`] for safety concerns and examples.
    ///
    /// [`ptr::copy`]: crate::ptr::copy()
    #[inline(always)]
    #[cfg_attr(miri, track_caller)] // even without panics, this helps for Miri backtraces
    #[stable(feature = "non_null_convenience", since = "1.80.0")]
    #[rustc_const_stable(feature = "const_intrinsic_copy", since = "1.83.0")]
    pub const unsafe fn copy_from(self, src: NonNull<T>, count: usize)
    where
        T: Sized,
    {
        // SAFETY: the caller must uphold the safety contract for `copy`.
        unsafe { ptr::copy(src.pointer, self.as_ptr(), count) }
    }

    /// Copies `count * size_of<T>` bytes from `src` to `self`. The source
    /// and destination may *not* overlap.
    ///
    /// NOTE: this has the *opposite* argument order of [`ptr::copy_nonoverlapping`].
    ///
    /// See [`ptr::copy_nonoverlapping`] for safety concerns and examples.
    ///
    /// [`ptr::copy_nonoverlapping`]: crate::ptr::copy_nonoverlapping()
    #[inline(always)]
    #[cfg_attr(miri, track_caller)] // even without panics, this helps for Miri backtraces
    #[stable(feature = "non_null_convenience", since = "1.80.0")]
    #[rustc_const_stable(feature = "const_intrinsic_copy", since = "1.83.0")]
    pub const unsafe fn copy_from_nonoverlapping(self, src: NonNull<T>, count: usize)
    where
        T: Sized,
    {
        // SAFETY: the caller must uphold the safety contract for `copy_nonoverlapping`.
        unsafe { ptr::copy_nonoverlapping(src.pointer, self.as_ptr(), count) }
    }

    /// Executes the destructor (if any) of the pointed-to value.
    ///
    /// See [`ptr::drop_in_place`] for safety concerns and examples.
    ///
    /// [`ptr::drop_in_place`]: crate::ptr::drop_in_place()
    #[inline(always)]
    #[stable(feature = "non_null_convenience", since = "1.80.0")]
    #[requires(ub_checks::can_dereference(self.as_ptr() as *const()))] // Ensure self is aligned, initialized, and valid for read
    #[requires(ub_checks::can_write(self.as_ptr() as *mut()))] // Ensure self is valid for write
    pub unsafe fn drop_in_place(self) {
        // SAFETY: the caller must uphold the safety contract for `drop_in_place`.
        unsafe { ptr::drop_in_place(self.as_ptr()) }
    }

    /// Overwrites a memory location with the given value without reading or
    /// dropping the old value.
    ///
    /// See [`ptr::write`] for safety concerns and examples.
    ///
    /// [`ptr::write`]: crate::ptr::write()
    #[inline(always)]
    #[cfg_attr(miri, track_caller)] // even without panics, this helps for Miri backtraces
    #[stable(feature = "non_null_convenience", since = "1.80.0")]
    #[rustc_const_stable(feature = "const_ptr_write", since = "1.83.0")]
    pub const unsafe fn write(self, val: T)
    where
        T: Sized,
    {
        // SAFETY: the caller must uphold the safety contract for `write`.
        unsafe { ptr::write(self.as_ptr(), val) }
    }

    /// Invokes memset on the specified pointer, setting `count * size_of::<T>()`
    /// bytes of memory starting at `self` to `val`.
    ///
    /// See [`ptr::write_bytes`] for safety concerns and examples.
    ///
    /// [`ptr::write_bytes`]: crate::ptr::write_bytes()
    #[inline(always)]
    #[doc(alias = "memset")]
    #[cfg_attr(miri, track_caller)] // even without panics, this helps for Miri backtraces
    #[stable(feature = "non_null_convenience", since = "1.80.0")]
    #[rustc_const_stable(feature = "const_ptr_write", since = "1.83.0")]
    pub const unsafe fn write_bytes(self, val: u8, count: usize)
    where
        T: Sized,
    {
        // SAFETY: the caller must uphold the safety contract for `write_bytes`.
        unsafe { ptr::write_bytes(self.as_ptr(), val, count) }
    }

    /// Performs a volatile write of a memory location with the given value without
    /// reading or dropping the old value.
    ///
    /// Volatile operations are intended to act on I/O memory, and are guaranteed
    /// to not be elided or reordered by the compiler across other volatile
    /// operations.
    ///
    /// See [`ptr::write_volatile`] for safety concerns and examples.
    ///
    /// [`ptr::write_volatile`]: crate::ptr::write_volatile()
    #[inline(always)]
    #[cfg_attr(miri, track_caller)] // even without panics, this helps for Miri backtraces
    #[stable(feature = "non_null_convenience", since = "1.80.0")]
    pub unsafe fn write_volatile(self, val: T)
    where
        T: Sized,
    {
        // SAFETY: the caller must uphold the safety contract for `write_volatile`.
        unsafe { ptr::write_volatile(self.as_ptr(), val) }
    }

    /// Overwrites a memory location with the given value without reading or
    /// dropping the old value.
    ///
    /// Unlike `write`, the pointer may be unaligned.
    ///
    /// See [`ptr::write_unaligned`] for safety concerns and examples.
    ///
    /// [`ptr::write_unaligned`]: crate::ptr::write_unaligned()
    #[inline(always)]
    #[cfg_attr(miri, track_caller)] // even without panics, this helps for Miri backtraces
    #[stable(feature = "non_null_convenience", since = "1.80.0")]
    #[rustc_const_stable(feature = "const_ptr_write", since = "1.83.0")]
    pub const unsafe fn write_unaligned(self, val: T)
    where
        T: Sized,
    {
        // SAFETY: the caller must uphold the safety contract for `write_unaligned`.
        unsafe { ptr::write_unaligned(self.as_ptr(), val) }
    }

    /// Replaces the value at `self` with `src`, returning the old
    /// value, without dropping either.
    ///
    /// See [`ptr::replace`] for safety concerns and examples.
    ///
    /// [`ptr::replace`]: crate::ptr::replace()
    #[inline(always)]
    #[stable(feature = "non_null_convenience", since = "1.80.0")]
    #[cfg_attr(kani, kani::modifies(self.as_ptr()))]
    #[requires(ub_checks::can_dereference(self.as_ptr()))] // Ensure self is aligned, initialized, and valid for read
    #[requires(ub_checks::can_write(self.as_ptr()))] // Ensure self is valid for write
    pub unsafe fn replace(self, src: T) -> T
    where
        T: Sized,
    {
        // SAFETY: the caller must uphold the safety contract for `replace`.
        unsafe { ptr::replace(self.as_ptr(), src) }
    }

    /// Swaps the values at two mutable locations of the same type, without
    /// deinitializing either. They may overlap, unlike `mem::swap` which is
    /// otherwise equivalent.
    ///
    /// See [`ptr::swap`] for safety concerns and examples.
    ///
    /// [`ptr::swap`]: crate::ptr::swap()
    #[inline(always)]
    #[stable(feature = "non_null_convenience", since = "1.80.0")]
    #[rustc_const_unstable(feature = "const_swap", issue = "83163")]
    #[cfg_attr(kani, kani::modifies(self.as_ptr(), with.as_ptr()))]
    #[requires(ub_checks::can_dereference(self.as_ptr()) && ub_checks::can_write(self.as_ptr()))]
    #[requires(ub_checks::can_dereference(with.as_ptr()) && ub_checks::can_write(with.as_ptr()))]
    pub const unsafe fn swap(self, with: NonNull<T>)
    where
        T: Sized,
    {
        // SAFETY: the caller must uphold the safety contract for `swap`.
        unsafe { ptr::swap(self.as_ptr(), with.as_ptr()) }
    }

    /// Computes the offset that needs to be applied to the pointer in order to make it aligned to
    /// `align`.
    ///
    /// If it is not possible to align the pointer, the implementation returns
    /// `usize::MAX`.
    ///
    /// The offset is expressed in number of `T` elements, and not bytes.
    ///
    /// There are no guarantees whatsoever that offsetting the pointer will not overflow or go
    /// beyond the allocation that the pointer points into. It is up to the caller to ensure that
    /// the returned offset is correct in all terms other than alignment.
    ///
    /// When this is called during compile-time evaluation (which is unstable), the implementation
    /// may return `usize::MAX` in cases where that can never happen at runtime. This is because the
    /// actual alignment of pointers is not known yet during compile-time, so an offset with
    /// guaranteed alignment can sometimes not be computed. For example, a buffer declared as `[u8;
    /// N]` might be allocated at an odd or an even address, but at compile-time this is not yet
    /// known, so the execution has to be correct for either choice. It is therefore impossible to
    /// find an offset that is guaranteed to be 2-aligned. (This behavior is subject to change, as usual
    /// for unstable APIs.)
    ///
    /// # Panics
    ///
    /// The function panics if `align` is not a power-of-two.
    ///
    /// # Examples
    ///
    /// Accessing adjacent `u8` as `u16`
    ///
    /// ```
    /// use std::mem::align_of;
    /// use std::ptr::NonNull;
    ///
    /// # unsafe {
    /// let x = [5_u8, 6, 7, 8, 9];
    /// let ptr = NonNull::new(x.as_ptr() as *mut u8).unwrap();
    /// let offset = ptr.align_offset(align_of::<u16>());
    ///
    /// if offset < x.len() - 1 {
    ///     let u16_ptr = ptr.add(offset).cast::<u16>();
    ///     assert!(u16_ptr.read() == u16::from_ne_bytes([5, 6]) || u16_ptr.read() == u16::from_ne_bytes([6, 7]));
    /// } else {
    ///     // while the pointer can be aligned via `offset`, it would point
    ///     // outside the allocation
    /// }
    /// # }
    /// ```
    #[inline]
    #[must_use]
    #[stable(feature = "non_null_convenience", since = "1.80.0")]
    #[rustc_const_unstable(feature = "const_align_offset", issue = "90962")]
    #[ensures(|result| {
        // Post-condition reference: https://github.com/model-checking/verify-rust-std/pull/69/files
        let stride = crate::mem::size_of::<T>();
        // ZSTs
        if stride == 0 {
            if self.pointer.addr() % align == 0 {
                return *result == 0;
            } else {
                return *result == usize::MAX;
            }
        }
        // In this case, the pointer cannot be aligned
        if (align % stride == 0) && (self.pointer.addr() % stride != 0) {
            return *result == usize::MAX;
        }
        // Checking if the answer should indeed be usize::MAX when align % stride != 0
        // requires computing gcd(a, stride), which is too expensive without
        // quantifiers (https://model-checking.github.io/kani/rfc/rfcs/0010-quantifiers.html).
        // This should be updated once quantifiers are available.
        if (align % stride != 0 && *result == usize::MAX) {
            return true;
        }
        // If we reach this case, either:
        //  - align % stride == 0 and self.pointer.addr() % stride == 0, so it is definitely possible to align the pointer
        //  - align % stride != 0 and result != usize::MAX, so align_offset is claiming that it's possible to align the pointer
        // Check that applying the returned result does indeed produce an aligned address
        let product = usize::wrapping_mul(*result, stride);
        let new_addr = usize::wrapping_add(product, self.pointer.addr());
        *result != usize::MAX && new_addr % align == 0
    })]
    pub const fn align_offset(self, align: usize) -> usize
    where
        T: Sized,
    {
        if !align.is_power_of_two() {
            panic!("align_offset: align is not a power-of-two");
        }

        {
            // SAFETY: `align` has been checked to be a power of 2 above.
            unsafe { ptr::align_offset(self.pointer, align) }
        }
    }

    /// Returns whether the pointer is properly aligned for `T`.
    ///
    /// # Examples
    ///
    /// ```
    /// use std::ptr::NonNull;
    ///
    /// // On some platforms, the alignment of i32 is less than 4.
    /// #[repr(align(4))]
    /// struct AlignedI32(i32);
    ///
    /// let data = AlignedI32(42);
    /// let ptr = NonNull::<AlignedI32>::from(&data);
    ///
    /// assert!(ptr.is_aligned());
    /// assert!(!NonNull::new(ptr.as_ptr().wrapping_byte_add(1)).unwrap().is_aligned());
    /// ```
    ///
    /// # At compiletime
    /// **Note: Alignment at compiletime is experimental and subject to change. See the
    /// [tracking issue] for details.**
    ///
    /// At compiletime, the compiler may not know where a value will end up in memory.
    /// Calling this function on a pointer created from a reference at compiletime will only
    /// return `true` if the pointer is guaranteed to be aligned. This means that the pointer
    /// is never aligned if cast to a type with a stricter alignment than the reference's
    /// underlying allocation.
    ///
    /// ```
    /// #![feature(const_nonnull_new)]
    /// #![feature(const_pointer_is_aligned)]
    /// use std::ptr::NonNull;
    ///
    /// // On some platforms, the alignment of primitives is less than their size.
    /// #[repr(align(4))]
    /// struct AlignedI32(i32);
    /// #[repr(align(8))]
    /// struct AlignedI64(i64);
    ///
    /// const _: () = {
    ///     let data = [AlignedI32(42), AlignedI32(42)];
    ///     let ptr = NonNull::<AlignedI32>::new(&data[0] as *const _ as *mut _).unwrap();
    ///     assert!(ptr.is_aligned());
    ///
    ///     // At runtime either `ptr1` or `ptr2` would be aligned, but at compiletime neither is aligned.
    ///     let ptr1 = ptr.cast::<AlignedI64>();
    ///     let ptr2 = unsafe { ptr.add(1).cast::<AlignedI64>() };
    ///     assert!(!ptr1.is_aligned());
    ///     assert!(!ptr2.is_aligned());
    /// };
    /// ```
    ///
    /// Due to this behavior, it is possible that a runtime pointer derived from a compiletime
    /// pointer is aligned, even if the compiletime pointer wasn't aligned.
    ///
    /// ```
    /// #![feature(const_pointer_is_aligned)]
    ///
    /// // On some platforms, the alignment of primitives is less than their size.
    /// #[repr(align(4))]
    /// struct AlignedI32(i32);
    /// #[repr(align(8))]
    /// struct AlignedI64(i64);
    ///
    /// // At compiletime, neither `COMPTIME_PTR` nor `COMPTIME_PTR + 1` is aligned.
    /// const COMPTIME_PTR: *const AlignedI32 = &AlignedI32(42);
    /// const _: () = assert!(!COMPTIME_PTR.cast::<AlignedI64>().is_aligned());
    /// const _: () = assert!(!COMPTIME_PTR.wrapping_add(1).cast::<AlignedI64>().is_aligned());
    ///
    /// // At runtime, either `runtime_ptr` or `runtime_ptr + 1` is aligned.
    /// let runtime_ptr = COMPTIME_PTR;
    /// assert_ne!(
    ///     runtime_ptr.cast::<AlignedI64>().is_aligned(),
    ///     runtime_ptr.wrapping_add(1).cast::<AlignedI64>().is_aligned(),
    /// );
    /// ```
    ///
    /// If a pointer is created from a fixed address, this function behaves the same during
    /// runtime and compiletime.
    ///
    /// ```
    /// #![feature(const_pointer_is_aligned)]
    /// #![feature(const_nonnull_new)]
    /// use std::ptr::NonNull;
    ///
    /// // On some platforms, the alignment of primitives is less than their size.
    /// #[repr(align(4))]
    /// struct AlignedI32(i32);
    /// #[repr(align(8))]
    /// struct AlignedI64(i64);
    ///
    /// const _: () = {
    ///     let ptr = NonNull::new(40 as *mut AlignedI32).unwrap();
    ///     assert!(ptr.is_aligned());
    ///
    ///     // For pointers with a known address, runtime and compiletime behavior are identical.
    ///     let ptr1 = ptr.cast::<AlignedI64>();
    ///     let ptr2 = NonNull::new(ptr.as_ptr().wrapping_add(1)).unwrap().cast::<AlignedI64>();
    ///     assert!(ptr1.is_aligned());
    ///     assert!(!ptr2.is_aligned());
    /// };
    /// ```
    ///
    /// [tracking issue]: https://github.com/rust-lang/rust/issues/104203
    #[inline]
    #[must_use]
    #[stable(feature = "pointer_is_aligned", since = "1.79.0")]
    #[rustc_const_unstable(feature = "const_pointer_is_aligned", issue = "104203")]
    #[ensures(|result: &bool| *result == (self.as_ptr().addr() % core::mem::align_of::<T>() == 0))]
    pub const fn is_aligned(self) -> bool
    where
        T: Sized,
    {
        self.pointer.is_aligned()
    }

    /// Returns whether the pointer is aligned to `align`.
    ///
    /// For non-`Sized` pointees this operation considers only the data pointer,
    /// ignoring the metadata.
    ///
    /// # Panics
    ///
    /// The function panics if `align` is not a power-of-two (this includes 0).
    ///
    /// # Examples
    ///
    /// ```
    /// #![feature(pointer_is_aligned_to)]
    ///
    /// // On some platforms, the alignment of i32 is less than 4.
    /// #[repr(align(4))]
    /// struct AlignedI32(i32);
    ///
    /// let data = AlignedI32(42);
    /// let ptr = &data as *const AlignedI32;
    ///
    /// assert!(ptr.is_aligned_to(1));
    /// assert!(ptr.is_aligned_to(2));
    /// assert!(ptr.is_aligned_to(4));
    ///
    /// assert!(ptr.wrapping_byte_add(2).is_aligned_to(2));
    /// assert!(!ptr.wrapping_byte_add(2).is_aligned_to(4));
    ///
    /// assert_ne!(ptr.is_aligned_to(8), ptr.wrapping_add(1).is_aligned_to(8));
    /// ```
    ///
    /// # At compiletime
    /// **Note: Alignment at compiletime is experimental and subject to change. See the
    /// [tracking issue] for details.**
    ///
    /// At compiletime, the compiler may not know where a value will end up in memory.
    /// Calling this function on a pointer created from a reference at compiletime will only
    /// return `true` if the pointer is guaranteed to be aligned. This means that the pointer
    /// cannot be stricter aligned than the reference's underlying allocation.
    ///
    /// ```
    /// #![feature(pointer_is_aligned_to)]
    /// #![feature(const_pointer_is_aligned)]
    ///
    /// // On some platforms, the alignment of i32 is less than 4.
    /// #[repr(align(4))]
    /// struct AlignedI32(i32);
    ///
    /// const _: () = {
    ///     let data = AlignedI32(42);
    ///     let ptr = &data as *const AlignedI32;
    ///
    ///     assert!(ptr.is_aligned_to(1));
    ///     assert!(ptr.is_aligned_to(2));
    ///     assert!(ptr.is_aligned_to(4));
    ///
    ///     // At compiletime, we know for sure that the pointer isn't aligned to 8.
    ///     assert!(!ptr.is_aligned_to(8));
    ///     assert!(!ptr.wrapping_add(1).is_aligned_to(8));
    /// };
    /// ```
    ///
    /// Due to this behavior, it is possible that a runtime pointer derived from a compiletime
    /// pointer is aligned, even if the compiletime pointer wasn't aligned.
    ///
    /// ```
    /// #![feature(pointer_is_aligned_to)]
    /// #![feature(const_pointer_is_aligned)]
    ///
    /// // On some platforms, the alignment of i32 is less than 4.
    /// #[repr(align(4))]
    /// struct AlignedI32(i32);
    ///
    /// // At compiletime, neither `COMPTIME_PTR` nor `COMPTIME_PTR + 1` is aligned.
    /// const COMPTIME_PTR: *const AlignedI32 = &AlignedI32(42);
    /// const _: () = assert!(!COMPTIME_PTR.is_aligned_to(8));
    /// const _: () = assert!(!COMPTIME_PTR.wrapping_add(1).is_aligned_to(8));
    ///
    /// // At runtime, either `runtime_ptr` or `runtime_ptr + 1` is aligned.
    /// let runtime_ptr = COMPTIME_PTR;
    /// assert_ne!(
    ///     runtime_ptr.is_aligned_to(8),
    ///     runtime_ptr.wrapping_add(1).is_aligned_to(8),
    /// );
    /// ```
    ///
    /// If a pointer is created from a fixed address, this function behaves the same during
    /// runtime and compiletime.
    ///
    /// ```
    /// #![feature(pointer_is_aligned_to)]
    /// #![feature(const_pointer_is_aligned)]
    ///
    /// const _: () = {
    ///     let ptr = 40 as *const u8;
    ///     assert!(ptr.is_aligned_to(1));
    ///     assert!(ptr.is_aligned_to(2));
    ///     assert!(ptr.is_aligned_to(4));
    ///     assert!(ptr.is_aligned_to(8));
    ///     assert!(!ptr.is_aligned_to(16));
    /// };
    /// ```
    ///
    /// [tracking issue]: https://github.com/rust-lang/rust/issues/104203
    #[inline]
    #[must_use]
    #[unstable(feature = "pointer_is_aligned_to", issue = "96284")]
    #[rustc_const_unstable(feature = "const_pointer_is_aligned", issue = "104203")]
    #[requires(align.is_power_of_two())]
    #[ensures(|result: &bool| *result == (self.as_ptr().addr() % align == 0))] // Ensure the returned value is correct based on the given alignment
    pub const fn is_aligned_to(self, align: usize) -> bool {
        self.pointer.is_aligned_to(align)
    }
}

impl<T> NonNull<[T]> {
    /// Creates a non-null raw slice from a thin pointer and a length.
    ///
    /// The `len` argument is the number of **elements**, not the number of bytes.
    ///
    /// This function is safe, but dereferencing the return value is unsafe.
    /// See the documentation of [`slice::from_raw_parts`] for slice safety requirements.
    ///
    /// # Examples
    ///
    /// ```rust
    /// use std::ptr::NonNull;
    ///
    /// // create a slice pointer when starting out with a pointer to the first element
    /// let mut x = [5, 6, 7];
    /// let nonnull_pointer = NonNull::new(x.as_mut_ptr()).unwrap();
    /// let slice = NonNull::slice_from_raw_parts(nonnull_pointer, 3);
    /// assert_eq!(unsafe { slice.as_ref()[2] }, 7);
    /// ```
    ///
    /// (Note that this example artificially demonstrates a use of this method,
    /// but `let slice = NonNull::from(&x[..]);` would be a better way to write code like this.)
    #[stable(feature = "nonnull_slice_from_raw_parts", since = "1.70.0")]
    #[rustc_const_stable(feature = "const_slice_from_raw_parts_mut", since = "1.83.0")]
    #[must_use]
    #[inline]
    #[ensures(|result| !result.pointer.is_null()
        && result.pointer as *const T == data.pointer
        && unsafe { result.as_ref() }.len() == len)]
    pub const fn slice_from_raw_parts(data: NonNull<T>, len: usize) -> Self {
        // SAFETY: `data` is a `NonNull` pointer which is necessarily non-null
        unsafe { Self::new_unchecked(super::slice_from_raw_parts_mut(data.as_ptr(), len)) }
    }

    /// Returns the length of a non-null raw slice.
    ///
    /// The returned value is the number of **elements**, not the number of bytes.
    ///
    /// This function is safe, even when the non-null raw slice cannot be dereferenced to a slice
    /// because the pointer does not have a valid address.
    ///
    /// # Examples
    ///
    /// ```rust
    /// use std::ptr::NonNull;
    ///
    /// let slice: NonNull<[i8]> = NonNull::slice_from_raw_parts(NonNull::dangling(), 3);
    /// assert_eq!(slice.len(), 3);
    /// ```
    #[stable(feature = "slice_ptr_len_nonnull", since = "1.63.0")]
    #[rustc_const_stable(feature = "const_slice_ptr_len_nonnull", since = "1.63.0")]
    #[must_use]
    #[inline]
    pub const fn len(self) -> usize {
        self.as_ptr().len()
    }

    /// Returns `true` if the non-null raw slice has a length of 0.
    ///
    /// # Examples
    ///
    /// ```rust
    /// use std::ptr::NonNull;
    ///
    /// let slice: NonNull<[i8]> = NonNull::slice_from_raw_parts(NonNull::dangling(), 3);
    /// assert!(!slice.is_empty());
    /// ```
    #[stable(feature = "slice_ptr_is_empty_nonnull", since = "1.79.0")]
    #[rustc_const_stable(feature = "const_slice_ptr_is_empty_nonnull", since = "1.79.0")]
    #[must_use]
    #[inline]
    pub const fn is_empty(self) -> bool {
        self.len() == 0
    }

    /// Returns a non-null pointer to the slice's buffer.
    ///
    /// # Examples
    ///
    /// ```rust
    /// #![feature(slice_ptr_get)]
    /// use std::ptr::NonNull;
    ///
    /// let slice: NonNull<[i8]> = NonNull::slice_from_raw_parts(NonNull::dangling(), 3);
    /// assert_eq!(slice.as_non_null_ptr(), NonNull::<i8>::dangling());
    /// ```
    #[inline]
    #[must_use]
    #[unstable(feature = "slice_ptr_get", issue = "74265")]
    pub const fn as_non_null_ptr(self) -> NonNull<T> {
        self.cast()
    }

    /// Returns a raw pointer to the slice's buffer.
    ///
    /// # Examples
    ///
    /// ```rust
    /// #![feature(slice_ptr_get)]
    /// use std::ptr::NonNull;
    ///
    /// let slice: NonNull<[i8]> = NonNull::slice_from_raw_parts(NonNull::dangling(), 3);
    /// assert_eq!(slice.as_mut_ptr(), NonNull::<i8>::dangling().as_ptr());
    /// ```
    #[inline]
    #[must_use]
    #[unstable(feature = "slice_ptr_get", issue = "74265")]
    #[rustc_const_unstable(feature = "slice_ptr_get", issue = "74265")]
    #[rustc_never_returns_null_ptr]
    pub const fn as_mut_ptr(self) -> *mut T {
        self.as_non_null_ptr().as_ptr()
    }

    /// Returns a shared reference to a slice of possibly uninitialized values. In contrast to
    /// [`as_ref`], this does not require that the value has to be initialized.
    ///
    /// For the mutable counterpart see [`as_uninit_slice_mut`].
    ///
    /// [`as_ref`]: NonNull::as_ref
    /// [`as_uninit_slice_mut`]: NonNull::as_uninit_slice_mut
    ///
    /// # Safety
    ///
    /// When calling this method, you have to ensure that all of the following is true:
    ///
    /// * The pointer must be [valid] for reads for `ptr.len() * mem::size_of::<T>()` many bytes,
    ///   and it must be properly aligned. This means in particular:
    ///
    ///     * The entire memory range of this slice must be contained within a single allocated object!
    ///       Slices can never span across multiple allocated objects.
    ///
    ///     * The pointer must be aligned even for zero-length slices. One
    ///       reason for this is that enum layout optimizations may rely on references
    ///       (including slices of any length) being aligned and non-null to distinguish
    ///       them from other data. You can obtain a pointer that is usable as `data`
    ///       for zero-length slices using [`NonNull::dangling()`].
    ///
    /// * The total size `ptr.len() * mem::size_of::<T>()` of the slice must be no larger than `isize::MAX`.
    ///   See the safety documentation of [`pointer::offset`].
    ///
    /// * You must enforce Rust's aliasing rules, since the returned lifetime `'a` is
    ///   arbitrarily chosen and does not necessarily reflect the actual lifetime of the data.
    ///   In particular, while this reference exists, the memory the pointer points to must
    ///   not get mutated (except inside `UnsafeCell`).
    ///
    /// This applies even if the result of this method is unused!
    ///
    /// See also [`slice::from_raw_parts`].
    ///
    /// [valid]: crate::ptr#safety
    #[inline]
    #[must_use]
    #[unstable(feature = "ptr_as_uninit", issue = "75402")]
    #[rustc_const_unstable(feature = "ptr_as_uninit", issue = "75402")]
    #[requires(self.as_ptr().cast::<T>().align_offset(core::mem::align_of::<T>()) == 0)] // Ensure the pointer is properly aligned
    #[requires(self.len().checked_mul(core::mem::size_of::<T>()).is_some() && self.len() * core::mem::size_of::<T>() <= isize::MAX as usize)] // Ensure the slice size does not exceed isize::MAX
    #[requires(kani::mem::same_allocation(self.as_ptr() as *const(), self.as_ptr().byte_add(self.len() * core::mem::size_of::<T>()) as *const()))] // Ensure the slice is contained within a single allocation
    #[ensures(|result: &&[MaybeUninit<T>]| result.len() == self.len())] // Length check
    #[ensures(|result: &&[MaybeUninit<T>]| core::ptr::eq(result.as_ptr(), self.cast().as_ptr()))] // Ensure the memory addresses match.
    pub const unsafe fn as_uninit_slice<'a>(self) -> &'a [MaybeUninit<T>] {
        // SAFETY: the caller must uphold the safety contract for `as_uninit_slice`.
        unsafe { slice::from_raw_parts(self.cast().as_ptr(), self.len()) }
    }

    /// Returns a unique reference to a slice of possibly uninitialized values. In contrast to
    /// [`as_mut`], this does not require that the value has to be initialized.
    ///
    /// For the shared counterpart see [`as_uninit_slice`].
    ///
    /// [`as_mut`]: NonNull::as_mut
    /// [`as_uninit_slice`]: NonNull::as_uninit_slice
    ///
    /// # Safety
    ///
    /// When calling this method, you have to ensure that all of the following is true:
    ///
    /// * The pointer must be [valid] for reads and writes for `ptr.len() * mem::size_of::<T>()`
    ///   many bytes, and it must be properly aligned. This means in particular:
    ///
    ///     * The entire memory range of this slice must be contained within a single allocated object!
    ///       Slices can never span across multiple allocated objects.
    ///
    ///     * The pointer must be aligned even for zero-length slices. One
    ///       reason for this is that enum layout optimizations may rely on references
    ///       (including slices of any length) being aligned and non-null to distinguish
    ///       them from other data. You can obtain a pointer that is usable as `data`
    ///       for zero-length slices using [`NonNull::dangling()`].
    ///
    /// * The total size `ptr.len() * mem::size_of::<T>()` of the slice must be no larger than `isize::MAX`.
    ///   See the safety documentation of [`pointer::offset`].
    ///
    /// * You must enforce Rust's aliasing rules, since the returned lifetime `'a` is
    ///   arbitrarily chosen and does not necessarily reflect the actual lifetime of the data.
    ///   In particular, while this reference exists, the memory the pointer points to must
    ///   not get accessed (read or written) through any other pointer.
    ///
    /// This applies even if the result of this method is unused!
    ///
    /// See also [`slice::from_raw_parts_mut`].
    ///
    /// [valid]: crate::ptr#safety
    ///
    /// # Examples
    ///
    /// ```rust
    /// #![feature(allocator_api, ptr_as_uninit)]
    ///
    /// use std::alloc::{Allocator, Layout, Global};
    /// use std::mem::MaybeUninit;
    /// use std::ptr::NonNull;
    ///
    /// let memory: NonNull<[u8]> = Global.allocate(Layout::new::<[u8; 32]>())?;
    /// // This is safe as `memory` is valid for reads and writes for `memory.len()` many bytes.
    /// // Note that calling `memory.as_mut()` is not allowed here as the content may be uninitialized.
    /// # #[allow(unused_variables)]
    /// let slice: &mut [MaybeUninit<u8>] = unsafe { memory.as_uninit_slice_mut() };
    /// # // Prevent leaks for Miri.
    /// # unsafe { Global.deallocate(memory.cast(), Layout::new::<[u8; 32]>()); }
    /// # Ok::<_, std::alloc::AllocError>(())
    /// ```
    #[inline]
    #[must_use]
    #[unstable(feature = "ptr_as_uninit", issue = "75402")]
    #[rustc_const_unstable(feature = "ptr_as_uninit", issue = "75402")]
    #[requires(self.as_ptr().cast::<T>().align_offset(core::mem::align_of::<T>()) == 0)] // Ensure the pointer is properly aligned
    #[requires(self.len().checked_mul(core::mem::size_of::<T>()).is_some() && self.len() * core::mem::size_of::<T>() <= isize::MAX as usize)] // Ensure the slice size does not exceed isize::MAX
    #[requires(kani::mem::same_allocation(self.as_ptr() as *const(), self.as_ptr().byte_add(self.len() * core::mem::size_of::<T>()) as *const()))] // Ensure the slice is contained within a single allocation
    #[ensures(|result: &&mut [MaybeUninit<T>]| result.len() == self.len())] // Length check
    #[ensures(|result: &&mut [MaybeUninit<T>]| core::ptr::eq(result.as_ptr(), self.cast().as_ptr()))]  // Address check
    pub const unsafe fn as_uninit_slice_mut<'a>(self) -> &'a mut [MaybeUninit<T>] {
        // SAFETY: the caller must uphold the safety contract for `as_uninit_slice_mut`.
        unsafe { slice::from_raw_parts_mut(self.cast().as_ptr(), self.len()) }
    }

    /// Returns a raw pointer to an element or subslice, without doing bounds
    /// checking.
    ///
    /// Calling this method with an out-of-bounds index or when `self` is not dereferenceable
    /// is *[undefined behavior]* even if the resulting pointer is not used.
    ///
    /// [undefined behavior]: https://doc.rust-lang.org/reference/behavior-considered-undefined.html
    ///
    /// # Examples
    ///
    /// ```
    /// #![feature(slice_ptr_get)]
    /// use std::ptr::NonNull;
    ///
    /// let x = &mut [1, 2, 4];
    /// let x = NonNull::slice_from_raw_parts(NonNull::new(x.as_mut_ptr()).unwrap(), x.len());
    ///
    /// unsafe {
    ///     assert_eq!(x.get_unchecked_mut(1).as_ptr(), x.as_non_null_ptr().as_ptr().add(1));
    /// }
    /// ```
    #[unstable(feature = "slice_ptr_get", issue = "74265")]
    #[inline]
    #[requires(ub_checks::can_dereference(self.as_ptr()))] // Ensure self can be dereferenced
    pub unsafe fn get_unchecked_mut<I>(self, index: I) -> NonNull<I::Output>
    where
        I: SliceIndex<[T]>,
    {
        // SAFETY: the caller ensures that `self` is dereferenceable and `index` in-bounds.
        // As a consequence, the resulting pointer cannot be null.
        unsafe { NonNull::new_unchecked(self.as_ptr().get_unchecked_mut(index)) }
    }
}

#[stable(feature = "nonnull", since = "1.25.0")]
impl<T: ?Sized> Clone for NonNull<T> {
    #[inline(always)]
    fn clone(&self) -> Self {
        *self
    }
}

#[stable(feature = "nonnull", since = "1.25.0")]
impl<T: ?Sized> Copy for NonNull<T> {}

#[unstable(feature = "coerce_unsized", issue = "18598")]
impl<T: ?Sized, U: ?Sized> CoerceUnsized<NonNull<U>> for NonNull<T> where T: Unsize<U> {}

#[unstable(feature = "dispatch_from_dyn", issue = "none")]
impl<T: ?Sized, U: ?Sized> DispatchFromDyn<NonNull<U>> for NonNull<T> where T: Unsize<U> {}

#[stable(feature = "pin", since = "1.33.0")]
unsafe impl<T: ?Sized> PinCoerceUnsized for NonNull<T> {}

#[stable(feature = "nonnull", since = "1.25.0")]
impl<T: ?Sized> fmt::Debug for NonNull<T> {
    fn fmt(&self, f: &mut fmt::Formatter<'_>) -> fmt::Result {
        fmt::Pointer::fmt(&self.as_ptr(), f)
    }
}

#[stable(feature = "nonnull", since = "1.25.0")]
impl<T: ?Sized> fmt::Pointer for NonNull<T> {
    fn fmt(&self, f: &mut fmt::Formatter<'_>) -> fmt::Result {
        fmt::Pointer::fmt(&self.as_ptr(), f)
    }
}

#[stable(feature = "nonnull", since = "1.25.0")]
impl<T: ?Sized> Eq for NonNull<T> {}

#[stable(feature = "nonnull", since = "1.25.0")]
impl<T: ?Sized> PartialEq for NonNull<T> {
    #[inline]
    #[allow(ambiguous_wide_pointer_comparisons)]
    fn eq(&self, other: &Self) -> bool {
        self.as_ptr() == other.as_ptr()
    }
}

#[stable(feature = "nonnull", since = "1.25.0")]
impl<T: ?Sized> Ord for NonNull<T> {
    #[inline]
    #[allow(ambiguous_wide_pointer_comparisons)]
    fn cmp(&self, other: &Self) -> Ordering {
        self.as_ptr().cmp(&other.as_ptr())
    }
}

#[stable(feature = "nonnull", since = "1.25.0")]
impl<T: ?Sized> PartialOrd for NonNull<T> {
    #[inline]
    #[allow(ambiguous_wide_pointer_comparisons)]
    fn partial_cmp(&self, other: &Self) -> Option<Ordering> {
        self.as_ptr().partial_cmp(&other.as_ptr())
    }
}

#[stable(feature = "nonnull", since = "1.25.0")]
impl<T: ?Sized> hash::Hash for NonNull<T> {
    #[inline]
    fn hash<H: hash::Hasher>(&self, state: &mut H) {
        self.as_ptr().hash(state)
    }
}

#[unstable(feature = "ptr_internals", issue = "none")]
impl<T: ?Sized> From<Unique<T>> for NonNull<T> {
    #[inline]
    fn from(unique: Unique<T>) -> Self {
        unique.as_non_null_ptr()
    }
}

#[stable(feature = "nonnull", since = "1.25.0")]
impl<T: ?Sized> From<&mut T> for NonNull<T> {
    /// Converts a `&mut T` to a `NonNull<T>`.
    ///
    /// This conversion is safe and infallible since references cannot be null.
    #[inline]
    fn from(r: &mut T) -> Self {
        NonNull::from_mut(r)
    }
}

#[stable(feature = "nonnull", since = "1.25.0")]
impl<T: ?Sized> From<&T> for NonNull<T> {
    /// Converts a `&T` to a `NonNull<T>`.
    ///
    /// This conversion is safe and infallible since references cannot be null.
    #[inline]
    fn from(r: &T) -> Self {
        NonNull::from_ref(r)
    }
}

#[cfg(kani)]
#[unstable(feature="kani", issue="none")]
mod verify {
    use super::*;
    use crate::ptr::null_mut;
    use crate::mem;
    use kani::PointerGenerator;

    trait SampleTrait {
        fn get_value(&self) -> i32;
    }

    struct SampleStruct {
        value: i32,
    }

    impl SampleTrait for SampleStruct {
        fn get_value(&self) -> i32 {
            self.value
        }
    }

    impl<T> kani::Arbitrary for NonNull<T> {
        fn any() -> Self {
            let ptr: *mut T = kani::any::<usize>() as *mut T;
            kani::assume(!ptr.is_null());
            NonNull::new(ptr).expect("Non-null pointer expected")
        }
    }

    // pub const unsafe fn new_unchecked(ptr: *mut T) -> Self
    #[kani::proof_for_contract(NonNull::new_unchecked)]
    pub fn non_null_check_new_unchecked() {
        let raw_ptr = kani::any::<usize>() as *mut i32;
        unsafe {
            let _ = NonNull::new_unchecked(raw_ptr);
        }
    }

    // pub const fn new(ptr: *mut T) -> Option<Self>
    #[kani::proof_for_contract(NonNull::new)]
    pub fn non_null_check_new() {
        let mut x: i32 = kani::any();
        let xptr = &mut x;
        let maybe_null_ptr =  if kani::any() { xptr as *mut i32 } else { null_mut() };
        let _ = NonNull::new(maybe_null_ptr);
    }
    
    // pub const unsafe fn read(self) -> T where T: Sized
    #[kani::proof_for_contract(NonNull::read)]
    pub fn non_null_check_read() {
        let ptr_u8: *mut u8 = &mut kani::any();
        let nonnull_ptr_u8 = NonNull::new(ptr_u8).unwrap();
        unsafe {
            let result = nonnull_ptr_u8.read();
            kani::assert(*ptr_u8 == result, "read returns the correct value");
        }

        // array example
        const ARR_LEN: usize = 10000;
        let mut generator = PointerGenerator::<ARR_LEN>::new();
        let raw_ptr: *mut i8 = generator.any_in_bounds().ptr;
        let nonnull_ptr = unsafe { NonNull::new(raw_ptr).unwrap()};
        unsafe {
            let result = nonnull_ptr.read();
            kani::assert( *nonnull_ptr.as_ptr() == result, "read returns the correct value");
        }
    }

    // pub unsafe fn read_volatile(self) -> T where T: Sized
    #[kani::proof_for_contract(NonNull::read_volatile)]
    pub fn non_null_check_read_volatile() {
        let ptr_u8: *mut u8 = &mut kani::any();
        let nonnull_ptr_u8 = NonNull::new(ptr_u8).unwrap();
        unsafe {
            let result = nonnull_ptr_u8.read_volatile();
            kani::assert(*ptr_u8 == result, "read returns the correct value");
        }

        // array example
        const ARR_LEN: usize = 10000;
        let mut generator = PointerGenerator::<ARR_LEN>::new();
        let raw_ptr: *mut i8 = generator.any_in_bounds().ptr;
        let nonnull_ptr = unsafe { NonNull::new(raw_ptr).unwrap()};
        unsafe {
            let result = nonnull_ptr.read_volatile();
            kani::assert( *nonnull_ptr.as_ptr() == result, "read returns the correct value");
        }
    }

    #[repr(packed, C)]
    struct Packed {
        _padding: u8,
        unaligned: u32,
    }

    // pub const unsafe fn read_unaligned(self) -> T where T: Sized
    #[kani::proof_for_contract(NonNull::read_unaligned)]
    pub fn non_null_check_read_unaligned() {
        // unaligned pointer
        let mut generator = PointerGenerator::<10000>::new();
        let unaligned_ptr: *mut u8 = generator.any_in_bounds().ptr;
        let unaligned_nonnull_ptr = NonNull::new(unaligned_ptr).unwrap();
        unsafe {
            let result = unaligned_nonnull_ptr.read_unaligned();
            kani::assert( *unaligned_nonnull_ptr.as_ptr() == result, "read returns the correct value");
        }

        // read an unaligned value from a packed struct
        let unaligned_value: u32 = kani::any();
        let packed = Packed {
            _padding: kani::any::<u8>(),
            unaligned: unaligned_value,
        };

        let unaligned_ptr = ptr::addr_of!(packed.unaligned);
        let nonnull_packed_ptr = NonNull::new(unaligned_ptr as *mut u32).unwrap();
        let v = unsafe { nonnull_packed_ptr.read_unaligned() };
        assert_eq!(v, unaligned_value);
    }

    // pub const unsafe fn add(self, count: usize) -> Self
    #[kani::proof_for_contract(NonNull::add)]
    pub fn non_null_check_add() {
        const SIZE: usize = 100000;
        let mut generator = PointerGenerator::<100000>::new();
        let raw_ptr: *mut i8 = generator.any_in_bounds().ptr;
        let ptr = unsafe { NonNull::new(raw_ptr).unwrap()};
        // Create a non-deterministic count value
        let count: usize = kani::any();

        unsafe {
            let result = ptr.add(count);
        }
    }

    // pub fn addr(self) -> NonZero<usize>
    #[kani::proof_for_contract(NonNull::addr)]
    pub fn non_null_check_addr() {
        // Create NonNull pointer & get pointer address
        let x = kani::any::<usize>() as *mut i32;
        let Some(nonnull_xptr) = NonNull::new(x) else { return; };
        let address = nonnull_xptr.addr();
    }

    // pub fn align_offset(self, align: usize) -> usize
    #[kani::proof_for_contract(NonNull::align_offset)]
    pub fn non_null_check_align_offset() {
        // Create NonNull pointer
        let x = kani::any::<usize>() as *mut i32;
        let Some(nonnull_xptr) = NonNull::new(x) else { return; };

        // Call align_offset with valid align value
        let align: usize = kani::any();
        kani::assume(align.is_power_of_two());
        nonnull_xptr.align_offset(align);
    }

    // pub fn align_offset(self, align: usize) -> usize
    #[kani::should_panic]
    #[kani::proof_for_contract(NonNull::align_offset)]
    pub fn non_null_check_align_offset_negative() {
        // Create NonNull pointer
        let x = kani::any::<usize>() as *mut i8;
        let Some(nonnull_xptr) = NonNull::new(x) else { return; };

        // Generate align value that is not necessarily a power of two
        let invalid_align: usize = kani::any();

        // Trigger panic
        let offset = nonnull_xptr.align_offset(invalid_align);
    }

    // pub const fn dangling() -> Self
    #[kani::proof_for_contract(NonNull::dangling)]
    pub fn non_null_check_dangling() {
        // unsigned integer types
        let ptr_u8 = NonNull::<u8>::dangling();
        let ptr_u16 = NonNull::<u16>::dangling();
        let ptr_u32 = NonNull::<u32>::dangling();
        let ptr_u64 = NonNull::<u64>::dangling();
        let ptr_u128 = NonNull::<u128>::dangling();
        let ptr_usize = NonNull::<usize>::dangling();
        // signed integer types
        let ptr_i8 = NonNull::<i8>::dangling();
        let ptr_i16 = NonNull::<i16>::dangling();
        let ptr_i32 = NonNull::<i32>::dangling();
        let ptr_i64 = NonNull::<i64>::dangling();
        let ptr_i128 = NonNull::<i128>::dangling();
        let ptr_isize = NonNull::<isize>::dangling();
        // unit type
        let ptr_unit = NonNull::<()>::dangling();
        // zero length slice from dangling unit pointer
        let zero_len_slice =  NonNull::slice_from_raw_parts(ptr_unit, 0);
    }

    // pub const fn from_raw_parts(data_pointer: NonNull<()>, metadata: <T as super::Pointee>::Metadata,) -> NonNull<T>
    #[kani::proof_for_contract(NonNull::from_raw_parts)]
    #[kani::unwind(101)]
    pub fn non_null_check_from_raw_parts() {
        const ARR_LEN: usize = 100;
        // Create a non-deterministic array and its slice
        let arr: [i8; ARR_LEN] = kani::any();
        let arr_slice = kani::slice::any_slice_of_array(&arr);
        // Get a raw NonNull pointer to the start of the slice
        let arr_slice_raw_ptr = NonNull::new(arr_slice.as_ptr() as *mut ()).unwrap();
        // Create NonNull pointer from the start pointer and the length of the slice
        let nonnull_slice = NonNull::<[i8]>::from_raw_parts(arr_slice_raw_ptr, arr_slice.len());
        // Ensure slice content is preserved, runtime at this step is proportional to ARR_LEN
        unsafe {
            kani::assert(arr_slice == nonnull_slice.as_ref(), "slice content must be preserve");
        }

        // zero-length dangling pointer example
        let dangling_ptr = NonNull::<()>::dangling();
        let zero_length = NonNull::<[()]>::from_raw_parts(dangling_ptr, 0);
    }

    #[kani::proof_for_contract(NonNull::from_raw_parts)]
    pub fn non_null_check_from_raw_part_trait() {
        // Create a SampleTrait object from SampleStruct
        let sample_struct = SampleStruct { value: kani::any() };
        let trait_object: &dyn SampleTrait = &sample_struct;

        // Get the raw data pointer and metadata for the trait object
        let trait_ptr = NonNull::new(trait_object as *const dyn SampleTrait as *mut ()).unwrap();
        // Safety: For trait objects, the metadata must come from a pointer to the same underlying erased type
        let metadata = core::ptr::metadata(trait_object);

        // Create NonNull<dyn MyTrait> from the data pointer and metadata
        let nonnull_trait_object: NonNull<dyn SampleTrait> = NonNull::from_raw_parts(trait_ptr, metadata);

        unsafe {
            // Ensure trait method and member is preserved
            kani::assert( trait_object.get_value() == nonnull_trait_object.as_ref().get_value(), "trait method and member must correctly preserve");
        }
    }

    // pub const fn slice_from_raw_parts(data: NonNull<T>, len: usize) -> Self
    #[kani::proof_for_contract(NonNull::slice_from_raw_parts)]
    #[kani::unwind(1001)]
    pub fn non_null_check_slice_from_raw_parts() {
        const ARR_LEN: usize = 1000;
        // Create a non-deterministic array
        let mut arr: [i8; ARR_LEN] = kani::any();
        // Get a raw NonNull pointer to the start of the slice
        let arr_raw_ptr = NonNull::new(arr.as_mut_ptr()).unwrap();
        // Create NonNull slice from the start pointer and ends at random slice_len
        // Safety: https://doc.rust-lang.org/std/slice/fn.from_raw_parts.html
        let slice_len: usize = kani::any();
        kani::assume(slice_len <= ARR_LEN);
        let nonnull_slice = NonNull::<[i8]>::slice_from_raw_parts(arr_raw_ptr, slice_len);
        // Ensure slice content is preserved, runtime at this step is proportional to ARR_LEN
        unsafe {
            kani::assert(&arr[..slice_len] == nonnull_slice.as_ref(), "slice content must be preserve");
        }

        // TODO: zero-length example blocked by kani issue [#3670](https://github.com/model-checking/kani/issues/3670)
        //let dangling_ptr = NonNull::<()>::dangling();
        //let zero_length = NonNull::<[()]>::slice_from_raw_parts(dangling_ptr, 0);
    }


    // pub const fn to_raw_parts(self) -> (NonNull<()>, <T as super::Pointee>::Metadata)
    #[kani::proof_for_contract(NonNull::to_raw_parts)]
    pub fn non_null_check_to_raw_parts() {
        // Create a SampleTrait object from SampleStruct
        let sample_struct = SampleStruct { value: kani::any() };
        let trait_object: &dyn SampleTrait = &sample_struct;

        // Get the raw data pointer and metadata for the trait object
        let trait_ptr = NonNull::from(trait_object).cast::<()>(); //both have eq failure
        //let trait_ptr = NonNull::new(trait_object as *const dyn SampleTrait as *mut ()).unwrap(); //Question: what's the difference
        // Safety: For trait objects, the metadata must come from a pointer to the same underlying erased type
        let metadata = core::ptr::metadata(trait_object);

        // Create NonNull<dyn MyTrait> from the data pointer and metadata
        let nonnull_trait_object: NonNull<dyn SampleTrait> = NonNull::from_raw_parts(trait_ptr, metadata);
        let (decomposed_data_ptr, decomposed_metadata) = NonNull::to_raw_parts(nonnull_trait_object);
    }


    #[kani::proof_for_contract(NonNull::as_mut)]
    pub fn non_null_check_as_mut() {
        let mut x: i32 = kani::any();
        if let Some(mut ptr) = NonNull::new(&mut x as *mut i32) {
            unsafe {
                let result = ptr.as_mut();
            }
        }
    }

    #[kani::proof_for_contract(NonNull::as_ref)]
    pub fn non_null_check_as_ref() {
        let mut x: i32 = kani::any();
        if let Some(ptr) = NonNull::new(&mut x as *mut i32) {
            unsafe {
                let _ = ptr.as_ref();
            }
        }
    }

    #[kani::proof_for_contract(NonNull::as_uninit_mut)]
    pub fn non_null_check_as_uninit_mut() {
        use core::mem::MaybeUninit;

        // Create an uninitialized MaybeUninit value
        let mut uninit: MaybeUninit<i32> = MaybeUninit::uninit();
        let mut ptr = NonNull::new(uninit.as_mut_ptr()).unwrap();

        unsafe {
            let _ = ptr.as_uninit_mut();
        }
    }

    #[kani::proof_for_contract(NonNull::as_uninit_ref)]
    pub fn non_null_check_as_uninit_ref() {
        use core::mem::MaybeUninit;

        // Create an uninitialized MaybeUninit value
        let mut uninit: MaybeUninit<i32> = MaybeUninit::uninit();
        let ptr = NonNull::new(uninit.as_mut_ptr()).unwrap();

        unsafe {
            let uninit_ref = ptr.as_uninit_ref();
        }
    }

    #[kani::proof_for_contract(NonNull::as_uninit_slice)]
    pub fn non_null_check_as_uninit_slice() {
        use core::mem::MaybeUninit;

        const SIZE: usize = 100000;
        let arr: [MaybeUninit<i32>; SIZE] = MaybeUninit::uninit_array();
        let slice: &[MaybeUninit<i32>] = kani::slice::any_slice_of_array(&arr);
        let ptr = NonNull::slice_from_raw_parts(
            NonNull::new(slice.as_ptr() as *mut MaybeUninit<i32>).unwrap(),
            slice.len(),
        );

        unsafe {
            let _ = ptr.as_uninit_slice();
        }
    }

    #[kani::proof_for_contract(NonNull::as_uninit_slice_mut)]
    pub fn non_null_check_as_uninit_slice_mut() {
        use core::mem::MaybeUninit;

        const SIZE: usize = 100000;
        let mut arr: [MaybeUninit<i32>; SIZE] = MaybeUninit::uninit_array();
        let slice: &[MaybeUninit<i32>] = kani::slice::any_slice_of_array(&mut arr);
        let ptr = NonNull::slice_from_raw_parts(
            NonNull::new(slice.as_ptr() as *mut MaybeUninit<i32>).unwrap(),
            SIZE,
        );

        unsafe {
            let _ = ptr.as_uninit_slice_mut();
        }
    }

    #[kani::proof_for_contract(NonNull::get_unchecked_mut)]
    pub fn non_null_check_get_unchecked_mut() {
        const ARR_SIZE: usize = 100000;
        let mut arr: [i32; ARR_SIZE] = kani::any();
        let raw_ptr = arr.as_mut_ptr();
        let ptr = NonNull::slice_from_raw_parts(
            NonNull::new(raw_ptr).unwrap(),
            ARR_SIZE,
        );
        let lower = kani::any_where(|x| *x < ARR_SIZE);
        let upper = kani::any_where(|x| *x < ARR_SIZE && *x >= lower);
        unsafe {
            // NOTE: The `index` parameter cannot be used in the function contracts without being moved.
            // Since the `SliceIndex` trait does not guarantee that `index` implements `Clone` or `Copy`,
            // it cannot be reused after being consumed in the precondition. To comply with Rust's ownership
            // rules and ensure `index` is only used once, the in-bounds check is moved to the proof harness
            // as a workaround.
            kani::assume(ptr.as_ref().get(lower..upper).is_some());
            let _ = ptr.get_unchecked_mut(lower..upper);
        }
    }

    #[kani::proof_for_contract(NonNull::replace)]
    pub fn non_null_check_replace() {
        let mut x: i32 = kani::any();
        let mut y: i32 = kani::any();

        let origin_ptr = NonNull::new(&mut x as *mut i32).unwrap();
        unsafe {
            let captured_original = ptr::read(origin_ptr.as_ptr());
            let replaced = origin_ptr.replace(y);
            let after_replace = ptr::read(origin_ptr.as_ptr());

            assert_eq!(captured_original, replaced);
            assert_eq!(after_replace, y)
        }
    }

    #[kani::proof_for_contract(NonNull::drop_in_place)]
    pub fn non_null_check_drop_in_place() {
        struct Droppable {
            value: i32,
        }
        
        impl Drop for Droppable {
            fn drop(&mut self) {
            }
        }

        let mut droppable = Droppable { value: kani::any() };
        let ptr = NonNull::new(&mut droppable as *mut Droppable).unwrap();
        unsafe {
            ptr.drop_in_place();
        }
    }

    #[kani::proof_for_contract(NonNull::swap)]
    pub fn non_null_check_swap() {
        let mut a: i32 = kani::any();
        let mut b: i32 = kani::any();

        let ptr_a = NonNull::new(&mut a as *mut i32).unwrap();
        let ptr_b = NonNull::new(&mut b as *mut i32).unwrap();

        unsafe {
            let old_a = ptr::read(ptr_a.as_ptr());
            let old_b = ptr::read(ptr_b.as_ptr());
            ptr_a.swap(ptr_b);
            // Verify that the values have been swapped.
            let new_a = ptr::read(ptr_a.as_ptr());
            let new_b = ptr::read(ptr_b.as_ptr());
            assert_eq!(old_a, new_b);
            assert_eq!(old_b, new_a);
        }
    }

    #[kani::proof]
    pub fn non_null_check_len() {
        // Create a non-deterministic NonNull pointer using kani::any()
        let non_null_ptr: NonNull<i8> = kani::any();
        // Create a non-deterministic size using kani::any()
        let size: usize = kani::any();
        // Create a NonNull slice from the non-null pointer and size
        let non_null_slice: NonNull<[i8]> = NonNull::slice_from_raw_parts(non_null_ptr, size);

        // Perform the length check
        let len = non_null_slice.len();
        assert!(len == size);
    }

    #[kani::proof]
    pub fn non_null_check_is_empty() {
        // Create a non-deterministic NonNull pointer using kani::any()
        let non_null_ptr: NonNull<i8> = kani::any();
        // Create a non-deterministic size using kani::any(), constrained to zero
        let size: usize = 0;

        // Create a NonNull slice from the non-null pointer and size
        let non_null_slice: NonNull<[i8]> = unsafe { NonNull::slice_from_raw_parts(non_null_ptr, size) };

        // Perform the is_empty check
        let is_empty = non_null_slice.is_empty();
        assert!(is_empty);
    }

    #[kani::proof_for_contract(NonNull::is_aligned)]
    pub fn non_null_slice_is_aligned_check() {
        // Create a non-deterministic NonNull pointer using kani::any()
        let non_null_ptr: NonNull<i32> = kani::any();

        // Perform the alignment check
        let result = non_null_ptr.is_aligned();

    }

    #[kani::proof_for_contract(NonNull::is_aligned_to)]
    pub fn non_null_check_is_aligned_to() {
        // Create a non-deterministic NonNull pointer using kani::any()
        let non_null_ptr: NonNull<i32> = kani::any();

        // Create a non-deterministic alignment using kani::any()
        let align: usize = kani::any();
        kani::assume(align > 0); // Ensure alignment is greater than zero

        // Perform the alignment check
        let result = non_null_ptr.is_aligned_to(align);
            
    }

    #[kani::proof]
    #[kani::should_panic] // Add this if we expect a panic when the alignment is invalid
    pub fn non_null_check_is_aligned_to_no_power_two() {
        // Create a non-deterministic NonNull pointer using kani::any()
        let non_null_ptr: NonNull<i32> = kani::any();

        // Create a non-deterministic alignment value using kani::any()
        let align: usize = kani::any();

        // Perform the alignment check
        let result = non_null_ptr.is_aligned_to(align);
    }

<<<<<<< HEAD
    #[kani::proof_for_contract(NonNull::byte_add)]
    pub fn non_null_byte_add_proof() {
        const ARR_SIZE: usize = mem::size_of::<i32>() * 1000;
        let mut generator = PointerGenerator::<ARR_SIZE>::new();

        let count: usize = kani::any();
        let raw_ptr: *mut i32 = generator.any_in_bounds().ptr as *mut i32;

        unsafe {
            let ptr = NonNull::new(raw_ptr).unwrap();
            let result = ptr.byte_add(count);
        }
    }

    #[kani::proof_for_contract(NonNull::byte_offset)]
    pub fn non_null_byte_offset_proof() {
        const ARR_SIZE: usize = mem::size_of::<i32>() * 1000;
        let mut generator = PointerGenerator::<ARR_SIZE>::new();

        let count: isize = kani::any();
        let raw_ptr: *mut i32 = generator.any_in_bounds().ptr as *mut i32;

        unsafe {
            let ptr = NonNull::new(raw_ptr).unwrap();
            let result = ptr.byte_offset(count);
        }
    }

    #[kani::proof_for_contract(NonNull::byte_offset_from)]
    pub fn non_null_byte_offset_from_proof() {
        const SIZE: usize = mem::size_of::<i32>() * 1000;
        let mut generator1 = PointerGenerator::<SIZE>::new();
        let mut generator2 = PointerGenerator::<SIZE>::new();

        let ptr: *mut i32 = generator1.any_in_bounds().ptr as *mut i32;
=======
    #[kani::proof_for_contract(NonNull::sub)]
    pub fn non_null_check_sub() {
        const SIZE: usize = 10000;
        let mut generator = kani::PointerGenerator::<SIZE>::new();
        // Get a raw pointer from the generator within bounds
        let raw_ptr: *mut i32 = generator.any_in_bounds().ptr;
        // Create a non-null pointer from the raw pointer
        let ptr = unsafe { NonNull::new(raw_ptr).unwrap() };
        // Create a non-deterministic count value
        let count: usize = kani::any();

        unsafe {
            let result = ptr.sub(count);
        }
    }
    
    #[kani::proof_for_contract(NonNull::sub_ptr)]
    pub fn non_null_check_sub_ptr() {
        const SIZE: usize = core::mem::size_of::<i32>() * 1000;
        let mut generator1 = kani::PointerGenerator::<SIZE>::new();
        let mut generator2 = kani::PointerGenerator::<SIZE>::new();

        let ptr: *mut i32 = if kani::any() {
            generator1.any_in_bounds().ptr as *mut i32
        } else {
            generator2.any_in_bounds().ptr as *mut i32
        };

        let origin: *mut i32 = if kani::any() {
            generator1.any_in_bounds().ptr as *mut i32
        } else {
            generator2.any_in_bounds().ptr as *mut i32
        };

        let ptr_nonnull = unsafe { NonNull::new(ptr).unwrap() };
        let origin_nonnull = unsafe { NonNull::new(origin).unwrap() };

        unsafe {
            let distance = ptr_nonnull.sub_ptr(origin_nonnull);
        }
    }

    #[kani::proof_for_contract(NonNull::offset_from)]
    #[kani::should_panic]
    pub fn non_null_check_offset_from() {
        const SIZE: usize = core::mem::size_of::<i32>() * 1000;
        let mut generator1 = kani::PointerGenerator::<SIZE>::new();
        let mut generator2 = kani::PointerGenerator::<SIZE>::new();

        let ptr: *mut i32 = if kani::any() {
            generator1.any_in_bounds().ptr as *mut i32
        } else {
            generator2.any_in_bounds().ptr as *mut i32
        };
>>>>>>> 716c6af9

        let origin: *mut i32 = if kani::any() {
            generator1.any_in_bounds().ptr as *mut i32
        } else {
            generator2.any_in_bounds().ptr as *mut i32
        };

        let ptr_nonnull = unsafe { NonNull::new(ptr).unwrap() };
        let origin_nonnull = unsafe { NonNull::new(origin).unwrap() };

        unsafe {
<<<<<<< HEAD
            let result = ptr_nonnull.byte_offset_from(origin_nonnull);
=======
            let distance = ptr_nonnull.offset_from(origin_nonnull);
>>>>>>> 716c6af9
        }
    }
}<|MERGE_RESOLUTION|>--- conflicted
+++ resolved
@@ -2420,43 +2420,6 @@
         let result = non_null_ptr.is_aligned_to(align);
     }
 
-<<<<<<< HEAD
-    #[kani::proof_for_contract(NonNull::byte_add)]
-    pub fn non_null_byte_add_proof() {
-        const ARR_SIZE: usize = mem::size_of::<i32>() * 1000;
-        let mut generator = PointerGenerator::<ARR_SIZE>::new();
-
-        let count: usize = kani::any();
-        let raw_ptr: *mut i32 = generator.any_in_bounds().ptr as *mut i32;
-
-        unsafe {
-            let ptr = NonNull::new(raw_ptr).unwrap();
-            let result = ptr.byte_add(count);
-        }
-    }
-
-    #[kani::proof_for_contract(NonNull::byte_offset)]
-    pub fn non_null_byte_offset_proof() {
-        const ARR_SIZE: usize = mem::size_of::<i32>() * 1000;
-        let mut generator = PointerGenerator::<ARR_SIZE>::new();
-
-        let count: isize = kani::any();
-        let raw_ptr: *mut i32 = generator.any_in_bounds().ptr as *mut i32;
-
-        unsafe {
-            let ptr = NonNull::new(raw_ptr).unwrap();
-            let result = ptr.byte_offset(count);
-        }
-    }
-
-    #[kani::proof_for_contract(NonNull::byte_offset_from)]
-    pub fn non_null_byte_offset_from_proof() {
-        const SIZE: usize = mem::size_of::<i32>() * 1000;
-        let mut generator1 = PointerGenerator::<SIZE>::new();
-        let mut generator2 = PointerGenerator::<SIZE>::new();
-
-        let ptr: *mut i32 = generator1.any_in_bounds().ptr as *mut i32;
-=======
     #[kani::proof_for_contract(NonNull::sub)]
     pub fn non_null_check_sub() {
         const SIZE: usize = 10000;
@@ -2511,7 +2474,6 @@
         } else {
             generator2.any_in_bounds().ptr as *mut i32
         };
->>>>>>> 716c6af9
 
         let origin: *mut i32 = if kani::any() {
             generator1.any_in_bounds().ptr as *mut i32
@@ -2523,11 +2485,57 @@
         let origin_nonnull = unsafe { NonNull::new(origin).unwrap() };
 
         unsafe {
-<<<<<<< HEAD
+            let distance = ptr_nonnull.offset_from(origin_nonnull);
+        }
+    }
+
+    #[kani::proof_for_contract(NonNull::byte_add)]
+    pub fn non_null_byte_add_proof() {
+        const ARR_SIZE: usize = mem::size_of::<i32>() * 1000;
+        let mut generator = PointerGenerator::<ARR_SIZE>::new();
+
+        let count: usize = kani::any();
+        let raw_ptr: *mut i32 = generator.any_in_bounds().ptr as *mut i32;
+
+        unsafe {
+            let ptr = NonNull::new(raw_ptr).unwrap();
+            let result = ptr.byte_add(count);
+        }
+    }
+
+    #[kani::proof_for_contract(NonNull::byte_offset)]
+    pub fn non_null_byte_offset_proof() {
+        const ARR_SIZE: usize = mem::size_of::<i32>() * 1000;
+        let mut generator = PointerGenerator::<ARR_SIZE>::new();
+
+        let count: isize = kani::any();
+        let raw_ptr: *mut i32 = generator.any_in_bounds().ptr as *mut i32;
+
+        unsafe {
+            let ptr = NonNull::new(raw_ptr).unwrap();
+            let result = ptr.byte_offset(count);
+        }
+    }
+
+    #[kani::proof_for_contract(NonNull::byte_offset_from)]
+    pub fn non_null_byte_offset_from_proof() {
+        const SIZE: usize = mem::size_of::<i32>() * 1000;
+        let mut generator1 = PointerGenerator::<SIZE>::new();
+        let mut generator2 = PointerGenerator::<SIZE>::new();
+
+        let ptr: *mut i32 = generator1.any_in_bounds().ptr as *mut i32;
+
+        let origin: *mut i32 = if kani::any() {
+            generator1.any_in_bounds().ptr as *mut i32
+        } else {
+            generator2.any_in_bounds().ptr as *mut i32
+        };
+
+        let ptr_nonnull = unsafe { NonNull::new(ptr).unwrap() };
+        let origin_nonnull = unsafe { NonNull::new(origin).unwrap() };
+
+        unsafe {
             let result = ptr_nonnull.byte_offset_from(origin_nonnull);
-=======
-            let distance = ptr_nonnull.offset_from(origin_nonnull);
->>>>>>> 716c6af9
         }
     }
 }