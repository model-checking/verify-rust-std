use crate::cmp::Ordering;
use crate::marker::Unsize;
use crate::mem::{MaybeUninit, SizedTypeProperties};
use crate::num::NonZero;
use crate::ops::{CoerceUnsized, DispatchFromDyn};
use crate::pin::PinCoerceUnsized;
use crate::ptr::Unique;
use crate::slice::{self, SliceIndex};
use crate::ub_checks::assert_unsafe_precondition;
use crate::{fmt, hash, intrinsics, ptr, ub_checks};
use safety::{ensures, requires};


#[cfg(kani)]
use crate::kani;

/// `*mut T` but non-zero and [covariant].
///
/// This is often the correct thing to use when building data structures using
/// raw pointers, but is ultimately more dangerous to use because of its additional
/// properties. If you're not sure if you should use `NonNull<T>`, just use `*mut T`!
///
/// Unlike `*mut T`, the pointer must always be non-null, even if the pointer
/// is never dereferenced. This is so that enums may use this forbidden value
/// as a discriminant -- `Option<NonNull<T>>` has the same size as `*mut T`.
/// However the pointer may still dangle if it isn't dereferenced.
///
/// Unlike `*mut T`, `NonNull<T>` was chosen to be covariant over `T`. This makes it
/// possible to use `NonNull<T>` when building covariant types, but introduces the
/// risk of unsoundness if used in a type that shouldn't actually be covariant.
/// (The opposite choice was made for `*mut T` even though technically the unsoundness
/// could only be caused by calling unsafe functions.)
///
/// Covariance is correct for most safe abstractions, such as `Box`, `Rc`, `Arc`, `Vec`,
/// and `LinkedList`. This is the case because they provide a public API that follows the
/// normal shared XOR mutable rules of Rust.
///
/// If your type cannot safely be covariant, you must ensure it contains some
/// additional field to provide invariance. Often this field will be a [`PhantomData`]
/// type like `PhantomData<Cell<T>>` or `PhantomData<&'a mut T>`.
///
/// Notice that `NonNull<T>` has a `From` instance for `&T`. However, this does
/// not change the fact that mutating through a (pointer derived from a) shared
/// reference is undefined behavior unless the mutation happens inside an
/// [`UnsafeCell<T>`]. The same goes for creating a mutable reference from a shared
/// reference. When using this `From` instance without an `UnsafeCell<T>`,
/// it is your responsibility to ensure that `as_mut` is never called, and `as_ptr`
/// is never used for mutation.
///
/// # Representation
///
/// Thanks to the [null pointer optimization],
/// `NonNull<T>` and `Option<NonNull<T>>`
/// are guaranteed to have the same size and alignment:
///
/// ```
/// # use std::mem::{size_of, align_of};
/// use std::ptr::NonNull;
///
/// assert_eq!(size_of::<NonNull<i16>>(), size_of::<Option<NonNull<i16>>>());
/// assert_eq!(align_of::<NonNull<i16>>(), align_of::<Option<NonNull<i16>>>());
///
/// assert_eq!(size_of::<NonNull<str>>(), size_of::<Option<NonNull<str>>>());
/// assert_eq!(align_of::<NonNull<str>>(), align_of::<Option<NonNull<str>>>());
/// ```
///
/// [covariant]: https://doc.rust-lang.org/reference/subtyping.html
/// [`PhantomData`]: crate::marker::PhantomData
/// [`UnsafeCell<T>`]: crate::cell::UnsafeCell
/// [null pointer optimization]: crate::option#representation
#[stable(feature = "nonnull", since = "1.25.0")]
#[repr(transparent)]
#[rustc_layout_scalar_valid_range_start(1)]
#[rustc_nonnull_optimization_guaranteed]
#[rustc_diagnostic_item = "NonNull"]
pub struct NonNull<T: ?Sized> {
    pointer: *const T,
}

/// `NonNull` pointers are not `Send` because the data they reference may be aliased.
// N.B., this impl is unnecessary, but should provide better error messages.
#[stable(feature = "nonnull", since = "1.25.0")]
impl<T: ?Sized> !Send for NonNull<T> {}

/// `NonNull` pointers are not `Sync` because the data they reference may be aliased.
// N.B., this impl is unnecessary, but should provide better error messages.
#[stable(feature = "nonnull", since = "1.25.0")]
impl<T: ?Sized> !Sync for NonNull<T> {}

impl<T: Sized> NonNull<T> {
    /// Creates a new `NonNull` that is dangling, but well-aligned.
    ///
    /// This is useful for initializing types which lazily allocate, like
    /// `Vec::new` does.
    ///
    /// Note that the pointer value may potentially represent a valid pointer to
    /// a `T`, which means this must not be used as a "not yet initialized"
    /// sentinel value. Types that lazily allocate must track initialization by
    /// some other means.
    ///
    /// # Examples
    ///
    /// ```
    /// use std::ptr::NonNull;
    ///
    /// let ptr = NonNull::<u32>::dangling();
    /// // Important: don't try to access the value of `ptr` without
    /// // initializing it first! The pointer is not null but isn't valid either!
    /// ```
    #[stable(feature = "nonnull", since = "1.25.0")]
    #[rustc_const_stable(feature = "const_nonnull_dangling", since = "1.36.0")]
    #[must_use]
    #[inline]
    pub const fn dangling() -> Self {
        // SAFETY: ptr::dangling_mut() returns a non-null well-aligned pointer.
        unsafe {
            let ptr = crate::ptr::dangling_mut::<T>();
            NonNull::new_unchecked(ptr)
        }
    }

    /// Returns a shared references to the value. In contrast to [`as_ref`], this does not require
    /// that the value has to be initialized.
    ///
    /// For the mutable counterpart see [`as_uninit_mut`].
    ///
    /// [`as_ref`]: NonNull::as_ref
    /// [`as_uninit_mut`]: NonNull::as_uninit_mut
    ///
    /// # Safety
    ///
    /// When calling this method, you have to ensure that
    /// the pointer is [convertible to a reference](crate::ptr#pointer-to-reference-conversion).
    /// Note that because the created reference is to `MaybeUninit<T>`, the
    /// source pointer can point to uninitialized memory.
    #[inline]
    #[must_use]
    #[unstable(feature = "ptr_as_uninit", issue = "75402")]
    #[rustc_const_unstable(feature = "ptr_as_uninit", issue = "75402")]
    pub const unsafe fn as_uninit_ref<'a>(self) -> &'a MaybeUninit<T> {
        // SAFETY: the caller must guarantee that `self` meets all the
        // requirements for a reference.
        unsafe { &*self.cast().as_ptr() }
    }

    /// Returns a unique references to the value. In contrast to [`as_mut`], this does not require
    /// that the value has to be initialized.
    ///
    /// For the shared counterpart see [`as_uninit_ref`].
    ///
    /// [`as_mut`]: NonNull::as_mut
    /// [`as_uninit_ref`]: NonNull::as_uninit_ref
    ///
    /// # Safety
    ///
    /// When calling this method, you have to ensure that
    /// the pointer is [convertible to a reference](crate::ptr#pointer-to-reference-conversion).
    /// Note that because the created reference is to `MaybeUninit<T>`, the
    /// source pointer can point to uninitialized memory.
    #[inline]
    #[must_use]
    #[unstable(feature = "ptr_as_uninit", issue = "75402")]
    #[rustc_const_unstable(feature = "ptr_as_uninit", issue = "75402")]
    pub const unsafe fn as_uninit_mut<'a>(self) -> &'a mut MaybeUninit<T> {
        // SAFETY: the caller must guarantee that `self` meets all the
        // requirements for a reference.
        unsafe { &mut *self.cast().as_ptr() }
    }
}

impl<T: ?Sized> NonNull<T> {
    /// Creates a new `NonNull`.
    ///
    /// # Safety
    ///
    /// `ptr` must be non-null.
    ///
    /// # Examples
    ///
    /// ```
    /// use std::ptr::NonNull;
    ///
    /// let mut x = 0u32;
    /// let ptr = unsafe { NonNull::new_unchecked(&mut x as *mut _) };
    /// ```
    ///
    /// *Incorrect* usage of this function:
    ///
    /// ```rust,no_run
    /// use std::ptr::NonNull;
    ///
    /// // NEVER DO THAT!!! This is undefined behavior. ⚠️
    /// let ptr = unsafe { NonNull::<u32>::new_unchecked(std::ptr::null_mut()) };
    /// ```
    #[stable(feature = "nonnull", since = "1.25.0")]
    #[rustc_const_stable(feature = "const_nonnull_new_unchecked", since = "1.25.0")]
    #[inline]
    #[requires(!ptr.is_null())]
    #[ensures(|result| result.as_ptr() == ptr)]
    pub const unsafe fn new_unchecked(ptr: *mut T) -> Self {
        // SAFETY: the caller must guarantee that `ptr` is non-null.
        unsafe {
            assert_unsafe_precondition!(
                check_language_ub,
                "NonNull::new_unchecked requires that the pointer is non-null",
                (ptr: *mut () = ptr as *mut ()) => !ptr.is_null()
            );
            NonNull { pointer: ptr as _ }
        }
    }

    /// Creates a new `NonNull` if `ptr` is non-null.
    ///
    /// # Examples
    ///
    /// ```
    /// use std::ptr::NonNull;
    ///
    /// let mut x = 0u32;
    /// let ptr = NonNull::<u32>::new(&mut x as *mut _).expect("ptr is null!");
    ///
    /// if let Some(ptr) = NonNull::<u32>::new(std::ptr::null_mut()) {
    ///     unreachable!();
    /// }
    /// ```
    #[stable(feature = "nonnull", since = "1.25.0")]
    #[rustc_const_unstable(feature = "const_nonnull_new", issue = "93235")]
    #[inline]
    #[ensures(|result| result.is_some() == !ptr.is_null())]
    #[ensures(|result| result.is_none() || result.expect("ptr is null!").as_ptr() == ptr)]
    pub const fn new(ptr: *mut T) -> Option<Self> {
        if !ptr.is_null() {
            // SAFETY: The pointer is already checked and is not null
            Some(unsafe { Self::new_unchecked(ptr) })
        } else {
            None
        }
    }

    /// Converts a reference to a `NonNull` pointer.
    #[unstable(feature = "non_null_from_ref", issue = "130823")]
    #[rustc_const_unstable(feature = "non_null_from_ref", issue = "130823")]
    #[inline]
    pub const fn from_ref(r: &T) -> Self {
        // SAFETY: A reference cannot be null.
        unsafe { NonNull { pointer: r as *const T } }
    }

    /// Converts a mutable reference to a `NonNull` pointer.
    #[unstable(feature = "non_null_from_ref", issue = "130823")]
    #[rustc_const_unstable(feature = "non_null_from_ref", issue = "130823")]
    #[inline]
    pub const fn from_mut(r: &mut T) -> Self {
        // SAFETY: A mutable reference cannot be null.
        unsafe { NonNull { pointer: r as *mut T } }
    }

    /// Performs the same functionality as [`std::ptr::from_raw_parts`], except that a
    /// `NonNull` pointer is returned, as opposed to a raw `*const` pointer.
    ///
    /// See the documentation of [`std::ptr::from_raw_parts`] for more details.
    ///
    /// [`std::ptr::from_raw_parts`]: crate::ptr::from_raw_parts
    #[unstable(feature = "ptr_metadata", issue = "81513")]
    #[rustc_const_unstable(feature = "ptr_metadata", issue = "81513")]
    #[inline]
    pub const fn from_raw_parts(
        data_pointer: NonNull<()>,
        metadata: <T as super::Pointee>::Metadata,
    ) -> NonNull<T> {
        // SAFETY: The result of `ptr::from::raw_parts_mut` is non-null because `data_pointer` is.
        unsafe {
            NonNull::new_unchecked(super::from_raw_parts_mut(data_pointer.as_ptr(), metadata))
        }
    }

    /// Decompose a (possibly wide) pointer into its data pointer and metadata components.
    ///
    /// The pointer can be later reconstructed with [`NonNull::from_raw_parts`].
    #[unstable(feature = "ptr_metadata", issue = "81513")]
    #[rustc_const_unstable(feature = "ptr_metadata", issue = "81513")]
    #[must_use = "this returns the result of the operation, \
                  without modifying the original"]
    #[inline]
    pub const fn to_raw_parts(self) -> (NonNull<()>, <T as super::Pointee>::Metadata) {
        (self.cast(), super::metadata(self.as_ptr()))
    }

    /// Gets the "address" portion of the pointer.
    ///
    /// For more details see the equivalent method on a raw pointer, [`pointer::addr`].
    ///
    /// This is a [Strict Provenance][crate::ptr#strict-provenance] API.
    #[must_use]
    #[inline]
<<<<<<< HEAD
    #[unstable(feature = "strict_provenance", issue = "95228")]
    #[ensures(|result| result.get() == self.as_ptr() as *const() as usize)]
=======
    #[stable(feature = "strict_provenance", since = "CURRENT_RUSTC_VERSION")]
>>>>>>> 25ad12be
    pub fn addr(self) -> NonZero<usize> {
        // SAFETY: The pointer is guaranteed by the type to be non-null,
        // meaning that the address will be non-zero.
        unsafe { NonZero::new_unchecked(self.pointer.addr()) }
    }

    /// Creates a new pointer with the given address and the [provenance][crate::ptr#provenance] of
    /// `self`.
    ///
    /// For more details see the equivalent method on a raw pointer, [`pointer::with_addr`].
    ///
    /// This is a [Strict Provenance][crate::ptr#strict-provenance] API.
    #[must_use]
    #[inline]
    #[stable(feature = "strict_provenance", since = "CURRENT_RUSTC_VERSION")]
    pub fn with_addr(self, addr: NonZero<usize>) -> Self {
        // SAFETY: The result of `ptr::from::with_addr` is non-null because `addr` is guaranteed to be non-zero.
        unsafe { NonNull::new_unchecked(self.pointer.with_addr(addr.get()) as *mut _) }
    }

    /// Creates a new pointer by mapping `self`'s address to a new one, preserving the
    /// [provenance][crate::ptr#provenance] of `self`.
    ///
    /// For more details see the equivalent method on a raw pointer, [`pointer::map_addr`].
    ///
    /// This is a [Strict Provenance][crate::ptr#strict-provenance] API.
    #[must_use]
    #[inline]
    #[stable(feature = "strict_provenance", since = "CURRENT_RUSTC_VERSION")]
    pub fn map_addr(self, f: impl FnOnce(NonZero<usize>) -> NonZero<usize>) -> Self {
        self.with_addr(f(self.addr()))
    }

    /// Acquires the underlying `*mut` pointer.
    ///
    /// # Examples
    ///
    /// ```
    /// use std::ptr::NonNull;
    ///
    /// let mut x = 0u32;
    /// let ptr = NonNull::new(&mut x).expect("ptr is null!");
    ///
    /// let x_value = unsafe { *ptr.as_ptr() };
    /// assert_eq!(x_value, 0);
    ///
    /// unsafe { *ptr.as_ptr() += 2; }
    /// let x_value = unsafe { *ptr.as_ptr() };
    /// assert_eq!(x_value, 2);
    /// ```
    #[stable(feature = "nonnull", since = "1.25.0")]
    #[rustc_const_stable(feature = "const_nonnull_as_ptr", since = "1.32.0")]
    #[rustc_never_returns_null_ptr]
    #[must_use]
    #[inline(always)]
    pub const fn as_ptr(self) -> *mut T {
        self.pointer as *mut T
    }

    /// Returns a shared reference to the value. If the value may be uninitialized, [`as_uninit_ref`]
    /// must be used instead.
    ///
    /// For the mutable counterpart see [`as_mut`].
    ///
    /// [`as_uninit_ref`]: NonNull::as_uninit_ref
    /// [`as_mut`]: NonNull::as_mut
    ///
    /// # Safety
    ///
    /// When calling this method, you have to ensure that
    /// the pointer is [convertible to a reference](crate::ptr#pointer-to-reference-conversion).
    ///
    /// # Examples
    ///
    /// ```
    /// use std::ptr::NonNull;
    ///
    /// let mut x = 0u32;
    /// let ptr = NonNull::new(&mut x as *mut _).expect("ptr is null!");
    ///
    /// let ref_x = unsafe { ptr.as_ref() };
    /// println!("{ref_x}");
    /// ```
    ///
    /// [the module documentation]: crate::ptr#safety
    #[stable(feature = "nonnull", since = "1.25.0")]
    #[rustc_const_stable(feature = "const_nonnull_as_ref", since = "1.73.0")]
    #[must_use]
    #[inline(always)]
    pub const unsafe fn as_ref<'a>(&self) -> &'a T {
        // SAFETY: the caller must guarantee that `self` meets all the
        // requirements for a reference.
        // `cast_const` avoids a mutable raw pointer deref.
        unsafe { &*self.as_ptr().cast_const() }
    }

    /// Returns a unique reference to the value. If the value may be uninitialized, [`as_uninit_mut`]
    /// must be used instead.
    ///
    /// For the shared counterpart see [`as_ref`].
    ///
    /// [`as_uninit_mut`]: NonNull::as_uninit_mut
    /// [`as_ref`]: NonNull::as_ref
    ///
    /// # Safety
    ///
    /// When calling this method, you have to ensure that
    /// the pointer is [convertible to a reference](crate::ptr#pointer-to-reference-conversion).
    /// # Examples
    ///
    /// ```
    /// use std::ptr::NonNull;
    ///
    /// let mut x = 0u32;
    /// let mut ptr = NonNull::new(&mut x).expect("null pointer");
    ///
    /// let x_ref = unsafe { ptr.as_mut() };
    /// assert_eq!(*x_ref, 0);
    /// *x_ref += 2;
    /// assert_eq!(*x_ref, 2);
    /// ```
    ///
    /// [the module documentation]: crate::ptr#safety
    #[stable(feature = "nonnull", since = "1.25.0")]
    #[rustc_const_stable(feature = "const_ptr_as_ref", since = "1.83.0")]
    #[must_use]
    #[inline(always)]
    pub const unsafe fn as_mut<'a>(&mut self) -> &'a mut T {
        // SAFETY: the caller must guarantee that `self` meets all the
        // requirements for a mutable reference.
        unsafe { &mut *self.as_ptr() }
    }

    /// Casts to a pointer of another type.
    ///
    /// # Examples
    ///
    /// ```
    /// use std::ptr::NonNull;
    ///
    /// let mut x = 0u32;
    /// let ptr = NonNull::new(&mut x as *mut _).expect("null pointer");
    ///
    /// let casted_ptr = ptr.cast::<i8>();
    /// let raw_ptr: *mut i8 = casted_ptr.as_ptr();
    /// ```
    #[stable(feature = "nonnull_cast", since = "1.27.0")]
    #[rustc_const_stable(feature = "const_nonnull_cast", since = "1.36.0")]
    #[must_use = "this returns the result of the operation, \
                  without modifying the original"]
    #[inline]
    pub const fn cast<U>(self) -> NonNull<U> {
        // SAFETY: `self` is a `NonNull` pointer which is necessarily non-null
        unsafe { NonNull { pointer: self.as_ptr() as *mut U } }
    }

    /// Adds an offset to a pointer.
    ///
    /// `count` is in units of T; e.g., a `count` of 3 represents a pointer
    /// offset of `3 * size_of::<T>()` bytes.
    ///
    /// # Safety
    ///
    /// If any of the following conditions are violated, the result is Undefined Behavior:
    ///
    /// * The computed offset, `count * size_of::<T>()` bytes, must not overflow `isize`.
    ///
    /// * If the computed offset is non-zero, then `self` must be derived from a pointer to some
    ///   [allocated object], and the entire memory range between `self` and the result must be in
    ///   bounds of that allocated object. In particular, this range must not "wrap around" the edge
    ///   of the address space.
    ///
    /// Allocated objects can never be larger than `isize::MAX` bytes, so if the computed offset
    /// stays in bounds of the allocated object, it is guaranteed to satisfy the first requirement.
    /// This implies, for instance, that `vec.as_ptr().add(vec.len())` (for `vec: Vec<T>`) is always
    /// safe.
    ///
    /// [allocated object]: crate::ptr#allocated-object
    ///
    /// # Examples
    ///
    /// ```
    /// use std::ptr::NonNull;
    ///
    /// let mut s = [1, 2, 3];
    /// let ptr: NonNull<u32> = NonNull::new(s.as_mut_ptr()).unwrap();
    ///
    /// unsafe {
    ///     println!("{}", ptr.offset(1).read());
    ///     println!("{}", ptr.offset(2).read());
    /// }
    /// ```
    #[inline(always)]
    #[cfg_attr(miri, track_caller)] // even without panics, this helps for Miri backtraces
    #[must_use = "returns a new pointer rather than modifying its argument"]
    #[stable(feature = "non_null_convenience", since = "1.80.0")]
    #[rustc_const_stable(feature = "non_null_convenience", since = "1.80.0")]
    pub const unsafe fn offset(self, count: isize) -> Self
    where
        T: Sized,
    {
        // SAFETY: the caller must uphold the safety contract for `offset`.
        // Additionally safety contract of `offset` guarantees that the resulting pointer is
        // pointing to an allocation, there can't be an allocation at null, thus it's safe to
        // construct `NonNull`.
        unsafe { NonNull { pointer: intrinsics::offset(self.pointer, count) } }
    }

    /// Calculates the offset from a pointer in bytes.
    ///
    /// `count` is in units of **bytes**.
    ///
    /// This is purely a convenience for casting to a `u8` pointer and
    /// using [offset][pointer::offset] on it. See that method for documentation
    /// and safety requirements.
    ///
    /// For non-`Sized` pointees this operation changes only the data pointer,
    /// leaving the metadata untouched.
    #[must_use]
    #[inline(always)]
    #[cfg_attr(miri, track_caller)] // even without panics, this helps for Miri backtraces
    #[stable(feature = "non_null_convenience", since = "1.80.0")]
    #[rustc_const_stable(feature = "non_null_convenience", since = "1.80.0")]
    pub const unsafe fn byte_offset(self, count: isize) -> Self {
        // SAFETY: the caller must uphold the safety contract for `offset` and `byte_offset` has
        // the same safety contract.
        // Additionally safety contract of `offset` guarantees that the resulting pointer is
        // pointing to an allocation, there can't be an allocation at null, thus it's safe to
        // construct `NonNull`.
        unsafe { NonNull { pointer: self.pointer.byte_offset(count) } }
    }

    /// Adds an offset to a pointer (convenience for `.offset(count as isize)`).
    ///
    /// `count` is in units of T; e.g., a `count` of 3 represents a pointer
    /// offset of `3 * size_of::<T>()` bytes.
    ///
    /// # Safety
    ///
    /// If any of the following conditions are violated, the result is Undefined Behavior:
    ///
    /// * The computed offset, `count * size_of::<T>()` bytes, must not overflow `isize`.
    ///
    /// * If the computed offset is non-zero, then `self` must be derived from a pointer to some
    ///   [allocated object], and the entire memory range between `self` and the result must be in
    ///   bounds of that allocated object. In particular, this range must not "wrap around" the edge
    ///   of the address space.
    ///
    /// Allocated objects can never be larger than `isize::MAX` bytes, so if the computed offset
    /// stays in bounds of the allocated object, it is guaranteed to satisfy the first requirement.
    /// This implies, for instance, that `vec.as_ptr().add(vec.len())` (for `vec: Vec<T>`) is always
    /// safe.
    ///
    /// [allocated object]: crate::ptr#allocated-object
    ///
    /// # Examples
    ///
    /// ```
    /// use std::ptr::NonNull;
    ///
    /// let s: &str = "123";
    /// let ptr: NonNull<u8> = NonNull::new(s.as_ptr().cast_mut()).unwrap();
    ///
    /// unsafe {
    ///     println!("{}", ptr.add(1).read() as char);
    ///     println!("{}", ptr.add(2).read() as char);
    /// }
    /// ```
    #[inline(always)]
    #[cfg_attr(miri, track_caller)] // even without panics, this helps for Miri backtraces
    #[must_use = "returns a new pointer rather than modifying its argument"]
    #[stable(feature = "non_null_convenience", since = "1.80.0")]
    #[rustc_const_stable(feature = "non_null_convenience", since = "1.80.0")]
    #[requires(count.checked_mul(core::mem::size_of::<T>()).is_some() 
        && count * core::mem::size_of::<T>() <= isize::MAX as usize
        && (self.pointer as isize).checked_add(count as isize * core::mem::size_of::<T>() as isize).is_some() // check wrapping add
        && kani::mem::same_allocation(self.pointer, self.pointer.wrapping_offset(count as isize)))]
    #[ensures(|result: &NonNull<T>| result.as_ptr() == self.as_ptr().offset(count as isize)
        && kani::mem::same_allocation(result.pointer, self.pointer))]
    pub const unsafe fn add(self, count: usize) -> Self
    where
        T: Sized,
    {
        // SAFETY: the caller must uphold the safety contract for `offset`.
        // Additionally safety contract of `offset` guarantees that the resulting pointer is
        // pointing to an allocation, there can't be an allocation at null, thus it's safe to
        // construct `NonNull`.
        unsafe { NonNull { pointer: intrinsics::offset(self.pointer, count) } }
    }

    /// Calculates the offset from a pointer in bytes (convenience for `.byte_offset(count as isize)`).
    ///
    /// `count` is in units of bytes.
    ///
    /// This is purely a convenience for casting to a `u8` pointer and
    /// using [`add`][NonNull::add] on it. See that method for documentation
    /// and safety requirements.
    ///
    /// For non-`Sized` pointees this operation changes only the data pointer,
    /// leaving the metadata untouched.
    #[must_use]
    #[inline(always)]
    #[cfg_attr(miri, track_caller)] // even without panics, this helps for Miri backtraces
    #[stable(feature = "non_null_convenience", since = "1.80.0")]
    #[rustc_const_stable(feature = "non_null_convenience", since = "1.80.0")]
    pub const unsafe fn byte_add(self, count: usize) -> Self {
        // SAFETY: the caller must uphold the safety contract for `add` and `byte_add` has the same
        // safety contract.
        // Additionally safety contract of `add` guarantees that the resulting pointer is pointing
        // to an allocation, there can't be an allocation at null, thus it's safe to construct
        // `NonNull`.
        unsafe { NonNull { pointer: self.pointer.byte_add(count) } }
    }

    /// Subtracts an offset from a pointer (convenience for
    /// `.offset((count as isize).wrapping_neg())`).
    ///
    /// `count` is in units of T; e.g., a `count` of 3 represents a pointer
    /// offset of `3 * size_of::<T>()` bytes.
    ///
    /// # Safety
    ///
    /// If any of the following conditions are violated, the result is Undefined Behavior:
    ///
    /// * The computed offset, `count * size_of::<T>()` bytes, must not overflow `isize`.
    ///
    /// * If the computed offset is non-zero, then `self` must be derived from a pointer to some
    ///   [allocated object], and the entire memory range between `self` and the result must be in
    ///   bounds of that allocated object. In particular, this range must not "wrap around" the edge
    ///   of the address space.
    ///
    /// Allocated objects can never be larger than `isize::MAX` bytes, so if the computed offset
    /// stays in bounds of the allocated object, it is guaranteed to satisfy the first requirement.
    /// This implies, for instance, that `vec.as_ptr().add(vec.len())` (for `vec: Vec<T>`) is always
    /// safe.
    ///
    /// [allocated object]: crate::ptr#allocated-object
    ///
    /// # Examples
    ///
    /// ```
    /// use std::ptr::NonNull;
    ///
    /// let s: &str = "123";
    ///
    /// unsafe {
    ///     let end: NonNull<u8> = NonNull::new(s.as_ptr().cast_mut()).unwrap().add(3);
    ///     println!("{}", end.sub(1).read() as char);
    ///     println!("{}", end.sub(2).read() as char);
    /// }
    /// ```
    #[inline(always)]
    #[cfg_attr(miri, track_caller)] // even without panics, this helps for Miri backtraces
    #[must_use = "returns a new pointer rather than modifying its argument"]
    #[stable(feature = "non_null_convenience", since = "1.80.0")]
    #[rustc_const_stable(feature = "non_null_convenience", since = "1.80.0")]
    #[cfg_attr(bootstrap, rustc_allow_const_fn_unstable(unchecked_neg))]
    pub const unsafe fn sub(self, count: usize) -> Self
    where
        T: Sized,
    {
        if T::IS_ZST {
            // Pointer arithmetic does nothing when the pointee is a ZST.
            self
        } else {
            // SAFETY: the caller must uphold the safety contract for `offset`.
            // Because the pointee is *not* a ZST, that means that `count` is
            // at most `isize::MAX`, and thus the negation cannot overflow.
            unsafe { self.offset((count as isize).unchecked_neg()) }
        }
    }

    /// Calculates the offset from a pointer in bytes (convenience for
    /// `.byte_offset((count as isize).wrapping_neg())`).
    ///
    /// `count` is in units of bytes.
    ///
    /// This is purely a convenience for casting to a `u8` pointer and
    /// using [`sub`][NonNull::sub] on it. See that method for documentation
    /// and safety requirements.
    ///
    /// For non-`Sized` pointees this operation changes only the data pointer,
    /// leaving the metadata untouched.
    #[must_use]
    #[inline(always)]
    #[cfg_attr(miri, track_caller)] // even without panics, this helps for Miri backtraces
    #[stable(feature = "non_null_convenience", since = "1.80.0")]
    #[rustc_const_stable(feature = "non_null_convenience", since = "1.80.0")]
    pub const unsafe fn byte_sub(self, count: usize) -> Self {
        // SAFETY: the caller must uphold the safety contract for `sub` and `byte_sub` has the same
        // safety contract.
        // Additionally safety contract of `sub` guarantees that the resulting pointer is pointing
        // to an allocation, there can't be an allocation at null, thus it's safe to construct
        // `NonNull`.
        unsafe { NonNull { pointer: self.pointer.byte_sub(count) } }
    }

    /// Calculates the distance between two pointers within the same allocation. The returned value is in
    /// units of T: the distance in bytes divided by `mem::size_of::<T>()`.
    ///
    /// This is equivalent to `(self as isize - origin as isize) / (mem::size_of::<T>() as isize)`,
    /// except that it has a lot more opportunities for UB, in exchange for the compiler
    /// better understanding what you are doing.
    ///
    /// The primary motivation of this method is for computing the `len` of an array/slice
    /// of `T` that you are currently representing as a "start" and "end" pointer
    /// (and "end" is "one past the end" of the array).
    /// In that case, `end.offset_from(start)` gets you the length of the array.
    ///
    /// All of the following safety requirements are trivially satisfied for this usecase.
    ///
    /// [`offset`]: #method.offset
    ///
    /// # Safety
    ///
    /// If any of the following conditions are violated, the result is Undefined Behavior:
    ///
    /// * `self` and `origin` must either
    ///
    ///   * point to the same address, or
    ///   * both be *derived from* a pointer to the same [allocated object], and the memory range between
    ///     the two pointers must be in bounds of that object. (See below for an example.)
    ///
    /// * The distance between the pointers, in bytes, must be an exact multiple
    ///   of the size of `T`.
    ///
    /// As a consequence, the absolute distance between the pointers, in bytes, computed on
    /// mathematical integers (without "wrapping around"), cannot overflow an `isize`. This is
    /// implied by the in-bounds requirement, and the fact that no allocated object can be larger
    /// than `isize::MAX` bytes.
    ///
    /// The requirement for pointers to be derived from the same allocated object is primarily
    /// needed for `const`-compatibility: the distance between pointers into *different* allocated
    /// objects is not known at compile-time. However, the requirement also exists at
    /// runtime and may be exploited by optimizations. If you wish to compute the difference between
    /// pointers that are not guaranteed to be from the same allocation, use `(self as isize -
    /// origin as isize) / mem::size_of::<T>()`.
    // FIXME: recommend `addr()` instead of `as usize` once that is stable.
    ///
    /// [`add`]: #method.add
    /// [allocated object]: crate::ptr#allocated-object
    ///
    /// # Panics
    ///
    /// This function panics if `T` is a Zero-Sized Type ("ZST").
    ///
    /// # Examples
    ///
    /// Basic usage:
    ///
    /// ```
    /// use std::ptr::NonNull;
    ///
    /// let a = [0; 5];
    /// let ptr1: NonNull<u32> = NonNull::from(&a[1]);
    /// let ptr2: NonNull<u32> = NonNull::from(&a[3]);
    /// unsafe {
    ///     assert_eq!(ptr2.offset_from(ptr1), 2);
    ///     assert_eq!(ptr1.offset_from(ptr2), -2);
    ///     assert_eq!(ptr1.offset(2), ptr2);
    ///     assert_eq!(ptr2.offset(-2), ptr1);
    /// }
    /// ```
    ///
    /// *Incorrect* usage:
    ///
    /// ```rust,no_run
    /// use std::ptr::NonNull;
    ///
    /// let ptr1 = NonNull::new(Box::into_raw(Box::new(0u8))).unwrap();
    /// let ptr2 = NonNull::new(Box::into_raw(Box::new(1u8))).unwrap();
    /// let diff = (ptr2.addr().get() as isize).wrapping_sub(ptr1.addr().get() as isize);
    /// // Make ptr2_other an "alias" of ptr2.add(1), but derived from ptr1.
    /// let diff_plus_1 = diff.wrapping_add(1);
    /// let ptr2_other = NonNull::new(ptr1.as_ptr().wrapping_byte_offset(diff_plus_1)).unwrap();
    /// assert_eq!(ptr2.addr(), ptr2_other.addr());
    /// // Since ptr2_other and ptr2 are derived from pointers to different objects,
    /// // computing their offset is undefined behavior, even though
    /// // they point to addresses that are in-bounds of the same object!
    ///
    /// let one = unsafe { ptr2_other.offset_from(ptr2) }; // Undefined Behavior! ⚠️
    /// ```
    #[inline]
    #[cfg_attr(miri, track_caller)] // even without panics, this helps for Miri backtraces
    #[stable(feature = "non_null_convenience", since = "1.80.0")]
    #[rustc_const_stable(feature = "non_null_convenience", since = "1.80.0")]
    pub const unsafe fn offset_from(self, origin: NonNull<T>) -> isize
    where
        T: Sized,
    {
        // SAFETY: the caller must uphold the safety contract for `offset_from`.
        unsafe { self.pointer.offset_from(origin.pointer) }
    }

    /// Calculates the distance between two pointers within the same allocation. The returned value is in
    /// units of **bytes**.
    ///
    /// This is purely a convenience for casting to a `u8` pointer and
    /// using [`offset_from`][NonNull::offset_from] on it. See that method for
    /// documentation and safety requirements.
    ///
    /// For non-`Sized` pointees this operation considers only the data pointers,
    /// ignoring the metadata.
    #[inline(always)]
    #[cfg_attr(miri, track_caller)] // even without panics, this helps for Miri backtraces
    #[stable(feature = "non_null_convenience", since = "1.80.0")]
    #[rustc_const_stable(feature = "non_null_convenience", since = "1.80.0")]
    pub const unsafe fn byte_offset_from<U: ?Sized>(self, origin: NonNull<U>) -> isize {
        // SAFETY: the caller must uphold the safety contract for `byte_offset_from`.
        unsafe { self.pointer.byte_offset_from(origin.pointer) }
    }

    // N.B. `wrapping_offset``, `wrapping_add`, etc are not implemented because they can wrap to null

    /// Calculates the distance between two pointers within the same allocation, *where it's known that
    /// `self` is equal to or greater than `origin`*. The returned value is in
    /// units of T: the distance in bytes is divided by `mem::size_of::<T>()`.
    ///
    /// This computes the same value that [`offset_from`](#method.offset_from)
    /// would compute, but with the added precondition that the offset is
    /// guaranteed to be non-negative.  This method is equivalent to
    /// `usize::try_from(self.offset_from(origin)).unwrap_unchecked()`,
    /// but it provides slightly more information to the optimizer, which can
    /// sometimes allow it to optimize slightly better with some backends.
    ///
    /// This method can be though of as recovering the `count` that was passed
    /// to [`add`](#method.add) (or, with the parameters in the other order,
    /// to [`sub`](#method.sub)).  The following are all equivalent, assuming
    /// that their safety preconditions are met:
    /// ```rust
    /// # #![feature(ptr_sub_ptr)]
    /// # unsafe fn blah(ptr: std::ptr::NonNull<u32>, origin: std::ptr::NonNull<u32>, count: usize) -> bool {
    /// ptr.sub_ptr(origin) == count
    /// # &&
    /// origin.add(count) == ptr
    /// # &&
    /// ptr.sub(count) == origin
    /// # }
    /// ```
    ///
    /// # Safety
    ///
    /// - The distance between the pointers must be non-negative (`self >= origin`)
    ///
    /// - *All* the safety conditions of [`offset_from`](#method.offset_from)
    ///   apply to this method as well; see it for the full details.
    ///
    /// Importantly, despite the return type of this method being able to represent
    /// a larger offset, it's still *not permitted* to pass pointers which differ
    /// by more than `isize::MAX` *bytes*.  As such, the result of this method will
    /// always be less than or equal to `isize::MAX as usize`.
    ///
    /// # Panics
    ///
    /// This function panics if `T` is a Zero-Sized Type ("ZST").
    ///
    /// # Examples
    ///
    /// ```
    /// #![feature(ptr_sub_ptr)]
    /// use std::ptr::NonNull;
    ///
    /// let a = [0; 5];
    /// let ptr1: NonNull<u32> = NonNull::from(&a[1]);
    /// let ptr2: NonNull<u32> = NonNull::from(&a[3]);
    /// unsafe {
    ///     assert_eq!(ptr2.sub_ptr(ptr1), 2);
    ///     assert_eq!(ptr1.add(2), ptr2);
    ///     assert_eq!(ptr2.sub(2), ptr1);
    ///     assert_eq!(ptr2.sub_ptr(ptr2), 0);
    /// }
    ///
    /// // This would be incorrect, as the pointers are not correctly ordered:
    /// // ptr1.sub_ptr(ptr2)
    /// ```
    #[inline]
    #[cfg_attr(miri, track_caller)] // even without panics, this helps for Miri backtraces
    #[unstable(feature = "ptr_sub_ptr", issue = "95892")]
    #[rustc_const_unstable(feature = "const_ptr_sub_ptr", issue = "95892")]
    pub const unsafe fn sub_ptr(self, subtracted: NonNull<T>) -> usize
    where
        T: Sized,
    {
        // SAFETY: the caller must uphold the safety contract for `sub_ptr`.
        unsafe { self.pointer.sub_ptr(subtracted.pointer) }
    }

    /// Calculates the distance between two pointers within the same allocation, *where it's known that
    /// `self` is equal to or greater than `origin`*. The returned value is in
    /// units of **bytes**.
    ///
    /// This is purely a convenience for casting to a `u8` pointer and
    /// using [`sub_ptr`][NonNull::sub_ptr] on it. See that method for
    /// documentation and safety requirements.
    ///
    /// For non-`Sized` pointees this operation considers only the data pointers,
    /// ignoring the metadata.
    #[inline(always)]
    #[cfg_attr(miri, track_caller)] // even without panics, this helps for Miri backtraces
    #[unstable(feature = "ptr_sub_ptr", issue = "95892")]
    #[rustc_const_unstable(feature = "const_ptr_sub_ptr", issue = "95892")]
    pub const unsafe fn byte_sub_ptr<U: ?Sized>(self, origin: NonNull<U>) -> usize {
        // SAFETY: the caller must uphold the safety contract for `byte_sub_ptr`.
        unsafe { self.pointer.byte_sub_ptr(origin.pointer) }
    }

    /// Reads the value from `self` without moving it. This leaves the
    /// memory in `self` unchanged.
    ///
    /// See [`ptr::read`] for safety concerns and examples.
    ///
    /// [`ptr::read`]: crate::ptr::read()
    #[inline]
    #[cfg_attr(miri, track_caller)] // even without panics, this helps for Miri backtraces
    #[stable(feature = "non_null_convenience", since = "1.80.0")]
    #[rustc_const_stable(feature = "non_null_convenience", since = "1.80.0")]
    pub const unsafe fn read(self) -> T
    where
        T: Sized,
    {
        // SAFETY: the caller must uphold the safety contract for `read`.
        unsafe { ptr::read(self.pointer) }
    }

    /// Performs a volatile read of the value from `self` without moving it. This
    /// leaves the memory in `self` unchanged.
    ///
    /// Volatile operations are intended to act on I/O memory, and are guaranteed
    /// to not be elided or reordered by the compiler across other volatile
    /// operations.
    ///
    /// See [`ptr::read_volatile`] for safety concerns and examples.
    ///
    /// [`ptr::read_volatile`]: crate::ptr::read_volatile()
    #[inline]
    #[cfg_attr(miri, track_caller)] // even without panics, this helps for Miri backtraces
    #[stable(feature = "non_null_convenience", since = "1.80.0")]
    pub unsafe fn read_volatile(self) -> T
    where
        T: Sized,
    {
        // SAFETY: the caller must uphold the safety contract for `read_volatile`.
        unsafe { ptr::read_volatile(self.pointer) }
    }

    /// Reads the value from `self` without moving it. This leaves the
    /// memory in `self` unchanged.
    ///
    /// Unlike `read`, the pointer may be unaligned.
    ///
    /// See [`ptr::read_unaligned`] for safety concerns and examples.
    ///
    /// [`ptr::read_unaligned`]: crate::ptr::read_unaligned()
    #[inline]
    #[cfg_attr(miri, track_caller)] // even without panics, this helps for Miri backtraces
    #[stable(feature = "non_null_convenience", since = "1.80.0")]
    #[rustc_const_stable(feature = "non_null_convenience", since = "1.80.0")]
    pub const unsafe fn read_unaligned(self) -> T
    where
        T: Sized,
    {
        // SAFETY: the caller must uphold the safety contract for `read_unaligned`.
        unsafe { ptr::read_unaligned(self.pointer) }
    }

    /// Copies `count * size_of<T>` bytes from `self` to `dest`. The source
    /// and destination may overlap.
    ///
    /// NOTE: this has the *same* argument order as [`ptr::copy`].
    ///
    /// See [`ptr::copy`] for safety concerns and examples.
    ///
    /// [`ptr::copy`]: crate::ptr::copy()
    #[inline(always)]
    #[cfg_attr(miri, track_caller)] // even without panics, this helps for Miri backtraces
    #[stable(feature = "non_null_convenience", since = "1.80.0")]
    #[rustc_const_stable(feature = "const_intrinsic_copy", since = "1.83.0")]
    pub const unsafe fn copy_to(self, dest: NonNull<T>, count: usize)
    where
        T: Sized,
    {
        // SAFETY: the caller must uphold the safety contract for `copy`.
        unsafe { ptr::copy(self.pointer, dest.as_ptr(), count) }
    }

    /// Copies `count * size_of<T>` bytes from `self` to `dest`. The source
    /// and destination may *not* overlap.
    ///
    /// NOTE: this has the *same* argument order as [`ptr::copy_nonoverlapping`].
    ///
    /// See [`ptr::copy_nonoverlapping`] for safety concerns and examples.
    ///
    /// [`ptr::copy_nonoverlapping`]: crate::ptr::copy_nonoverlapping()
    #[inline(always)]
    #[cfg_attr(miri, track_caller)] // even without panics, this helps for Miri backtraces
    #[stable(feature = "non_null_convenience", since = "1.80.0")]
    #[rustc_const_stable(feature = "const_intrinsic_copy", since = "1.83.0")]
    pub const unsafe fn copy_to_nonoverlapping(self, dest: NonNull<T>, count: usize)
    where
        T: Sized,
    {
        // SAFETY: the caller must uphold the safety contract for `copy_nonoverlapping`.
        unsafe { ptr::copy_nonoverlapping(self.pointer, dest.as_ptr(), count) }
    }

    /// Copies `count * size_of<T>` bytes from `src` to `self`. The source
    /// and destination may overlap.
    ///
    /// NOTE: this has the *opposite* argument order of [`ptr::copy`].
    ///
    /// See [`ptr::copy`] for safety concerns and examples.
    ///
    /// [`ptr::copy`]: crate::ptr::copy()
    #[inline(always)]
    #[cfg_attr(miri, track_caller)] // even without panics, this helps for Miri backtraces
    #[stable(feature = "non_null_convenience", since = "1.80.0")]
    #[rustc_const_stable(feature = "const_intrinsic_copy", since = "1.83.0")]
    pub const unsafe fn copy_from(self, src: NonNull<T>, count: usize)
    where
        T: Sized,
    {
        // SAFETY: the caller must uphold the safety contract for `copy`.
        unsafe { ptr::copy(src.pointer, self.as_ptr(), count) }
    }

    /// Copies `count * size_of<T>` bytes from `src` to `self`. The source
    /// and destination may *not* overlap.
    ///
    /// NOTE: this has the *opposite* argument order of [`ptr::copy_nonoverlapping`].
    ///
    /// See [`ptr::copy_nonoverlapping`] for safety concerns and examples.
    ///
    /// [`ptr::copy_nonoverlapping`]: crate::ptr::copy_nonoverlapping()
    #[inline(always)]
    #[cfg_attr(miri, track_caller)] // even without panics, this helps for Miri backtraces
    #[stable(feature = "non_null_convenience", since = "1.80.0")]
    #[rustc_const_stable(feature = "const_intrinsic_copy", since = "1.83.0")]
    pub const unsafe fn copy_from_nonoverlapping(self, src: NonNull<T>, count: usize)
    where
        T: Sized,
    {
        // SAFETY: the caller must uphold the safety contract for `copy_nonoverlapping`.
        unsafe { ptr::copy_nonoverlapping(src.pointer, self.as_ptr(), count) }
    }

    /// Executes the destructor (if any) of the pointed-to value.
    ///
    /// See [`ptr::drop_in_place`] for safety concerns and examples.
    ///
    /// [`ptr::drop_in_place`]: crate::ptr::drop_in_place()
    #[inline(always)]
    #[stable(feature = "non_null_convenience", since = "1.80.0")]
    pub unsafe fn drop_in_place(self) {
        // SAFETY: the caller must uphold the safety contract for `drop_in_place`.
        unsafe { ptr::drop_in_place(self.as_ptr()) }
    }

    /// Overwrites a memory location with the given value without reading or
    /// dropping the old value.
    ///
    /// See [`ptr::write`] for safety concerns and examples.
    ///
    /// [`ptr::write`]: crate::ptr::write()
    #[inline(always)]
    #[cfg_attr(miri, track_caller)] // even without panics, this helps for Miri backtraces
    #[stable(feature = "non_null_convenience", since = "1.80.0")]
    #[rustc_const_stable(feature = "const_ptr_write", since = "1.83.0")]
    pub const unsafe fn write(self, val: T)
    where
        T: Sized,
    {
        // SAFETY: the caller must uphold the safety contract for `write`.
        unsafe { ptr::write(self.as_ptr(), val) }
    }

    /// Invokes memset on the specified pointer, setting `count * size_of::<T>()`
    /// bytes of memory starting at `self` to `val`.
    ///
    /// See [`ptr::write_bytes`] for safety concerns and examples.
    ///
    /// [`ptr::write_bytes`]: crate::ptr::write_bytes()
    #[inline(always)]
    #[doc(alias = "memset")]
    #[cfg_attr(miri, track_caller)] // even without panics, this helps for Miri backtraces
    #[stable(feature = "non_null_convenience", since = "1.80.0")]
    #[rustc_const_stable(feature = "const_ptr_write", since = "1.83.0")]
    pub const unsafe fn write_bytes(self, val: u8, count: usize)
    where
        T: Sized,
    {
        // SAFETY: the caller must uphold the safety contract for `write_bytes`.
        unsafe { ptr::write_bytes(self.as_ptr(), val, count) }
    }

    /// Performs a volatile write of a memory location with the given value without
    /// reading or dropping the old value.
    ///
    /// Volatile operations are intended to act on I/O memory, and are guaranteed
    /// to not be elided or reordered by the compiler across other volatile
    /// operations.
    ///
    /// See [`ptr::write_volatile`] for safety concerns and examples.
    ///
    /// [`ptr::write_volatile`]: crate::ptr::write_volatile()
    #[inline(always)]
    #[cfg_attr(miri, track_caller)] // even without panics, this helps for Miri backtraces
    #[stable(feature = "non_null_convenience", since = "1.80.0")]
    pub unsafe fn write_volatile(self, val: T)
    where
        T: Sized,
    {
        // SAFETY: the caller must uphold the safety contract for `write_volatile`.
        unsafe { ptr::write_volatile(self.as_ptr(), val) }
    }

    /// Overwrites a memory location with the given value without reading or
    /// dropping the old value.
    ///
    /// Unlike `write`, the pointer may be unaligned.
    ///
    /// See [`ptr::write_unaligned`] for safety concerns and examples.
    ///
    /// [`ptr::write_unaligned`]: crate::ptr::write_unaligned()
    #[inline(always)]
    #[cfg_attr(miri, track_caller)] // even without panics, this helps for Miri backtraces
    #[stable(feature = "non_null_convenience", since = "1.80.0")]
    #[rustc_const_stable(feature = "const_ptr_write", since = "1.83.0")]
    pub const unsafe fn write_unaligned(self, val: T)
    where
        T: Sized,
    {
        // SAFETY: the caller must uphold the safety contract for `write_unaligned`.
        unsafe { ptr::write_unaligned(self.as_ptr(), val) }
    }

    /// Replaces the value at `self` with `src`, returning the old
    /// value, without dropping either.
    ///
    /// See [`ptr::replace`] for safety concerns and examples.
    ///
    /// [`ptr::replace`]: crate::ptr::replace()
    #[inline(always)]
    #[stable(feature = "non_null_convenience", since = "1.80.0")]
    pub unsafe fn replace(self, src: T) -> T
    where
        T: Sized,
    {
        // SAFETY: the caller must uphold the safety contract for `replace`.
        unsafe { ptr::replace(self.as_ptr(), src) }
    }

    /// Swaps the values at two mutable locations of the same type, without
    /// deinitializing either. They may overlap, unlike `mem::swap` which is
    /// otherwise equivalent.
    ///
    /// See [`ptr::swap`] for safety concerns and examples.
    ///
    /// [`ptr::swap`]: crate::ptr::swap()
    #[inline(always)]
    #[stable(feature = "non_null_convenience", since = "1.80.0")]
    #[rustc_const_unstable(feature = "const_swap", issue = "83163")]
    pub const unsafe fn swap(self, with: NonNull<T>)
    where
        T: Sized,
    {
        // SAFETY: the caller must uphold the safety contract for `swap`.
        unsafe { ptr::swap(self.as_ptr(), with.as_ptr()) }
    }

    /// Computes the offset that needs to be applied to the pointer in order to make it aligned to
    /// `align`.
    ///
    /// If it is not possible to align the pointer, the implementation returns
    /// `usize::MAX`.
    ///
    /// The offset is expressed in number of `T` elements, and not bytes.
    ///
    /// There are no guarantees whatsoever that offsetting the pointer will not overflow or go
    /// beyond the allocation that the pointer points into. It is up to the caller to ensure that
    /// the returned offset is correct in all terms other than alignment.
    ///
    /// When this is called during compile-time evaluation (which is unstable), the implementation
    /// may return `usize::MAX` in cases where that can never happen at runtime. This is because the
    /// actual alignment of pointers is not known yet during compile-time, so an offset with
    /// guaranteed alignment can sometimes not be computed. For example, a buffer declared as `[u8;
    /// N]` might be allocated at an odd or an even address, but at compile-time this is not yet
    /// known, so the execution has to be correct for either choice. It is therefore impossible to
    /// find an offset that is guaranteed to be 2-aligned. (This behavior is subject to change, as usual
    /// for unstable APIs.)
    ///
    /// # Panics
    ///
    /// The function panics if `align` is not a power-of-two.
    ///
    /// # Examples
    ///
    /// Accessing adjacent `u8` as `u16`
    ///
    /// ```
    /// use std::mem::align_of;
    /// use std::ptr::NonNull;
    ///
    /// # unsafe {
    /// let x = [5_u8, 6, 7, 8, 9];
    /// let ptr = NonNull::new(x.as_ptr() as *mut u8).unwrap();
    /// let offset = ptr.align_offset(align_of::<u16>());
    ///
    /// if offset < x.len() - 1 {
    ///     let u16_ptr = ptr.add(offset).cast::<u16>();
    ///     assert!(u16_ptr.read() == u16::from_ne_bytes([5, 6]) || u16_ptr.read() == u16::from_ne_bytes([6, 7]));
    /// } else {
    ///     // while the pointer can be aligned via `offset`, it would point
    ///     // outside the allocation
    /// }
    /// # }
    /// ```
    #[inline]
    #[must_use]
    #[stable(feature = "non_null_convenience", since = "1.80.0")]
    #[rustc_const_unstable(feature = "const_align_offset", issue = "90962")]
    #[ensures(|result| {
        // Post-condition reference: https://github.com/model-checking/verify-rust-std/pull/69/files
        let stride = crate::mem::size_of::<T>();
        // ZSTs
        if stride == 0 {
            if self.pointer.addr() % align == 0 { 
                return *result == 0;
            } else { 
                return *result == usize::MAX;
            }
        }
        // In this case, the pointer cannot be aligned
        if (align % stride == 0) && (self.pointer.addr() % stride != 0) {
            return *result == usize::MAX;
        }
        // Checking if the answer should indeed be usize::MAX when align % stride != 0
        // requires computing gcd(a, stride), which is too expensive without
        // quantifiers (https://model-checking.github.io/kani/rfc/rfcs/0010-quantifiers.html).
        // This should be updated once quantifiers are available.
        if (align % stride != 0 && *result == usize::MAX) { 
            return true; 
        }
        // If we reach this case, either:
        //  - align % stride == 0 and self.pointer.addr() % stride == 0, so it is definitely possible to align the pointer
        //  - align % stride != 0 and result != usize::MAX, so align_offset is claiming that it's possible to align the pointer
        // Check that applying the returned result does indeed produce an aligned address
        let product = usize::wrapping_mul(*result, stride);
        let new_addr = usize::wrapping_add(product, self.pointer.addr());
        *result != usize::MAX && new_addr % align == 0
    })]
    pub const fn align_offset(self, align: usize) -> usize
    where
        T: Sized,
    {
        if !align.is_power_of_two() {
            panic!("align_offset: align is not a power-of-two");
        }

        {
            // SAFETY: `align` has been checked to be a power of 2 above.
            unsafe { ptr::align_offset(self.pointer, align) }
        }
    }

    /// Returns whether the pointer is properly aligned for `T`.
    ///
    /// # Examples
    ///
    /// ```
    /// use std::ptr::NonNull;
    ///
    /// // On some platforms, the alignment of i32 is less than 4.
    /// #[repr(align(4))]
    /// struct AlignedI32(i32);
    ///
    /// let data = AlignedI32(42);
    /// let ptr = NonNull::<AlignedI32>::from(&data);
    ///
    /// assert!(ptr.is_aligned());
    /// assert!(!NonNull::new(ptr.as_ptr().wrapping_byte_add(1)).unwrap().is_aligned());
    /// ```
    ///
    /// # At compiletime
    /// **Note: Alignment at compiletime is experimental and subject to change. See the
    /// [tracking issue] for details.**
    ///
    /// At compiletime, the compiler may not know where a value will end up in memory.
    /// Calling this function on a pointer created from a reference at compiletime will only
    /// return `true` if the pointer is guaranteed to be aligned. This means that the pointer
    /// is never aligned if cast to a type with a stricter alignment than the reference's
    /// underlying allocation.
    ///
    /// ```
    /// #![feature(const_nonnull_new)]
    /// #![feature(const_pointer_is_aligned)]
    /// use std::ptr::NonNull;
    ///
    /// // On some platforms, the alignment of primitives is less than their size.
    /// #[repr(align(4))]
    /// struct AlignedI32(i32);
    /// #[repr(align(8))]
    /// struct AlignedI64(i64);
    ///
    /// const _: () = {
    ///     let data = [AlignedI32(42), AlignedI32(42)];
    ///     let ptr = NonNull::<AlignedI32>::new(&data[0] as *const _ as *mut _).unwrap();
    ///     assert!(ptr.is_aligned());
    ///
    ///     // At runtime either `ptr1` or `ptr2` would be aligned, but at compiletime neither is aligned.
    ///     let ptr1 = ptr.cast::<AlignedI64>();
    ///     let ptr2 = unsafe { ptr.add(1).cast::<AlignedI64>() };
    ///     assert!(!ptr1.is_aligned());
    ///     assert!(!ptr2.is_aligned());
    /// };
    /// ```
    ///
    /// Due to this behavior, it is possible that a runtime pointer derived from a compiletime
    /// pointer is aligned, even if the compiletime pointer wasn't aligned.
    ///
    /// ```
    /// #![feature(const_pointer_is_aligned)]
    ///
    /// // On some platforms, the alignment of primitives is less than their size.
    /// #[repr(align(4))]
    /// struct AlignedI32(i32);
    /// #[repr(align(8))]
    /// struct AlignedI64(i64);
    ///
    /// // At compiletime, neither `COMPTIME_PTR` nor `COMPTIME_PTR + 1` is aligned.
    /// const COMPTIME_PTR: *const AlignedI32 = &AlignedI32(42);
    /// const _: () = assert!(!COMPTIME_PTR.cast::<AlignedI64>().is_aligned());
    /// const _: () = assert!(!COMPTIME_PTR.wrapping_add(1).cast::<AlignedI64>().is_aligned());
    ///
    /// // At runtime, either `runtime_ptr` or `runtime_ptr + 1` is aligned.
    /// let runtime_ptr = COMPTIME_PTR;
    /// assert_ne!(
    ///     runtime_ptr.cast::<AlignedI64>().is_aligned(),
    ///     runtime_ptr.wrapping_add(1).cast::<AlignedI64>().is_aligned(),
    /// );
    /// ```
    ///
    /// If a pointer is created from a fixed address, this function behaves the same during
    /// runtime and compiletime.
    ///
    /// ```
    /// #![feature(const_pointer_is_aligned)]
    /// #![feature(const_nonnull_new)]
    /// use std::ptr::NonNull;
    ///
    /// // On some platforms, the alignment of primitives is less than their size.
    /// #[repr(align(4))]
    /// struct AlignedI32(i32);
    /// #[repr(align(8))]
    /// struct AlignedI64(i64);
    ///
    /// const _: () = {
    ///     let ptr = NonNull::new(40 as *mut AlignedI32).unwrap();
    ///     assert!(ptr.is_aligned());
    ///
    ///     // For pointers with a known address, runtime and compiletime behavior are identical.
    ///     let ptr1 = ptr.cast::<AlignedI64>();
    ///     let ptr2 = NonNull::new(ptr.as_ptr().wrapping_add(1)).unwrap().cast::<AlignedI64>();
    ///     assert!(ptr1.is_aligned());
    ///     assert!(!ptr2.is_aligned());
    /// };
    /// ```
    ///
    /// [tracking issue]: https://github.com/rust-lang/rust/issues/104203
    #[inline]
    #[must_use]
    #[stable(feature = "pointer_is_aligned", since = "1.79.0")]
    #[rustc_const_unstable(feature = "const_pointer_is_aligned", issue = "104203")]
    pub const fn is_aligned(self) -> bool
    where
        T: Sized,
    {
        self.pointer.is_aligned()
    }

    /// Returns whether the pointer is aligned to `align`.
    ///
    /// For non-`Sized` pointees this operation considers only the data pointer,
    /// ignoring the metadata.
    ///
    /// # Panics
    ///
    /// The function panics if `align` is not a power-of-two (this includes 0).
    ///
    /// # Examples
    ///
    /// ```
    /// #![feature(pointer_is_aligned_to)]
    ///
    /// // On some platforms, the alignment of i32 is less than 4.
    /// #[repr(align(4))]
    /// struct AlignedI32(i32);
    ///
    /// let data = AlignedI32(42);
    /// let ptr = &data as *const AlignedI32;
    ///
    /// assert!(ptr.is_aligned_to(1));
    /// assert!(ptr.is_aligned_to(2));
    /// assert!(ptr.is_aligned_to(4));
    ///
    /// assert!(ptr.wrapping_byte_add(2).is_aligned_to(2));
    /// assert!(!ptr.wrapping_byte_add(2).is_aligned_to(4));
    ///
    /// assert_ne!(ptr.is_aligned_to(8), ptr.wrapping_add(1).is_aligned_to(8));
    /// ```
    ///
    /// # At compiletime
    /// **Note: Alignment at compiletime is experimental and subject to change. See the
    /// [tracking issue] for details.**
    ///
    /// At compiletime, the compiler may not know where a value will end up in memory.
    /// Calling this function on a pointer created from a reference at compiletime will only
    /// return `true` if the pointer is guaranteed to be aligned. This means that the pointer
    /// cannot be stricter aligned than the reference's underlying allocation.
    ///
    /// ```
    /// #![feature(pointer_is_aligned_to)]
    /// #![feature(const_pointer_is_aligned)]
    ///
    /// // On some platforms, the alignment of i32 is less than 4.
    /// #[repr(align(4))]
    /// struct AlignedI32(i32);
    ///
    /// const _: () = {
    ///     let data = AlignedI32(42);
    ///     let ptr = &data as *const AlignedI32;
    ///
    ///     assert!(ptr.is_aligned_to(1));
    ///     assert!(ptr.is_aligned_to(2));
    ///     assert!(ptr.is_aligned_to(4));
    ///
    ///     // At compiletime, we know for sure that the pointer isn't aligned to 8.
    ///     assert!(!ptr.is_aligned_to(8));
    ///     assert!(!ptr.wrapping_add(1).is_aligned_to(8));
    /// };
    /// ```
    ///
    /// Due to this behavior, it is possible that a runtime pointer derived from a compiletime
    /// pointer is aligned, even if the compiletime pointer wasn't aligned.
    ///
    /// ```
    /// #![feature(pointer_is_aligned_to)]
    /// #![feature(const_pointer_is_aligned)]
    ///
    /// // On some platforms, the alignment of i32 is less than 4.
    /// #[repr(align(4))]
    /// struct AlignedI32(i32);
    ///
    /// // At compiletime, neither `COMPTIME_PTR` nor `COMPTIME_PTR + 1` is aligned.
    /// const COMPTIME_PTR: *const AlignedI32 = &AlignedI32(42);
    /// const _: () = assert!(!COMPTIME_PTR.is_aligned_to(8));
    /// const _: () = assert!(!COMPTIME_PTR.wrapping_add(1).is_aligned_to(8));
    ///
    /// // At runtime, either `runtime_ptr` or `runtime_ptr + 1` is aligned.
    /// let runtime_ptr = COMPTIME_PTR;
    /// assert_ne!(
    ///     runtime_ptr.is_aligned_to(8),
    ///     runtime_ptr.wrapping_add(1).is_aligned_to(8),
    /// );
    /// ```
    ///
    /// If a pointer is created from a fixed address, this function behaves the same during
    /// runtime and compiletime.
    ///
    /// ```
    /// #![feature(pointer_is_aligned_to)]
    /// #![feature(const_pointer_is_aligned)]
    ///
    /// const _: () = {
    ///     let ptr = 40 as *const u8;
    ///     assert!(ptr.is_aligned_to(1));
    ///     assert!(ptr.is_aligned_to(2));
    ///     assert!(ptr.is_aligned_to(4));
    ///     assert!(ptr.is_aligned_to(8));
    ///     assert!(!ptr.is_aligned_to(16));
    /// };
    /// ```
    ///
    /// [tracking issue]: https://github.com/rust-lang/rust/issues/104203
    #[inline]
    #[must_use]
    #[unstable(feature = "pointer_is_aligned_to", issue = "96284")]
    #[rustc_const_unstable(feature = "const_pointer_is_aligned", issue = "104203")]
    pub const fn is_aligned_to(self, align: usize) -> bool {
        self.pointer.is_aligned_to(align)
    }
}

impl<T> NonNull<[T]> {
    /// Creates a non-null raw slice from a thin pointer and a length.
    ///
    /// The `len` argument is the number of **elements**, not the number of bytes.
    ///
    /// This function is safe, but dereferencing the return value is unsafe.
    /// See the documentation of [`slice::from_raw_parts`] for slice safety requirements.
    ///
    /// # Examples
    ///
    /// ```rust
    /// use std::ptr::NonNull;
    ///
    /// // create a slice pointer when starting out with a pointer to the first element
    /// let mut x = [5, 6, 7];
    /// let nonnull_pointer = NonNull::new(x.as_mut_ptr()).unwrap();
    /// let slice = NonNull::slice_from_raw_parts(nonnull_pointer, 3);
    /// assert_eq!(unsafe { slice.as_ref()[2] }, 7);
    /// ```
    ///
    /// (Note that this example artificially demonstrates a use of this method,
    /// but `let slice = NonNull::from(&x[..]);` would be a better way to write code like this.)
    #[stable(feature = "nonnull_slice_from_raw_parts", since = "1.70.0")]
    #[rustc_const_stable(feature = "const_slice_from_raw_parts_mut", since = "1.83.0")]
    #[must_use]
    #[inline]
    pub const fn slice_from_raw_parts(data: NonNull<T>, len: usize) -> Self {
        // SAFETY: `data` is a `NonNull` pointer which is necessarily non-null
        unsafe { Self::new_unchecked(super::slice_from_raw_parts_mut(data.as_ptr(), len)) }
    }

    /// Returns the length of a non-null raw slice.
    ///
    /// The returned value is the number of **elements**, not the number of bytes.
    ///
    /// This function is safe, even when the non-null raw slice cannot be dereferenced to a slice
    /// because the pointer does not have a valid address.
    ///
    /// # Examples
    ///
    /// ```rust
    /// use std::ptr::NonNull;
    ///
    /// let slice: NonNull<[i8]> = NonNull::slice_from_raw_parts(NonNull::dangling(), 3);
    /// assert_eq!(slice.len(), 3);
    /// ```
    #[stable(feature = "slice_ptr_len_nonnull", since = "1.63.0")]
    #[rustc_const_stable(feature = "const_slice_ptr_len_nonnull", since = "1.63.0")]
    #[must_use]
    #[inline]
    pub const fn len(self) -> usize {
        self.as_ptr().len()
    }

    /// Returns `true` if the non-null raw slice has a length of 0.
    ///
    /// # Examples
    ///
    /// ```rust
    /// use std::ptr::NonNull;
    ///
    /// let slice: NonNull<[i8]> = NonNull::slice_from_raw_parts(NonNull::dangling(), 3);
    /// assert!(!slice.is_empty());
    /// ```
    #[stable(feature = "slice_ptr_is_empty_nonnull", since = "1.79.0")]
    #[rustc_const_stable(feature = "const_slice_ptr_is_empty_nonnull", since = "1.79.0")]
    #[must_use]
    #[inline]
    pub const fn is_empty(self) -> bool {
        self.len() == 0
    }

    /// Returns a non-null pointer to the slice's buffer.
    ///
    /// # Examples
    ///
    /// ```rust
    /// #![feature(slice_ptr_get)]
    /// use std::ptr::NonNull;
    ///
    /// let slice: NonNull<[i8]> = NonNull::slice_from_raw_parts(NonNull::dangling(), 3);
    /// assert_eq!(slice.as_non_null_ptr(), NonNull::<i8>::dangling());
    /// ```
    #[inline]
    #[must_use]
    #[unstable(feature = "slice_ptr_get", issue = "74265")]
    pub const fn as_non_null_ptr(self) -> NonNull<T> {
        self.cast()
    }

    /// Returns a raw pointer to the slice's buffer.
    ///
    /// # Examples
    ///
    /// ```rust
    /// #![feature(slice_ptr_get)]
    /// use std::ptr::NonNull;
    ///
    /// let slice: NonNull<[i8]> = NonNull::slice_from_raw_parts(NonNull::dangling(), 3);
    /// assert_eq!(slice.as_mut_ptr(), NonNull::<i8>::dangling().as_ptr());
    /// ```
    #[inline]
    #[must_use]
    #[unstable(feature = "slice_ptr_get", issue = "74265")]
    #[rustc_const_unstable(feature = "slice_ptr_get", issue = "74265")]
    #[rustc_never_returns_null_ptr]
    pub const fn as_mut_ptr(self) -> *mut T {
        self.as_non_null_ptr().as_ptr()
    }

    /// Returns a shared reference to a slice of possibly uninitialized values. In contrast to
    /// [`as_ref`], this does not require that the value has to be initialized.
    ///
    /// For the mutable counterpart see [`as_uninit_slice_mut`].
    ///
    /// [`as_ref`]: NonNull::as_ref
    /// [`as_uninit_slice_mut`]: NonNull::as_uninit_slice_mut
    ///
    /// # Safety
    ///
    /// When calling this method, you have to ensure that all of the following is true:
    ///
    /// * The pointer must be [valid] for reads for `ptr.len() * mem::size_of::<T>()` many bytes,
    ///   and it must be properly aligned. This means in particular:
    ///
    ///     * The entire memory range of this slice must be contained within a single allocated object!
    ///       Slices can never span across multiple allocated objects.
    ///
    ///     * The pointer must be aligned even for zero-length slices. One
    ///       reason for this is that enum layout optimizations may rely on references
    ///       (including slices of any length) being aligned and non-null to distinguish
    ///       them from other data. You can obtain a pointer that is usable as `data`
    ///       for zero-length slices using [`NonNull::dangling()`].
    ///
    /// * The total size `ptr.len() * mem::size_of::<T>()` of the slice must be no larger than `isize::MAX`.
    ///   See the safety documentation of [`pointer::offset`].
    ///
    /// * You must enforce Rust's aliasing rules, since the returned lifetime `'a` is
    ///   arbitrarily chosen and does not necessarily reflect the actual lifetime of the data.
    ///   In particular, while this reference exists, the memory the pointer points to must
    ///   not get mutated (except inside `UnsafeCell`).
    ///
    /// This applies even if the result of this method is unused!
    ///
    /// See also [`slice::from_raw_parts`].
    ///
    /// [valid]: crate::ptr#safety
    #[inline]
    #[must_use]
    #[unstable(feature = "ptr_as_uninit", issue = "75402")]
    #[rustc_const_unstable(feature = "ptr_as_uninit", issue = "75402")]
    pub const unsafe fn as_uninit_slice<'a>(self) -> &'a [MaybeUninit<T>] {
        // SAFETY: the caller must uphold the safety contract for `as_uninit_slice`.
        unsafe { slice::from_raw_parts(self.cast().as_ptr(), self.len()) }
    }

    /// Returns a unique reference to a slice of possibly uninitialized values. In contrast to
    /// [`as_mut`], this does not require that the value has to be initialized.
    ///
    /// For the shared counterpart see [`as_uninit_slice`].
    ///
    /// [`as_mut`]: NonNull::as_mut
    /// [`as_uninit_slice`]: NonNull::as_uninit_slice
    ///
    /// # Safety
    ///
    /// When calling this method, you have to ensure that all of the following is true:
    ///
    /// * The pointer must be [valid] for reads and writes for `ptr.len() * mem::size_of::<T>()`
    ///   many bytes, and it must be properly aligned. This means in particular:
    ///
    ///     * The entire memory range of this slice must be contained within a single allocated object!
    ///       Slices can never span across multiple allocated objects.
    ///
    ///     * The pointer must be aligned even for zero-length slices. One
    ///       reason for this is that enum layout optimizations may rely on references
    ///       (including slices of any length) being aligned and non-null to distinguish
    ///       them from other data. You can obtain a pointer that is usable as `data`
    ///       for zero-length slices using [`NonNull::dangling()`].
    ///
    /// * The total size `ptr.len() * mem::size_of::<T>()` of the slice must be no larger than `isize::MAX`.
    ///   See the safety documentation of [`pointer::offset`].
    ///
    /// * You must enforce Rust's aliasing rules, since the returned lifetime `'a` is
    ///   arbitrarily chosen and does not necessarily reflect the actual lifetime of the data.
    ///   In particular, while this reference exists, the memory the pointer points to must
    ///   not get accessed (read or written) through any other pointer.
    ///
    /// This applies even if the result of this method is unused!
    ///
    /// See also [`slice::from_raw_parts_mut`].
    ///
    /// [valid]: crate::ptr#safety
    ///
    /// # Examples
    ///
    /// ```rust
    /// #![feature(allocator_api, ptr_as_uninit)]
    ///
    /// use std::alloc::{Allocator, Layout, Global};
    /// use std::mem::MaybeUninit;
    /// use std::ptr::NonNull;
    ///
    /// let memory: NonNull<[u8]> = Global.allocate(Layout::new::<[u8; 32]>())?;
    /// // This is safe as `memory` is valid for reads and writes for `memory.len()` many bytes.
    /// // Note that calling `memory.as_mut()` is not allowed here as the content may be uninitialized.
    /// # #[allow(unused_variables)]
    /// let slice: &mut [MaybeUninit<u8>] = unsafe { memory.as_uninit_slice_mut() };
    /// # // Prevent leaks for Miri.
    /// # unsafe { Global.deallocate(memory.cast(), Layout::new::<[u8; 32]>()); }
    /// # Ok::<_, std::alloc::AllocError>(())
    /// ```
    #[inline]
    #[must_use]
    #[unstable(feature = "ptr_as_uninit", issue = "75402")]
    #[rustc_const_unstable(feature = "ptr_as_uninit", issue = "75402")]
    pub const unsafe fn as_uninit_slice_mut<'a>(self) -> &'a mut [MaybeUninit<T>] {
        // SAFETY: the caller must uphold the safety contract for `as_uninit_slice_mut`.
        unsafe { slice::from_raw_parts_mut(self.cast().as_ptr(), self.len()) }
    }

    /// Returns a raw pointer to an element or subslice, without doing bounds
    /// checking.
    ///
    /// Calling this method with an out-of-bounds index or when `self` is not dereferenceable
    /// is *[undefined behavior]* even if the resulting pointer is not used.
    ///
    /// [undefined behavior]: https://doc.rust-lang.org/reference/behavior-considered-undefined.html
    ///
    /// # Examples
    ///
    /// ```
    /// #![feature(slice_ptr_get)]
    /// use std::ptr::NonNull;
    ///
    /// let x = &mut [1, 2, 4];
    /// let x = NonNull::slice_from_raw_parts(NonNull::new(x.as_mut_ptr()).unwrap(), x.len());
    ///
    /// unsafe {
    ///     assert_eq!(x.get_unchecked_mut(1).as_ptr(), x.as_non_null_ptr().as_ptr().add(1));
    /// }
    /// ```
    #[unstable(feature = "slice_ptr_get", issue = "74265")]
    #[inline]
    pub unsafe fn get_unchecked_mut<I>(self, index: I) -> NonNull<I::Output>
    where
        I: SliceIndex<[T]>,
    {
        // SAFETY: the caller ensures that `self` is dereferenceable and `index` in-bounds.
        // As a consequence, the resulting pointer cannot be null.
        unsafe { NonNull::new_unchecked(self.as_ptr().get_unchecked_mut(index)) }
    }
}

#[stable(feature = "nonnull", since = "1.25.0")]
impl<T: ?Sized> Clone for NonNull<T> {
    #[inline(always)]
    fn clone(&self) -> Self {
        *self
    }
}

#[stable(feature = "nonnull", since = "1.25.0")]
impl<T: ?Sized> Copy for NonNull<T> {}

#[unstable(feature = "coerce_unsized", issue = "18598")]
impl<T: ?Sized, U: ?Sized> CoerceUnsized<NonNull<U>> for NonNull<T> where T: Unsize<U> {}

#[unstable(feature = "dispatch_from_dyn", issue = "none")]
impl<T: ?Sized, U: ?Sized> DispatchFromDyn<NonNull<U>> for NonNull<T> where T: Unsize<U> {}

#[stable(feature = "pin", since = "1.33.0")]
unsafe impl<T: ?Sized> PinCoerceUnsized for NonNull<T> {}

#[stable(feature = "nonnull", since = "1.25.0")]
impl<T: ?Sized> fmt::Debug for NonNull<T> {
    fn fmt(&self, f: &mut fmt::Formatter<'_>) -> fmt::Result {
        fmt::Pointer::fmt(&self.as_ptr(), f)
    }
}

#[stable(feature = "nonnull", since = "1.25.0")]
impl<T: ?Sized> fmt::Pointer for NonNull<T> {
    fn fmt(&self, f: &mut fmt::Formatter<'_>) -> fmt::Result {
        fmt::Pointer::fmt(&self.as_ptr(), f)
    }
}

#[stable(feature = "nonnull", since = "1.25.0")]
impl<T: ?Sized> Eq for NonNull<T> {}

#[stable(feature = "nonnull", since = "1.25.0")]
impl<T: ?Sized> PartialEq for NonNull<T> {
    #[inline]
    #[allow(ambiguous_wide_pointer_comparisons)]
    fn eq(&self, other: &Self) -> bool {
        self.as_ptr() == other.as_ptr()
    }
}

#[stable(feature = "nonnull", since = "1.25.0")]
impl<T: ?Sized> Ord for NonNull<T> {
    #[inline]
    #[allow(ambiguous_wide_pointer_comparisons)]
    fn cmp(&self, other: &Self) -> Ordering {
        self.as_ptr().cmp(&other.as_ptr())
    }
}

#[stable(feature = "nonnull", since = "1.25.0")]
impl<T: ?Sized> PartialOrd for NonNull<T> {
    #[inline]
    #[allow(ambiguous_wide_pointer_comparisons)]
    fn partial_cmp(&self, other: &Self) -> Option<Ordering> {
        self.as_ptr().partial_cmp(&other.as_ptr())
    }
}

#[stable(feature = "nonnull", since = "1.25.0")]
impl<T: ?Sized> hash::Hash for NonNull<T> {
    #[inline]
    fn hash<H: hash::Hasher>(&self, state: &mut H) {
        self.as_ptr().hash(state)
    }
}

#[unstable(feature = "ptr_internals", issue = "none")]
impl<T: ?Sized> From<Unique<T>> for NonNull<T> {
    #[inline]
    fn from(unique: Unique<T>) -> Self {
        unique.as_non_null_ptr()
    }
}

#[stable(feature = "nonnull", since = "1.25.0")]
impl<T: ?Sized> From<&mut T> for NonNull<T> {
    /// Converts a `&mut T` to a `NonNull<T>`.
    ///
    /// This conversion is safe and infallible since references cannot be null.
    #[inline]
    fn from(r: &mut T) -> Self {
        NonNull::from_mut(r)
    }
}

#[stable(feature = "nonnull", since = "1.25.0")]
impl<T: ?Sized> From<&T> for NonNull<T> {
    /// Converts a `&T` to a `NonNull<T>`.
    ///
    /// This conversion is safe and infallible since references cannot be null.
    #[inline]
    fn from(r: &T) -> Self {
        NonNull::from_ref(r)
    }
}

#[cfg(kani)]
#[unstable(feature="kani", issue="none")]
mod verify {
    use super::*;
    use crate::ptr::null_mut;

    // pub const unsafe fn new_unchecked(ptr: *mut T) -> Self
    #[kani::proof_for_contract(NonNull::new_unchecked)]
    pub fn non_null_check_new_unchecked() {
        let raw_ptr = kani::any::<usize>() as *mut i32;
        unsafe {
            let _ = NonNull::new_unchecked(raw_ptr);
        }
    }

    // pub const fn new(ptr: *mut T) -> Option<Self>
    #[kani::proof_for_contract(NonNull::new)]
    pub fn non_null_check_new() {
        let mut x: i32 = kani::any();
        let xptr = &mut x;
        let maybe_null_ptr =  if kani::any() { xptr as *mut i32 } else { null_mut() };
        let _ = NonNull::new(maybe_null_ptr);
    }

    // pub const unsafe fn add(self, count: usize) -> Self
    #[kani::proof_for_contract(NonNull::add)]
    pub fn non_null_check_add() {
        const SIZE: usize = 100000;
        // Randomize pointer offset within array bound
        let offset = kani::any_where(|x| *x <= SIZE as isize && *x >=0);
        //kani::assume(offset >= 0);
        // Create a non-deterministic array of size SIZE
        let arr: [i8; SIZE] = kani::any();  
        // Get a raw pointer to the array
        let raw_ptr: *mut i8 = arr.as_ptr() as *mut i8;  
        // NonNull pointer to the random offset
        let ptr = unsafe { NonNull::new(raw_ptr.offset(offset)).unwrap()};
        // Create a non-deterministic count value
        let count: usize = kani::any();  
        
        unsafe {
            // Add a positive offset to pointer
            let result = ptr.add(count);
        }
    }

    // pub fn addr(self) -> NonZero<usize>
    #[kani::proof_for_contract(NonNull::addr)]
    pub fn non_null_check_addr() {  
        // Create NonNull pointer & get pointer address
        let x = kani::any::<usize>() as *mut i32;
        kani::assume(!x.is_null());
        let nonnull_xptr = NonNull::new(x).unwrap();
        let address = nonnull_xptr.addr();
    }

    // pub fn align_offset(self, align: usize) -> usize
    #[kani::proof_for_contract(NonNull::align_offset)]
    pub fn non_null_check_align_offset() {
        // Create NonNull pointer
        let x = kani::any::<usize>() as *mut i32;
        kani::assume(!x.is_null());
        let nonnull_xptr = NonNull::new(x).unwrap();
    
        // Call align_offset with valid align value
        let align: usize = kani::any();
        kani::assume(align.is_power_of_two());
        nonnull_xptr.align_offset(align);
    }

    // pub fn align_offset(self, align: usize) -> usize
    #[kani::should_panic]
    #[kani::proof_for_contract(NonNull::align_offset)]
    pub fn non_null_check_align_offset_negative() {
        // Create NonNull pointer
        let x = kani::any::<usize>() as *mut i8;
        kani::assume(!x.is_null());

        let nonnull_xptr = NonNull::new(x).unwrap();

        // Generate align value that is not a power of two
        let invalid_align: usize = kani::any();
        kani::assume(!invalid_align.is_power_of_two());
    
        // Trigger panic
        let offset = nonnull_xptr.align_offset(invalid_align);
    }
}<|MERGE_RESOLUTION|>--- conflicted
+++ resolved
@@ -293,12 +293,8 @@
     /// This is a [Strict Provenance][crate::ptr#strict-provenance] API.
     #[must_use]
     #[inline]
-<<<<<<< HEAD
-    #[unstable(feature = "strict_provenance", issue = "95228")]
+    #[stable(feature = "strict_provenance", since = "CURRENT_RUSTC_VERSION")]
     #[ensures(|result| result.get() == self.as_ptr() as *const() as usize)]
-=======
-    #[stable(feature = "strict_provenance", since = "CURRENT_RUSTC_VERSION")]
->>>>>>> 25ad12be
     pub fn addr(self) -> NonZero<usize> {
         // SAFETY: The pointer is guaranteed by the type to be non-null,
         // meaning that the address will be non-zero.
