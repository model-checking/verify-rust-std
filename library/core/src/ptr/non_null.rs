--- conflicted
+++ resolved
@@ -1870,7 +1870,6 @@
         let _ = NonNull::new(maybe_null_ptr);
     }
 
-<<<<<<< HEAD
     // pub const unsafe fn read(self) -> T where T: Sized
     #[kani::proof_for_contract(NonNull::read)]
     pub fn non_null_check_read() {
@@ -1942,7 +1941,8 @@
         let nonnull_packed_ptr = NonNull::new(unaligned_ptr as *mut u32).unwrap();
         let v = unsafe { nonnull_packed_ptr.read_unaligned() };
         assert_eq!(v, unaligned_value);
-=======
+    }
+
     // pub const unsafe fn add(self, count: usize) -> Self
     #[kani::proof_for_contract(NonNull::add)]
     pub fn non_null_check_add() {
@@ -1993,6 +1993,5 @@
     
         // Trigger panic
         let offset = nonnull_xptr.align_offset(invalid_align);
->>>>>>> 20d5a0bb
     }
 }