--- conflicted
+++ resolved
@@ -626,17 +626,9 @@
     #[stable(feature = "non_null_convenience", since = "1.80.0")]
     #[rustc_const_stable(feature = "non_null_convenience", since = "1.80.0")]
     #[rustc_allow_const_fn_unstable(unchecked_neg)]
-<<<<<<< HEAD
     #[kani::requires(count.checked_mul(core::mem::size_of::<T>()).is_some())] // Prevent offset overflow
     #[kani::requires(count * core::mem::size_of::<T>() <= isize::MAX as usize)]
     #[kani::ensures(|result: &NonNull<T>| result.as_ptr() == self.as_ptr().offset(-(count as isize)))]
-=======
-    #[requires(!self.as_ptr().is_null())]
-    #[requires(count <= isize::MAX as usize)] // SAFETY: count does not overflow isize
-    #[requires(count.checked_mul(core::mem::size_of::<T>()).is_some())] // Prevent offset overflow
-    #[requires(count * core::mem::size_of::<T>() <= isize::MAX as usize)] // SAFETY: count * size_of::<T>() does not overflow isize
-    #[ensures(|result: &NonNull<T>| result.as_ptr() == self.as_ptr().offset(-(count as isize)))]
->>>>>>> 6c007874
     pub const unsafe fn sub(self, count: usize) -> Self
     where
         T: Sized,
@@ -862,12 +854,7 @@
     #[cfg_attr(miri, track_caller)] // even without panics, this helps for Miri backtraces
     #[unstable(feature = "ptr_sub_ptr", issue = "95892")]
     #[rustc_const_unstable(feature = "const_ptr_sub_ptr", issue = "95892")]
-<<<<<<< HEAD
     #[kani::ensures(|result: &usize| *result == self.as_ptr().offset_from(subtracted.as_ptr()) as usize)]
-=======
-    #[requires(!self.as_ptr().is_null())]
-    #[requires(!subtracted.as_ptr().is_null())]
->>>>>>> 6c007874
     pub const unsafe fn sub_ptr(self, subtracted: NonNull<T>) -> usize
     where
         T: Sized,
@@ -1823,42 +1810,29 @@
     
     #[kani::proof_for_contract(NonNull::sub_ptr)]
     pub fn non_null_check_sub_ptr() {
-<<<<<<< HEAD
+
         const SIZE: usize = 100000;
-=======
-        const SIZE: usize = 10;
-        // Randomiz pointer offset within array bound
-        let offset = kani::any_where(|x| *x < SIZE); 
->>>>>>> 6c007874
+
 
         // Create a non-deterministic array of size SIZE
         let arr: [i32; SIZE] = kani::any();  
         // Get a raw pointer to the array
         let raw_ptr: *mut i32 = arr.as_ptr() as *mut i32;  
 
-<<<<<<< HEAD
-        let ptr = unsafe { NonNull::new(raw_ptr.add(index)).unwrap() };  // Pointer to random index
 
         // Point to the first element of the array
         let first_ptr = unsafe { NonNull::new(raw_ptr).unwrap() };  // Pointer to the first element
 
         // Ensure that the memory is properly aligned
         //kani::assume(raw_ptr as usize % mem::align_of::<i32>() == 0);  // Ensure proper alignment
-=======
-        // NonNull pointer to random offset
-        let offset_ptr = unsafe { NonNull::new(raw_ptr.add(offset)).unwrap() };  
-        // NonNull pointer to the first array element
-        let head_ptr = unsafe { NonNull::new(raw_ptr).unwrap() };  
-        // SAFETY: Ensure proper memory alignment
-        kani::assume(offset_ptr as usize % mem::align_of::<i32>() == 0);  
->>>>>>> 6c007874
+
 
         // Perform pointer subtraction safely
         unsafe {
             let distance = offset_ptr.sub_ptr(head_ptr); 
         }
     }
-<<<<<<< HEAD
+
 
     // todo: offset_from
     #[kani::proof_for_contract(NonNull::offset_from)]
@@ -1883,6 +1857,4 @@
             let distance = ptr.offset_from(first_ptr); 
         }
     }
-=======
->>>>>>> 6c007874
-}+}
