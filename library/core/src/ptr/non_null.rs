use crate::cmp::Ordering;
use crate::marker::Unsize;
use crate::mem::{MaybeUninit, SizedTypeProperties};
use crate::num::NonZero;
use crate::ops::{CoerceUnsized, DispatchFromDyn};
use crate::pin::PinCoerceUnsized;
use crate::ptr::Unique;
use crate::slice::{self, SliceIndex};
use crate::ub_checks::assert_unsafe_precondition;
use crate::{fmt, hash, intrinsics, ptr};
use safety::{ensures, requires};
<<<<<<< HEAD
use crate::ub_checks;
=======
>>>>>>> 82da845a

#[cfg(kani)]
use crate::kani;
#[cfg(kani)]
use crate::ub_checks;

/// `*mut T` but non-zero and [covariant].
///
/// This is often the correct thing to use when building data structures using
/// raw pointers, but is ultimately more dangerous to use because of its additional
/// properties. If you're not sure if you should use `NonNull<T>`, just use `*mut T`!
///
/// Unlike `*mut T`, the pointer must always be non-null, even if the pointer
/// is never dereferenced. This is so that enums may use this forbidden value
/// as a discriminant -- `Option<NonNull<T>>` has the same size as `*mut T`.
/// However the pointer may still dangle if it isn't dereferenced.
///
/// Unlike `*mut T`, `NonNull<T>` was chosen to be covariant over `T`. This makes it
/// possible to use `NonNull<T>` when building covariant types, but introduces the
/// risk of unsoundness if used in a type that shouldn't actually be covariant.
/// (The opposite choice was made for `*mut T` even though technically the unsoundness
/// could only be caused by calling unsafe functions.)
///
/// Covariance is correct for most safe abstractions, such as `Box`, `Rc`, `Arc`, `Vec`,
/// and `LinkedList`. This is the case because they provide a public API that follows the
/// normal shared XOR mutable rules of Rust.
///
/// If your type cannot safely be covariant, you must ensure it contains some
/// additional field to provide invariance. Often this field will be a [`PhantomData`]
/// type like `PhantomData<Cell<T>>` or `PhantomData<&'a mut T>`.
///
/// Notice that `NonNull<T>` has a `From` instance for `&T`. However, this does
/// not change the fact that mutating through a (pointer derived from a) shared
/// reference is undefined behavior unless the mutation happens inside an
/// [`UnsafeCell<T>`]. The same goes for creating a mutable reference from a shared
/// reference. When using this `From` instance without an `UnsafeCell<T>`,
/// it is your responsibility to ensure that `as_mut` is never called, and `as_ptr`
/// is never used for mutation.
///
/// # Representation
///
/// Thanks to the [null pointer optimization],
/// `NonNull<T>` and `Option<NonNull<T>>`
/// are guaranteed to have the same size and alignment:
///
/// ```
/// # use std::mem::{size_of, align_of};
/// use std::ptr::NonNull;
///
/// assert_eq!(size_of::<NonNull<i16>>(), size_of::<Option<NonNull<i16>>>());
/// assert_eq!(align_of::<NonNull<i16>>(), align_of::<Option<NonNull<i16>>>());
///
/// assert_eq!(size_of::<NonNull<str>>(), size_of::<Option<NonNull<str>>>());
/// assert_eq!(align_of::<NonNull<str>>(), align_of::<Option<NonNull<str>>>());
/// ```
///
/// [covariant]: https://doc.rust-lang.org/reference/subtyping.html
/// [`PhantomData`]: crate::marker::PhantomData
/// [`UnsafeCell<T>`]: crate::cell::UnsafeCell
/// [null pointer optimization]: crate::option#representation
#[stable(feature = "nonnull", since = "1.25.0")]
#[repr(transparent)]
#[rustc_layout_scalar_valid_range_start(1)]
#[rustc_nonnull_optimization_guaranteed]
#[rustc_diagnostic_item = "NonNull"]
pub struct NonNull<T: ?Sized> {
    pointer: *const T,
}

/// `NonNull` pointers are not `Send` because the data they reference may be aliased.
// N.B., this impl is unnecessary, but should provide better error messages.
#[stable(feature = "nonnull", since = "1.25.0")]
impl<T: ?Sized> !Send for NonNull<T> {}

/// `NonNull` pointers are not `Sync` because the data they reference may be aliased.
// N.B., this impl is unnecessary, but should provide better error messages.
#[stable(feature = "nonnull", since = "1.25.0")]
impl<T: ?Sized> !Sync for NonNull<T> {}

impl<T: Sized> NonNull<T> {
    /// Creates a new `NonNull` that is dangling, but well-aligned.
    ///
    /// This is useful for initializing types which lazily allocate, like
    /// `Vec::new` does.
    ///
    /// Note that the pointer value may potentially represent a valid pointer to
    /// a `T`, which means this must not be used as a "not yet initialized"
    /// sentinel value. Types that lazily allocate must track initialization by
    /// some other means.
    ///
    /// # Examples
    ///
    /// ```
    /// use std::ptr::NonNull;
    ///
    /// let ptr = NonNull::<u32>::dangling();
    /// // Important: don't try to access the value of `ptr` without
    /// // initializing it first! The pointer is not null but isn't valid either!
    /// ```
    #[stable(feature = "nonnull", since = "1.25.0")]
    #[rustc_const_stable(feature = "const_nonnull_dangling", since = "1.36.0")]
    #[must_use]
    #[inline]
    #[ensures(|result| !result.pointer.is_null() && result.pointer.is_aligned())]
    pub const fn dangling() -> Self {
        // SAFETY: ptr::dangling_mut() returns a non-null well-aligned pointer.
        unsafe {
            let ptr = crate::ptr::dangling_mut::<T>();
            NonNull::new_unchecked(ptr)
        }
    }

    /// Returns a shared references to the value. In contrast to [`as_ref`], this does not require
    /// that the value has to be initialized.
    ///
    /// For the mutable counterpart see [`as_uninit_mut`].
    ///
    /// [`as_ref`]: NonNull::as_ref
    /// [`as_uninit_mut`]: NonNull::as_uninit_mut
    ///
    /// # Safety
    ///
    /// When calling this method, you have to ensure that
    /// the pointer is [convertible to a reference](crate::ptr#pointer-to-reference-conversion).
    /// Note that because the created reference is to `MaybeUninit<T>`, the
    /// source pointer can point to uninitialized memory.
    #[inline]
    #[must_use]
    #[unstable(feature = "ptr_as_uninit", issue = "75402")]
    #[rustc_const_unstable(feature = "ptr_as_uninit", issue = "75402")]
    #[requires(ub_checks::can_dereference(self.as_ptr()))]  // Ensure the pointer is valid to create a reference.
    #[ensures(|result: &&MaybeUninit<T>| core::ptr::eq(*result, self.cast().as_ptr()))]  // Ensure returned reference points to the correct memory location.
    pub const unsafe fn as_uninit_ref<'a>(self) -> &'a MaybeUninit<T> {
        // SAFETY: the caller must guarantee that `self` meets all the
        // requirements for a reference.
        unsafe { &*self.cast().as_ptr() }
    }

    /// Returns a unique references to the value. In contrast to [`as_mut`], this does not require
    /// that the value has to be initialized.
    ///
    /// For the shared counterpart see [`as_uninit_ref`].
    ///
    /// [`as_mut`]: NonNull::as_mut
    /// [`as_uninit_ref`]: NonNull::as_uninit_ref
    ///
    /// # Safety
    ///
    /// When calling this method, you have to ensure that
    /// the pointer is [convertible to a reference](crate::ptr#pointer-to-reference-conversion).
    /// Note that because the created reference is to `MaybeUninit<T>`, the
    /// source pointer can point to uninitialized memory.
    #[inline]
    #[must_use]
    #[unstable(feature = "ptr_as_uninit", issue = "75402")]
    #[rustc_const_unstable(feature = "ptr_as_uninit", issue = "75402")]
    #[requires(ub_checks::can_dereference(self.as_ptr()))]  // Ensure pointer is valid to create a mutable reference.
    #[ensures(|result: &&mut MaybeUninit<T>| core::ptr::eq(*result, self.cast().as_ptr()))]  // Ensure the returned reference points to the correct memory.
    pub const unsafe fn as_uninit_mut<'a>(self) -> &'a mut MaybeUninit<T> {
        // SAFETY: the caller must guarantee that `self` meets all the
        // requirements for a reference.
        unsafe { &mut *self.cast().as_ptr() }
    }
}

impl<T: ?Sized> NonNull<T> {
    /// Creates a new `NonNull`.
    ///
    /// # Safety
    ///
    /// `ptr` must be non-null.
    ///
    /// # Examples
    ///
    /// ```
    /// use std::ptr::NonNull;
    ///
    /// let mut x = 0u32;
    /// let ptr = unsafe { NonNull::new_unchecked(&mut x as *mut _) };
    /// ```
    ///
    /// *Incorrect* usage of this function:
    ///
    /// ```rust,no_run
    /// use std::ptr::NonNull;
    ///
    /// // NEVER DO THAT!!! This is undefined behavior. ⚠️
    /// let ptr = unsafe { NonNull::<u32>::new_unchecked(std::ptr::null_mut()) };
    /// ```
    #[stable(feature = "nonnull", since = "1.25.0")]
    #[rustc_const_stable(feature = "const_nonnull_new_unchecked", since = "1.25.0")]
    #[inline]
    #[requires(!ptr.is_null())]
    #[ensures(|result| result.as_ptr() == ptr)]
    pub const unsafe fn new_unchecked(ptr: *mut T) -> Self {
        // SAFETY: the caller must guarantee that `ptr` is non-null.
        unsafe {
            assert_unsafe_precondition!(
                check_language_ub,
                "NonNull::new_unchecked requires that the pointer is non-null",
                (ptr: *mut () = ptr as *mut ()) => !ptr.is_null()
            );
            NonNull { pointer: ptr as _ }
        }
    }

    /// Creates a new `NonNull` if `ptr` is non-null.
    ///
    /// # Examples
    ///
    /// ```
    /// use std::ptr::NonNull;
    ///
    /// let mut x = 0u32;
    /// let ptr = NonNull::<u32>::new(&mut x as *mut _).expect("ptr is null!");
    ///
    /// if let Some(ptr) = NonNull::<u32>::new(std::ptr::null_mut()) {
    ///     unreachable!();
    /// }
    /// ```
    #[stable(feature = "nonnull", since = "1.25.0")]
    #[rustc_const_unstable(feature = "const_nonnull_new", issue = "93235")]
    #[inline]
    #[ensures(|result| result.is_some() == !ptr.is_null())]
    #[ensures(|result| result.is_none() || result.expect("ptr is null!").as_ptr() == ptr)]
    pub const fn new(ptr: *mut T) -> Option<Self> {
        if !ptr.is_null() {
            // SAFETY: The pointer is already checked and is not null
            Some(unsafe { Self::new_unchecked(ptr) })
        } else {
            None
        }
    }

    /// Converts a reference to a `NonNull` pointer.
    #[unstable(feature = "non_null_from_ref", issue = "130823")]
    #[rustc_const_unstable(feature = "non_null_from_ref", issue = "130823")]
    #[inline]
    pub const fn from_ref(r: &T) -> Self {
        // SAFETY: A reference cannot be null.
        unsafe { NonNull { pointer: r as *const T } }
    }

    /// Converts a mutable reference to a `NonNull` pointer.
    #[unstable(feature = "non_null_from_ref", issue = "130823")]
    #[rustc_const_unstable(feature = "non_null_from_ref", issue = "130823")]
    #[inline]
    pub const fn from_mut(r: &mut T) -> Self {
        // SAFETY: A mutable reference cannot be null.
        unsafe { NonNull { pointer: r as *mut T } }
    }

    /// Performs the same functionality as [`std::ptr::from_raw_parts`], except that a
    /// `NonNull` pointer is returned, as opposed to a raw `*const` pointer.
    ///
    /// See the documentation of [`std::ptr::from_raw_parts`] for more details.
    ///
    /// [`std::ptr::from_raw_parts`]: crate::ptr::from_raw_parts
    #[unstable(feature = "ptr_metadata", issue = "81513")]
    #[rustc_const_unstable(feature = "ptr_metadata", issue = "81513")]
    #[inline]
    #[ensures(|result| !result.pointer.is_null())]
    pub const fn from_raw_parts(
        data_pointer: NonNull<()>,
        metadata: <T as super::Pointee>::Metadata,
    ) -> NonNull<T> {
        // SAFETY: The result of `ptr::from::raw_parts_mut` is non-null because `data_pointer` is.
        unsafe {
            NonNull::new_unchecked(super::from_raw_parts_mut(data_pointer.as_ptr(), metadata))
        }
    }

    /// Decompose a (possibly wide) pointer into its data pointer and metadata components.
    ///
    /// The pointer can be later reconstructed with [`NonNull::from_raw_parts`].
    #[unstable(feature = "ptr_metadata", issue = "81513")]
    #[rustc_const_unstable(feature = "ptr_metadata", issue = "81513")]
    #[must_use = "this returns the result of the operation, \
                  without modifying the original"]
    #[inline]
    #[ensures(|(data_ptr, metadata)| !data_ptr.as_ptr().is_null())]
    #[ensures(|(data_ptr, metadata)| self.as_ptr() as *const () == data_ptr.as_ptr() as *const ())]
    pub const fn to_raw_parts(self) -> (NonNull<()>, <T as super::Pointee>::Metadata) {
        (self.cast(), super::metadata(self.as_ptr()))
    }

    /// Gets the "address" portion of the pointer.
    ///
    /// For more details see the equivalent method on a raw pointer, [`pointer::addr`].
    ///
    /// This is a [Strict Provenance][crate::ptr#strict-provenance] API.
    #[must_use]
    #[inline]
    #[stable(feature = "strict_provenance", since = "CURRENT_RUSTC_VERSION")]
    #[ensures(|result| result.get() == self.as_ptr() as *const() as usize)]
    pub fn addr(self) -> NonZero<usize> {
        // SAFETY: The pointer is guaranteed by the type to be non-null,
        // meaning that the address will be non-zero.
        unsafe { NonZero::new_unchecked(self.pointer.addr()) }
    }

    /// Creates a new pointer with the given address and the [provenance][crate::ptr#provenance] of
    /// `self`.
    ///
    /// For more details see the equivalent method on a raw pointer, [`pointer::with_addr`].
    ///
    /// This is a [Strict Provenance][crate::ptr#strict-provenance] API.
    #[must_use]
    #[inline]
    #[stable(feature = "strict_provenance", since = "CURRENT_RUSTC_VERSION")]
    pub fn with_addr(self, addr: NonZero<usize>) -> Self {
        // SAFETY: The result of `ptr::from::with_addr` is non-null because `addr` is guaranteed to be non-zero.
        unsafe { NonNull::new_unchecked(self.pointer.with_addr(addr.get()) as *mut _) }
    }

    /// Creates a new pointer by mapping `self`'s address to a new one, preserving the
    /// [provenance][crate::ptr#provenance] of `self`.
    ///
    /// For more details see the equivalent method on a raw pointer, [`pointer::map_addr`].
    ///
    /// This is a [Strict Provenance][crate::ptr#strict-provenance] API.
    #[must_use]
    #[inline]
    #[stable(feature = "strict_provenance", since = "CURRENT_RUSTC_VERSION")]
    pub fn map_addr(self, f: impl FnOnce(NonZero<usize>) -> NonZero<usize>) -> Self {
        self.with_addr(f(self.addr()))
    }

    /// Acquires the underlying `*mut` pointer.
    ///
    /// # Examples
    ///
    /// ```
    /// use std::ptr::NonNull;
    ///
    /// let mut x = 0u32;
    /// let ptr = NonNull::new(&mut x).expect("ptr is null!");
    ///
    /// let x_value = unsafe { *ptr.as_ptr() };
    /// assert_eq!(x_value, 0);
    ///
    /// unsafe { *ptr.as_ptr() += 2; }
    /// let x_value = unsafe { *ptr.as_ptr() };
    /// assert_eq!(x_value, 2);
    /// ```
    #[stable(feature = "nonnull", since = "1.25.0")]
    #[rustc_const_stable(feature = "const_nonnull_as_ptr", since = "1.32.0")]
    #[rustc_never_returns_null_ptr]
    #[must_use]
    #[inline(always)]
    pub const fn as_ptr(self) -> *mut T {
        self.pointer as *mut T
    }

    /// Returns a shared reference to the value. If the value may be uninitialized, [`as_uninit_ref`]
    /// must be used instead.
    ///
    /// For the mutable counterpart see [`as_mut`].
    ///
    /// [`as_uninit_ref`]: NonNull::as_uninit_ref
    /// [`as_mut`]: NonNull::as_mut
    ///
    /// # Safety
    ///
    /// When calling this method, you have to ensure that
    /// the pointer is [convertible to a reference](crate::ptr#pointer-to-reference-conversion).
    ///
    /// # Examples
    ///
    /// ```
    /// use std::ptr::NonNull;
    ///
    /// let mut x = 0u32;
    /// let ptr = NonNull::new(&mut x as *mut _).expect("ptr is null!");
    ///
    /// let ref_x = unsafe { ptr.as_ref() };
    /// println!("{ref_x}");
    /// ```
    ///
    /// [the module documentation]: crate::ptr#safety
    #[stable(feature = "nonnull", since = "1.25.0")]
    #[rustc_const_stable(feature = "const_nonnull_as_ref", since = "1.73.0")]
    #[must_use]
    #[inline(always)]
    #[requires(ub_checks::can_dereference(self.as_ptr() as *const()))] // Ensure input is convertible to a reference
    #[ensures(|result: &&T| core::ptr::eq(*result, self.as_ptr()))]  // Ensure returned reference matches pointer
    pub const unsafe fn as_ref<'a>(&self) -> &'a T {
        // SAFETY: the caller must guarantee that `self` meets all the
        // requirements for a reference.
        // `cast_const` avoids a mutable raw pointer deref.
        unsafe { &*self.as_ptr().cast_const() }
    }

    /// Returns a unique reference to the value. If the value may be uninitialized, [`as_uninit_mut`]
    /// must be used instead.
    ///
    /// For the shared counterpart see [`as_ref`].
    ///
    /// [`as_uninit_mut`]: NonNull::as_uninit_mut
    /// [`as_ref`]: NonNull::as_ref
    ///
    /// # Safety
    ///
    /// When calling this method, you have to ensure that
    /// the pointer is [convertible to a reference](crate::ptr#pointer-to-reference-conversion).
    /// # Examples
    ///
    /// ```
    /// use std::ptr::NonNull;
    ///
    /// let mut x = 0u32;
    /// let mut ptr = NonNull::new(&mut x).expect("null pointer");
    ///
    /// let x_ref = unsafe { ptr.as_mut() };
    /// assert_eq!(*x_ref, 0);
    /// *x_ref += 2;
    /// assert_eq!(*x_ref, 2);
    /// ```
    ///
    /// [the module documentation]: crate::ptr#safety
    #[stable(feature = "nonnull", since = "1.25.0")]
    #[rustc_const_stable(feature = "const_ptr_as_ref", since = "1.83.0")]
    #[must_use]
    #[inline(always)]
    #[requires(ub_checks::can_dereference(self.as_ptr() as *const()))]
    // verify result (a mutable reference) is still associated with the same memory address as the raw pointer stored in self
    #[ensures(|result: &&mut T| core::ptr::eq(*result, self.as_ptr()))]
    pub const unsafe fn as_mut<'a>(&mut self) -> &'a mut T {
        // SAFETY: the caller must guarantee that `self` meets all the
        // requirements for a mutable reference.
        unsafe { &mut *self.as_ptr() }
    }

    /// Casts to a pointer of another type.
    ///
    /// # Examples
    ///
    /// ```
    /// use std::ptr::NonNull;
    ///
    /// let mut x = 0u32;
    /// let ptr = NonNull::new(&mut x as *mut _).expect("null pointer");
    ///
    /// let casted_ptr = ptr.cast::<i8>();
    /// let raw_ptr: *mut i8 = casted_ptr.as_ptr();
    /// ```
    #[stable(feature = "nonnull_cast", since = "1.27.0")]
    #[rustc_const_stable(feature = "const_nonnull_cast", since = "1.36.0")]
    #[must_use = "this returns the result of the operation, \
                  without modifying the original"]
    #[inline]
    pub const fn cast<U>(self) -> NonNull<U> {
        // SAFETY: `self` is a `NonNull` pointer which is necessarily non-null
        unsafe { NonNull { pointer: self.as_ptr() as *mut U } }
    }

    /// Adds an offset to a pointer.
    ///
    /// `count` is in units of T; e.g., a `count` of 3 represents a pointer
    /// offset of `3 * size_of::<T>()` bytes.
    ///
    /// # Safety
    ///
    /// If any of the following conditions are violated, the result is Undefined Behavior:
    ///
    /// * The computed offset, `count * size_of::<T>()` bytes, must not overflow `isize`.
    ///
    /// * If the computed offset is non-zero, then `self` must be derived from a pointer to some
    ///   [allocated object], and the entire memory range between `self` and the result must be in
    ///   bounds of that allocated object. In particular, this range must not "wrap around" the edge
    ///   of the address space.
    ///
    /// Allocated objects can never be larger than `isize::MAX` bytes, so if the computed offset
    /// stays in bounds of the allocated object, it is guaranteed to satisfy the first requirement.
    /// This implies, for instance, that `vec.as_ptr().add(vec.len())` (for `vec: Vec<T>`) is always
    /// safe.
    ///
    /// [allocated object]: crate::ptr#allocated-object
    ///
    /// # Examples
    ///
    /// ```
    /// use std::ptr::NonNull;
    ///
    /// let mut s = [1, 2, 3];
    /// let ptr: NonNull<u32> = NonNull::new(s.as_mut_ptr()).unwrap();
    ///
    /// unsafe {
    ///     println!("{}", ptr.offset(1).read());
    ///     println!("{}", ptr.offset(2).read());
    /// }
    /// ```
    #[inline(always)]
    #[cfg_attr(miri, track_caller)] // even without panics, this helps for Miri backtraces
    #[must_use = "returns a new pointer rather than modifying its argument"]
    #[stable(feature = "non_null_convenience", since = "1.80.0")]
    #[rustc_const_stable(feature = "non_null_convenience", since = "1.80.0")]
    pub const unsafe fn offset(self, count: isize) -> Self
    where
        T: Sized,
    {
        // SAFETY: the caller must uphold the safety contract for `offset`.
        // Additionally safety contract of `offset` guarantees that the resulting pointer is
        // pointing to an allocation, there can't be an allocation at null, thus it's safe to
        // construct `NonNull`.
        unsafe { NonNull { pointer: intrinsics::offset(self.pointer, count) } }
    }

    /// Calculates the offset from a pointer in bytes.
    ///
    /// `count` is in units of **bytes**.
    ///
    /// This is purely a convenience for casting to a `u8` pointer and
    /// using [offset][pointer::offset] on it. See that method for documentation
    /// and safety requirements.
    ///
    /// For non-`Sized` pointees this operation changes only the data pointer,
    /// leaving the metadata untouched.
    #[must_use]
    #[inline(always)]
    #[cfg_attr(miri, track_caller)] // even without panics, this helps for Miri backtraces
    #[stable(feature = "non_null_convenience", since = "1.80.0")]
    #[rustc_const_stable(feature = "non_null_convenience", since = "1.80.0")]
    pub const unsafe fn byte_offset(self, count: isize) -> Self {
        // SAFETY: the caller must uphold the safety contract for `offset` and `byte_offset` has
        // the same safety contract.
        // Additionally safety contract of `offset` guarantees that the resulting pointer is
        // pointing to an allocation, there can't be an allocation at null, thus it's safe to
        // construct `NonNull`.
        unsafe { NonNull { pointer: self.pointer.byte_offset(count) } }
    }

    /// Adds an offset to a pointer (convenience for `.offset(count as isize)`).
    ///
    /// `count` is in units of T; e.g., a `count` of 3 represents a pointer
    /// offset of `3 * size_of::<T>()` bytes.
    ///
    /// # Safety
    ///
    /// If any of the following conditions are violated, the result is Undefined Behavior:
    ///
    /// * The computed offset, `count * size_of::<T>()` bytes, must not overflow `isize`.
    ///
    /// * If the computed offset is non-zero, then `self` must be derived from a pointer to some
    ///   [allocated object], and the entire memory range between `self` and the result must be in
    ///   bounds of that allocated object. In particular, this range must not "wrap around" the edge
    ///   of the address space.
    ///
    /// Allocated objects can never be larger than `isize::MAX` bytes, so if the computed offset
    /// stays in bounds of the allocated object, it is guaranteed to satisfy the first requirement.
    /// This implies, for instance, that `vec.as_ptr().add(vec.len())` (for `vec: Vec<T>`) is always
    /// safe.
    ///
    /// [allocated object]: crate::ptr#allocated-object
    ///
    /// # Examples
    ///
    /// ```
    /// use std::ptr::NonNull;
    ///
    /// let s: &str = "123";
    /// let ptr: NonNull<u8> = NonNull::new(s.as_ptr().cast_mut()).unwrap();
    ///
    /// unsafe {
    ///     println!("{}", ptr.add(1).read() as char);
    ///     println!("{}", ptr.add(2).read() as char);
    /// }
    /// ```
    #[inline(always)]
    #[cfg_attr(miri, track_caller)] // even without panics, this helps for Miri backtraces
    #[must_use = "returns a new pointer rather than modifying its argument"]
    #[stable(feature = "non_null_convenience", since = "1.80.0")]
    #[rustc_const_stable(feature = "non_null_convenience", since = "1.80.0")]
    #[requires(count.checked_mul(core::mem::size_of::<T>()).is_some()
        && count * core::mem::size_of::<T>() <= isize::MAX as usize
        && (self.pointer as isize).checked_add(count as isize * core::mem::size_of::<T>() as isize).is_some() // check wrapping add
        && kani::mem::same_allocation(self.pointer, self.pointer.wrapping_offset(count as isize)))]
    #[ensures(|result: &NonNull<T>| result.as_ptr() == self.as_ptr().offset(count as isize))]
    pub const unsafe fn add(self, count: usize) -> Self
    where
        T: Sized,
    {
        // SAFETY: the caller must uphold the safety contract for `offset`.
        // Additionally safety contract of `offset` guarantees that the resulting pointer is
        // pointing to an allocation, there can't be an allocation at null, thus it's safe to
        // construct `NonNull`.
        unsafe { NonNull { pointer: intrinsics::offset(self.pointer, count) } }
    }

    /// Calculates the offset from a pointer in bytes (convenience for `.byte_offset(count as isize)`).
    ///
    /// `count` is in units of bytes.
    ///
    /// This is purely a convenience for casting to a `u8` pointer and
    /// using [`add`][NonNull::add] on it. See that method for documentation
    /// and safety requirements.
    ///
    /// For non-`Sized` pointees this operation changes only the data pointer,
    /// leaving the metadata untouched.
    #[must_use]
    #[inline(always)]
    #[cfg_attr(miri, track_caller)] // even without panics, this helps for Miri backtraces
    #[stable(feature = "non_null_convenience", since = "1.80.0")]
    #[rustc_const_stable(feature = "non_null_convenience", since = "1.80.0")]
    pub const unsafe fn byte_add(self, count: usize) -> Self {
        // SAFETY: the caller must uphold the safety contract for `add` and `byte_add` has the same
        // safety contract.
        // Additionally safety contract of `add` guarantees that the resulting pointer is pointing
        // to an allocation, there can't be an allocation at null, thus it's safe to construct
        // `NonNull`.
        unsafe { NonNull { pointer: self.pointer.byte_add(count) } }
    }

    /// Subtracts an offset from a pointer (convenience for
    /// `.offset((count as isize).wrapping_neg())`).
    ///
    /// `count` is in units of T; e.g., a `count` of 3 represents a pointer
    /// offset of `3 * size_of::<T>()` bytes.
    ///
    /// # Safety
    ///
    /// If any of the following conditions are violated, the result is Undefined Behavior:
    ///
    /// * The computed offset, `count * size_of::<T>()` bytes, must not overflow `isize`.
    ///
    /// * If the computed offset is non-zero, then `self` must be derived from a pointer to some
    ///   [allocated object], and the entire memory range between `self` and the result must be in
    ///   bounds of that allocated object. In particular, this range must not "wrap around" the edge
    ///   of the address space.
    ///
    /// Allocated objects can never be larger than `isize::MAX` bytes, so if the computed offset
    /// stays in bounds of the allocated object, it is guaranteed to satisfy the first requirement.
    /// This implies, for instance, that `vec.as_ptr().add(vec.len())` (for `vec: Vec<T>`) is always
    /// safe.
    ///
    /// [allocated object]: crate::ptr#allocated-object
    ///
    /// # Examples
    ///
    /// ```
    /// use std::ptr::NonNull;
    ///
    /// let s: &str = "123";
    ///
    /// unsafe {
    ///     let end: NonNull<u8> = NonNull::new(s.as_ptr().cast_mut()).unwrap().add(3);
    ///     println!("{}", end.sub(1).read() as char);
    ///     println!("{}", end.sub(2).read() as char);
    /// }
    /// ```
    #[inline(always)]
    #[cfg_attr(miri, track_caller)] // even without panics, this helps for Miri backtraces
    #[must_use = "returns a new pointer rather than modifying its argument"]
    #[stable(feature = "non_null_convenience", since = "1.80.0")]
    #[rustc_const_stable(feature = "non_null_convenience", since = "1.80.0")]
<<<<<<< HEAD
    #[rustc_allow_const_fn_unstable(unchecked_neg)]
    #[requires(
        count.checked_mul(core::mem::size_of::<T>()).is_some() &&
        count * core::mem::size_of::<T>() <= isize::MAX as usize && 
        kani::mem::same_allocation(self.as_ptr(), self.as_ptr().wrapping_sub(count))
    )]
    #[ensures(|result: &NonNull<T>| result.as_ptr() == self.as_ptr().offset(-(count as isize)))]
=======
    #[cfg_attr(bootstrap, rustc_allow_const_fn_unstable(unchecked_neg))]
>>>>>>> 82da845a
    pub const unsafe fn sub(self, count: usize) -> Self
    where
        T: Sized,
    {
        if T::IS_ZST {
            // Pointer arithmetic does nothing when the pointee is a ZST.
            self
        } else {
            // SAFETY: the caller must uphold the safety contract for `offset`.
            // Because the pointee is *not* a ZST, that means that `count` is
            // at most `isize::MAX`, and thus the negation cannot overflow.
            unsafe { self.offset((count as isize).unchecked_neg()) }
        }
    }

    /// Calculates the offset from a pointer in bytes (convenience for
    /// `.byte_offset((count as isize).wrapping_neg())`).
    ///
    /// `count` is in units of bytes.
    ///
    /// This is purely a convenience for casting to a `u8` pointer and
    /// using [`sub`][NonNull::sub] on it. See that method for documentation
    /// and safety requirements.
    ///
    /// For non-`Sized` pointees this operation changes only the data pointer,
    /// leaving the metadata untouched.
    #[must_use]
    #[inline(always)]
    #[cfg_attr(miri, track_caller)] // even without panics, this helps for Miri backtraces
    #[stable(feature = "non_null_convenience", since = "1.80.0")]
    #[rustc_const_stable(feature = "non_null_convenience", since = "1.80.0")]
    pub const unsafe fn byte_sub(self, count: usize) -> Self {
        // SAFETY: the caller must uphold the safety contract for `sub` and `byte_sub` has the same
        // safety contract.
        // Additionally safety contract of `sub` guarantees that the resulting pointer is pointing
        // to an allocation, there can't be an allocation at null, thus it's safe to construct
        // `NonNull`.
        unsafe { NonNull { pointer: self.pointer.byte_sub(count) } }
    }

    /// Calculates the distance between two pointers within the same allocation. The returned value is in
    /// units of T: the distance in bytes divided by `mem::size_of::<T>()`.
    ///
    /// This is equivalent to `(self as isize - origin as isize) / (mem::size_of::<T>() as isize)`,
    /// except that it has a lot more opportunities for UB, in exchange for the compiler
    /// better understanding what you are doing.
    ///
    /// The primary motivation of this method is for computing the `len` of an array/slice
    /// of `T` that you are currently representing as a "start" and "end" pointer
    /// (and "end" is "one past the end" of the array).
    /// In that case, `end.offset_from(start)` gets you the length of the array.
    ///
    /// All of the following safety requirements are trivially satisfied for this usecase.
    ///
    /// [`offset`]: #method.offset
    ///
    /// # Safety
    ///
    /// If any of the following conditions are violated, the result is Undefined Behavior:
    ///
    /// * `self` and `origin` must either
    ///
    ///   * point to the same address, or
    ///   * both be *derived from* a pointer to the same [allocated object], and the memory range between
    ///     the two pointers must be in bounds of that object. (See below for an example.)
    ///
    /// * The distance between the pointers, in bytes, must be an exact multiple
    ///   of the size of `T`.
    ///
    /// As a consequence, the absolute distance between the pointers, in bytes, computed on
    /// mathematical integers (without "wrapping around"), cannot overflow an `isize`. This is
    /// implied by the in-bounds requirement, and the fact that no allocated object can be larger
    /// than `isize::MAX` bytes.
    ///
    /// The requirement for pointers to be derived from the same allocated object is primarily
    /// needed for `const`-compatibility: the distance between pointers into *different* allocated
    /// objects is not known at compile-time. However, the requirement also exists at
    /// runtime and may be exploited by optimizations. If you wish to compute the difference between
    /// pointers that are not guaranteed to be from the same allocation, use `(self as isize -
    /// origin as isize) / mem::size_of::<T>()`.
    // FIXME: recommend `addr()` instead of `as usize` once that is stable.
    ///
    /// [`add`]: #method.add
    /// [allocated object]: crate::ptr#allocated-object
    ///
    /// # Panics
    ///
    /// This function panics if `T` is a Zero-Sized Type ("ZST").
    ///
    /// # Examples
    ///
    /// Basic usage:
    ///
    /// ```
    /// use std::ptr::NonNull;
    ///
    /// let a = [0; 5];
    /// let ptr1: NonNull<u32> = NonNull::from(&a[1]);
    /// let ptr2: NonNull<u32> = NonNull::from(&a[3]);
    /// unsafe {
    ///     assert_eq!(ptr2.offset_from(ptr1), 2);
    ///     assert_eq!(ptr1.offset_from(ptr2), -2);
    ///     assert_eq!(ptr1.offset(2), ptr2);
    ///     assert_eq!(ptr2.offset(-2), ptr1);
    /// }
    /// ```
    ///
    /// *Incorrect* usage:
    ///
    /// ```rust,no_run
    /// use std::ptr::NonNull;
    ///
    /// let ptr1 = NonNull::new(Box::into_raw(Box::new(0u8))).unwrap();
    /// let ptr2 = NonNull::new(Box::into_raw(Box::new(1u8))).unwrap();
    /// let diff = (ptr2.addr().get() as isize).wrapping_sub(ptr1.addr().get() as isize);
    /// // Make ptr2_other an "alias" of ptr2.add(1), but derived from ptr1.
    /// let diff_plus_1 = diff.wrapping_add(1);
    /// let ptr2_other = NonNull::new(ptr1.as_ptr().wrapping_byte_offset(diff_plus_1)).unwrap();
    /// assert_eq!(ptr2.addr(), ptr2_other.addr());
    /// // Since ptr2_other and ptr2 are derived from pointers to different objects,
    /// // computing their offset is undefined behavior, even though
    /// // they point to addresses that are in-bounds of the same object!
    ///
    /// let one = unsafe { ptr2_other.offset_from(ptr2) }; // Undefined Behavior! ⚠️
    /// ```
    #[inline]
    #[cfg_attr(miri, track_caller)] // even without panics, this helps for Miri backtraces
    #[stable(feature = "non_null_convenience", since = "1.80.0")]
    #[rustc_const_stable(feature = "non_null_convenience", since = "1.80.0")]
    #[requires( 
        (kani::mem::same_allocation(self.as_ptr(), origin.as_ptr()) && 
        ((self.as_ptr() as usize - origin.as_ptr() as usize) % core::mem::size_of::<T>() == 0))
    )] // Ensure both pointers meet safety conditions for offset_from
    #[ensures(|result: &isize| *result == (self.as_ptr() as isize - origin.as_ptr() as isize) / core::mem::size_of::<T>() as isize)]
    pub const unsafe fn offset_from(self, origin: NonNull<T>) -> isize
    where
        T: Sized,
    {
        // SAFETY: the caller must uphold the safety contract for `offset_from`.
        unsafe { self.pointer.offset_from(origin.pointer) }
    }

    /// Calculates the distance between two pointers within the same allocation. The returned value is in
    /// units of **bytes**.
    ///
    /// This is purely a convenience for casting to a `u8` pointer and
    /// using [`offset_from`][NonNull::offset_from] on it. See that method for
    /// documentation and safety requirements.
    ///
    /// For non-`Sized` pointees this operation considers only the data pointers,
    /// ignoring the metadata.
    #[inline(always)]
    #[cfg_attr(miri, track_caller)] // even without panics, this helps for Miri backtraces
    #[stable(feature = "non_null_convenience", since = "1.80.0")]
    #[rustc_const_stable(feature = "non_null_convenience", since = "1.80.0")]
    pub const unsafe fn byte_offset_from<U: ?Sized>(self, origin: NonNull<U>) -> isize {
        // SAFETY: the caller must uphold the safety contract for `byte_offset_from`.
        unsafe { self.pointer.byte_offset_from(origin.pointer) }
    }

    // N.B. `wrapping_offset``, `wrapping_add`, etc are not implemented because they can wrap to null

    /// Calculates the distance between two pointers within the same allocation, *where it's known that
    /// `self` is equal to or greater than `origin`*. The returned value is in
    /// units of T: the distance in bytes is divided by `mem::size_of::<T>()`.
    ///
    /// This computes the same value that [`offset_from`](#method.offset_from)
    /// would compute, but with the added precondition that the offset is
    /// guaranteed to be non-negative.  This method is equivalent to
    /// `usize::try_from(self.offset_from(origin)).unwrap_unchecked()`,
    /// but it provides slightly more information to the optimizer, which can
    /// sometimes allow it to optimize slightly better with some backends.
    ///
    /// This method can be though of as recovering the `count` that was passed
    /// to [`add`](#method.add) (or, with the parameters in the other order,
    /// to [`sub`](#method.sub)).  The following are all equivalent, assuming
    /// that their safety preconditions are met:
    /// ```rust
    /// # #![feature(ptr_sub_ptr)]
    /// # unsafe fn blah(ptr: std::ptr::NonNull<u32>, origin: std::ptr::NonNull<u32>, count: usize) -> bool {
    /// ptr.sub_ptr(origin) == count
    /// # &&
    /// origin.add(count) == ptr
    /// # &&
    /// ptr.sub(count) == origin
    /// # }
    /// ```
    ///
    /// # Safety
    ///
    /// - The distance between the pointers must be non-negative (`self >= origin`)
    ///
    /// - *All* the safety conditions of [`offset_from`](#method.offset_from)
    ///   apply to this method as well; see it for the full details.
    ///
    /// Importantly, despite the return type of this method being able to represent
    /// a larger offset, it's still *not permitted* to pass pointers which differ
    /// by more than `isize::MAX` *bytes*.  As such, the result of this method will
    /// always be less than or equal to `isize::MAX as usize`.
    ///
    /// # Panics
    ///
    /// This function panics if `T` is a Zero-Sized Type ("ZST").
    ///
    /// # Examples
    ///
    /// ```
    /// #![feature(ptr_sub_ptr)]
    /// use std::ptr::NonNull;
    ///
    /// let a = [0; 5];
    /// let ptr1: NonNull<u32> = NonNull::from(&a[1]);
    /// let ptr2: NonNull<u32> = NonNull::from(&a[3]);
    /// unsafe {
    ///     assert_eq!(ptr2.sub_ptr(ptr1), 2);
    ///     assert_eq!(ptr1.add(2), ptr2);
    ///     assert_eq!(ptr2.sub(2), ptr1);
    ///     assert_eq!(ptr2.sub_ptr(ptr2), 0);
    /// }
    ///
    /// // This would be incorrect, as the pointers are not correctly ordered:
    /// // ptr1.sub_ptr(ptr2)
    /// ```
    #[inline]
    #[cfg_attr(miri, track_caller)] // even without panics, this helps for Miri backtraces
    #[unstable(feature = "ptr_sub_ptr", issue = "95892")]
    #[rustc_const_unstable(feature = "const_ptr_sub_ptr", issue = "95892")]
    #[requires(kani::mem::same_allocation(self.as_ptr(), subtracted.as_ptr()))] // Ensure both pointers are in the same allocation
    #[requires((self.as_ptr() as usize) >= (subtracted.as_ptr() as usize))] // Ensure distance between pointers is non-negative
    #[ensures(|result: &usize| *result == self.as_ptr().offset_from(subtracted.as_ptr()) as usize)]
    pub const unsafe fn sub_ptr(self, subtracted: NonNull<T>) -> usize
    where
        T: Sized,
    {
        // SAFETY: the caller must uphold the safety contract for `sub_ptr`.
        unsafe { self.pointer.sub_ptr(subtracted.pointer) }
    }

    /// Calculates the distance between two pointers within the same allocation, *where it's known that
    /// `self` is equal to or greater than `origin`*. The returned value is in
    /// units of **bytes**.
    ///
    /// This is purely a convenience for casting to a `u8` pointer and
    /// using [`sub_ptr`][NonNull::sub_ptr] on it. See that method for
    /// documentation and safety requirements.
    ///
    /// For non-`Sized` pointees this operation considers only the data pointers,
    /// ignoring the metadata.
    #[inline(always)]
    #[cfg_attr(miri, track_caller)] // even without panics, this helps for Miri backtraces
    #[unstable(feature = "ptr_sub_ptr", issue = "95892")]
    #[rustc_const_unstable(feature = "const_ptr_sub_ptr", issue = "95892")]
    pub const unsafe fn byte_sub_ptr<U: ?Sized>(self, origin: NonNull<U>) -> usize {
        // SAFETY: the caller must uphold the safety contract for `byte_sub_ptr`.
        unsafe { self.pointer.byte_sub_ptr(origin.pointer) }
    }

    /// Reads the value from `self` without moving it. This leaves the
    /// memory in `self` unchanged.
    ///
    /// See [`ptr::read`] for safety concerns and examples.
    ///
    /// [`ptr::read`]: crate::ptr::read()
    #[inline]
    #[cfg_attr(miri, track_caller)] // even without panics, this helps for Miri backtraces
    #[stable(feature = "non_null_convenience", since = "1.80.0")]
    #[rustc_const_stable(feature = "non_null_convenience", since = "1.80.0")]
    #[requires(ub_checks::can_dereference(self.pointer))]
    pub const unsafe fn read(self) -> T
    where
        T: Sized,
    {
        // SAFETY: the caller must uphold the safety contract for `read`.
        unsafe { ptr::read(self.pointer) }
    }

    /// Performs a volatile read of the value from `self` without moving it. This
    /// leaves the memory in `self` unchanged.
    ///
    /// Volatile operations are intended to act on I/O memory, and are guaranteed
    /// to not be elided or reordered by the compiler across other volatile
    /// operations.
    ///
    /// See [`ptr::read_volatile`] for safety concerns and examples.
    ///
    /// [`ptr::read_volatile`]: crate::ptr::read_volatile()
    #[inline]
    #[cfg_attr(miri, track_caller)] // even without panics, this helps for Miri backtraces
    #[stable(feature = "non_null_convenience", since = "1.80.0")]
    #[requires(ub_checks::can_dereference(self.pointer))]
    pub unsafe fn read_volatile(self) -> T
    where
        T: Sized,
    {
        // SAFETY: the caller must uphold the safety contract for `read_volatile`.
        unsafe { ptr::read_volatile(self.pointer) }
    }

    /// Reads the value from `self` without moving it. This leaves the
    /// memory in `self` unchanged.
    ///
    /// Unlike `read`, the pointer may be unaligned.
    ///
    /// See [`ptr::read_unaligned`] for safety concerns and examples.
    ///
    /// [`ptr::read_unaligned`]: crate::ptr::read_unaligned()
    #[inline]
    #[cfg_attr(miri, track_caller)] // even without panics, this helps for Miri backtraces
    #[stable(feature = "non_null_convenience", since = "1.80.0")]
    #[rustc_const_stable(feature = "non_null_convenience", since = "1.80.0")]
    #[requires(ub_checks::can_read_unaligned(self.pointer))]
    pub const unsafe fn read_unaligned(self) -> T
    where
        T: Sized,
    {
        // SAFETY: the caller must uphold the safety contract for `read_unaligned`.
        unsafe { ptr::read_unaligned(self.pointer) }
    }

    /// Copies `count * size_of<T>` bytes from `self` to `dest`. The source
    /// and destination may overlap.
    ///
    /// NOTE: this has the *same* argument order as [`ptr::copy`].
    ///
    /// See [`ptr::copy`] for safety concerns and examples.
    ///
    /// [`ptr::copy`]: crate::ptr::copy()
    #[inline(always)]
    #[cfg_attr(miri, track_caller)] // even without panics, this helps for Miri backtraces
    #[stable(feature = "non_null_convenience", since = "1.80.0")]
    #[rustc_const_stable(feature = "const_intrinsic_copy", since = "1.83.0")]
    pub const unsafe fn copy_to(self, dest: NonNull<T>, count: usize)
    where
        T: Sized,
    {
        // SAFETY: the caller must uphold the safety contract for `copy`.
        unsafe { ptr::copy(self.pointer, dest.as_ptr(), count) }
    }

    /// Copies `count * size_of<T>` bytes from `self` to `dest`. The source
    /// and destination may *not* overlap.
    ///
    /// NOTE: this has the *same* argument order as [`ptr::copy_nonoverlapping`].
    ///
    /// See [`ptr::copy_nonoverlapping`] for safety concerns and examples.
    ///
    /// [`ptr::copy_nonoverlapping`]: crate::ptr::copy_nonoverlapping()
    #[inline(always)]
    #[cfg_attr(miri, track_caller)] // even without panics, this helps for Miri backtraces
    #[stable(feature = "non_null_convenience", since = "1.80.0")]
    #[rustc_const_stable(feature = "const_intrinsic_copy", since = "1.83.0")]
    pub const unsafe fn copy_to_nonoverlapping(self, dest: NonNull<T>, count: usize)
    where
        T: Sized,
    {
        // SAFETY: the caller must uphold the safety contract for `copy_nonoverlapping`.
        unsafe { ptr::copy_nonoverlapping(self.pointer, dest.as_ptr(), count) }
    }

    /// Copies `count * size_of<T>` bytes from `src` to `self`. The source
    /// and destination may overlap.
    ///
    /// NOTE: this has the *opposite* argument order of [`ptr::copy`].
    ///
    /// See [`ptr::copy`] for safety concerns and examples.
    ///
    /// [`ptr::copy`]: crate::ptr::copy()
    #[inline(always)]
    #[cfg_attr(miri, track_caller)] // even without panics, this helps for Miri backtraces
    #[stable(feature = "non_null_convenience", since = "1.80.0")]
    #[rustc_const_stable(feature = "const_intrinsic_copy", since = "1.83.0")]
    pub const unsafe fn copy_from(self, src: NonNull<T>, count: usize)
    where
        T: Sized,
    {
        // SAFETY: the caller must uphold the safety contract for `copy`.
        unsafe { ptr::copy(src.pointer, self.as_ptr(), count) }
    }

    /// Copies `count * size_of<T>` bytes from `src` to `self`. The source
    /// and destination may *not* overlap.
    ///
    /// NOTE: this has the *opposite* argument order of [`ptr::copy_nonoverlapping`].
    ///
    /// See [`ptr::copy_nonoverlapping`] for safety concerns and examples.
    ///
    /// [`ptr::copy_nonoverlapping`]: crate::ptr::copy_nonoverlapping()
    #[inline(always)]
    #[cfg_attr(miri, track_caller)] // even without panics, this helps for Miri backtraces
    #[stable(feature = "non_null_convenience", since = "1.80.0")]
    #[rustc_const_stable(feature = "const_intrinsic_copy", since = "1.83.0")]
    pub const unsafe fn copy_from_nonoverlapping(self, src: NonNull<T>, count: usize)
    where
        T: Sized,
    {
        // SAFETY: the caller must uphold the safety contract for `copy_nonoverlapping`.
        unsafe { ptr::copy_nonoverlapping(src.pointer, self.as_ptr(), count) }
    }

    /// Executes the destructor (if any) of the pointed-to value.
    ///
    /// See [`ptr::drop_in_place`] for safety concerns and examples.
    ///
    /// [`ptr::drop_in_place`]: crate::ptr::drop_in_place()
    #[inline(always)]
    #[stable(feature = "non_null_convenience", since = "1.80.0")]
    #[requires(ub_checks::can_dereference(self.as_ptr() as *const()))] // Ensure self is aligned, initialized, and valid for read
    #[requires(ub_checks::can_write(self.as_ptr() as *mut()))] // Ensure self is valid for write
    pub unsafe fn drop_in_place(self) {
        // SAFETY: the caller must uphold the safety contract for `drop_in_place`.
        unsafe { ptr::drop_in_place(self.as_ptr()) }
    }

    /// Overwrites a memory location with the given value without reading or
    /// dropping the old value.
    ///
    /// See [`ptr::write`] for safety concerns and examples.
    ///
    /// [`ptr::write`]: crate::ptr::write()
    #[inline(always)]
    #[cfg_attr(miri, track_caller)] // even without panics, this helps for Miri backtraces
    #[stable(feature = "non_null_convenience", since = "1.80.0")]
    #[rustc_const_stable(feature = "const_ptr_write", since = "1.83.0")]
    pub const unsafe fn write(self, val: T)
    where
        T: Sized,
    {
        // SAFETY: the caller must uphold the safety contract for `write`.
        unsafe { ptr::write(self.as_ptr(), val) }
    }

    /// Invokes memset on the specified pointer, setting `count * size_of::<T>()`
    /// bytes of memory starting at `self` to `val`.
    ///
    /// See [`ptr::write_bytes`] for safety concerns and examples.
    ///
    /// [`ptr::write_bytes`]: crate::ptr::write_bytes()
    #[inline(always)]
    #[doc(alias = "memset")]
    #[cfg_attr(miri, track_caller)] // even without panics, this helps for Miri backtraces
    #[stable(feature = "non_null_convenience", since = "1.80.0")]
    #[rustc_const_stable(feature = "const_ptr_write", since = "1.83.0")]
    pub const unsafe fn write_bytes(self, val: u8, count: usize)
    where
        T: Sized,
    {
        // SAFETY: the caller must uphold the safety contract for `write_bytes`.
        unsafe { ptr::write_bytes(self.as_ptr(), val, count) }
    }

    /// Performs a volatile write of a memory location with the given value without
    /// reading or dropping the old value.
    ///
    /// Volatile operations are intended to act on I/O memory, and are guaranteed
    /// to not be elided or reordered by the compiler across other volatile
    /// operations.
    ///
    /// See [`ptr::write_volatile`] for safety concerns and examples.
    ///
    /// [`ptr::write_volatile`]: crate::ptr::write_volatile()
    #[inline(always)]
    #[cfg_attr(miri, track_caller)] // even without panics, this helps for Miri backtraces
    #[stable(feature = "non_null_convenience", since = "1.80.0")]
    pub unsafe fn write_volatile(self, val: T)
    where
        T: Sized,
    {
        // SAFETY: the caller must uphold the safety contract for `write_volatile`.
        unsafe { ptr::write_volatile(self.as_ptr(), val) }
    }

    /// Overwrites a memory location with the given value without reading or
    /// dropping the old value.
    ///
    /// Unlike `write`, the pointer may be unaligned.
    ///
    /// See [`ptr::write_unaligned`] for safety concerns and examples.
    ///
    /// [`ptr::write_unaligned`]: crate::ptr::write_unaligned()
    #[inline(always)]
    #[cfg_attr(miri, track_caller)] // even without panics, this helps for Miri backtraces
    #[stable(feature = "non_null_convenience", since = "1.80.0")]
    #[rustc_const_stable(feature = "const_ptr_write", since = "1.83.0")]
    pub const unsafe fn write_unaligned(self, val: T)
    where
        T: Sized,
    {
        // SAFETY: the caller must uphold the safety contract for `write_unaligned`.
        unsafe { ptr::write_unaligned(self.as_ptr(), val) }
    }

    /// Replaces the value at `self` with `src`, returning the old
    /// value, without dropping either.
    ///
    /// See [`ptr::replace`] for safety concerns and examples.
    ///
    /// [`ptr::replace`]: crate::ptr::replace()
    #[inline(always)]
    #[stable(feature = "non_null_convenience", since = "1.80.0")]
    #[cfg_attr(kani, kani::modifies(self.as_ptr()))]
    #[requires(ub_checks::can_dereference(self.as_ptr()))] // Ensure self is aligned, initialized, and valid for read
    #[requires(ub_checks::can_write(self.as_ptr()))] // Ensure self is valid for write
    pub unsafe fn replace(self, src: T) -> T
    where
        T: Sized,
    {
        // SAFETY: the caller must uphold the safety contract for `replace`.
        unsafe { ptr::replace(self.as_ptr(), src) }
    }

    /// Swaps the values at two mutable locations of the same type, without
    /// deinitializing either. They may overlap, unlike `mem::swap` which is
    /// otherwise equivalent.
    ///
    /// See [`ptr::swap`] for safety concerns and examples.
    ///
    /// [`ptr::swap`]: crate::ptr::swap()
    #[inline(always)]
    #[stable(feature = "non_null_convenience", since = "1.80.0")]
    #[rustc_const_unstable(feature = "const_swap", issue = "83163")]
    #[cfg_attr(kani, kani::modifies(self.as_ptr(), with.as_ptr()))]
    #[requires(ub_checks::can_dereference(self.as_ptr()) && ub_checks::can_write(self.as_ptr()))]
    #[requires(ub_checks::can_dereference(with.as_ptr()) && ub_checks::can_write(with.as_ptr()))]
    pub const unsafe fn swap(self, with: NonNull<T>)
    where
        T: Sized,
    {
        // SAFETY: the caller must uphold the safety contract for `swap`.
        unsafe { ptr::swap(self.as_ptr(), with.as_ptr()) }
    }

    /// Computes the offset that needs to be applied to the pointer in order to make it aligned to
    /// `align`.
    ///
    /// If it is not possible to align the pointer, the implementation returns
    /// `usize::MAX`.
    ///
    /// The offset is expressed in number of `T` elements, and not bytes.
    ///
    /// There are no guarantees whatsoever that offsetting the pointer will not overflow or go
    /// beyond the allocation that the pointer points into. It is up to the caller to ensure that
    /// the returned offset is correct in all terms other than alignment.
    ///
    /// When this is called during compile-time evaluation (which is unstable), the implementation
    /// may return `usize::MAX` in cases where that can never happen at runtime. This is because the
    /// actual alignment of pointers is not known yet during compile-time, so an offset with
    /// guaranteed alignment can sometimes not be computed. For example, a buffer declared as `[u8;
    /// N]` might be allocated at an odd or an even address, but at compile-time this is not yet
    /// known, so the execution has to be correct for either choice. It is therefore impossible to
    /// find an offset that is guaranteed to be 2-aligned. (This behavior is subject to change, as usual
    /// for unstable APIs.)
    ///
    /// # Panics
    ///
    /// The function panics if `align` is not a power-of-two.
    ///
    /// # Examples
    ///
    /// Accessing adjacent `u8` as `u16`
    ///
    /// ```
    /// use std::mem::align_of;
    /// use std::ptr::NonNull;
    ///
    /// # unsafe {
    /// let x = [5_u8, 6, 7, 8, 9];
    /// let ptr = NonNull::new(x.as_ptr() as *mut u8).unwrap();
    /// let offset = ptr.align_offset(align_of::<u16>());
    ///
    /// if offset < x.len() - 1 {
    ///     let u16_ptr = ptr.add(offset).cast::<u16>();
    ///     assert!(u16_ptr.read() == u16::from_ne_bytes([5, 6]) || u16_ptr.read() == u16::from_ne_bytes([6, 7]));
    /// } else {
    ///     // while the pointer can be aligned via `offset`, it would point
    ///     // outside the allocation
    /// }
    /// # }
    /// ```
    #[inline]
    #[must_use]
    #[stable(feature = "non_null_convenience", since = "1.80.0")]
    #[rustc_const_unstable(feature = "const_align_offset", issue = "90962")]
    #[ensures(|result| {
        // Post-condition reference: https://github.com/model-checking/verify-rust-std/pull/69/files
        let stride = crate::mem::size_of::<T>();
        // ZSTs
        if stride == 0 {
            if self.pointer.addr() % align == 0 {
                return *result == 0;
            } else {
                return *result == usize::MAX;
            }
        }
        // In this case, the pointer cannot be aligned
        if (align % stride == 0) && (self.pointer.addr() % stride != 0) {
            return *result == usize::MAX;
        }
        // Checking if the answer should indeed be usize::MAX when align % stride != 0
        // requires computing gcd(a, stride), which is too expensive without
        // quantifiers (https://model-checking.github.io/kani/rfc/rfcs/0010-quantifiers.html).
        // This should be updated once quantifiers are available.
        if (align % stride != 0 && *result == usize::MAX) {
            return true;
        }
        // If we reach this case, either:
        //  - align % stride == 0 and self.pointer.addr() % stride == 0, so it is definitely possible to align the pointer
        //  - align % stride != 0 and result != usize::MAX, so align_offset is claiming that it's possible to align the pointer
        // Check that applying the returned result does indeed produce an aligned address
        let product = usize::wrapping_mul(*result, stride);
        let new_addr = usize::wrapping_add(product, self.pointer.addr());
        *result != usize::MAX && new_addr % align == 0
    })]
    pub const fn align_offset(self, align: usize) -> usize
    where
        T: Sized,
    {
        if !align.is_power_of_two() {
            panic!("align_offset: align is not a power-of-two");
        }

        {
            // SAFETY: `align` has been checked to be a power of 2 above.
            unsafe { ptr::align_offset(self.pointer, align) }
        }
    }

    /// Returns whether the pointer is properly aligned for `T`.
    ///
    /// # Examples
    ///
    /// ```
    /// use std::ptr::NonNull;
    ///
    /// // On some platforms, the alignment of i32 is less than 4.
    /// #[repr(align(4))]
    /// struct AlignedI32(i32);
    ///
    /// let data = AlignedI32(42);
    /// let ptr = NonNull::<AlignedI32>::from(&data);
    ///
    /// assert!(ptr.is_aligned());
    /// assert!(!NonNull::new(ptr.as_ptr().wrapping_byte_add(1)).unwrap().is_aligned());
    /// ```
    ///
    /// # At compiletime
    /// **Note: Alignment at compiletime is experimental and subject to change. See the
    /// [tracking issue] for details.**
    ///
    /// At compiletime, the compiler may not know where a value will end up in memory.
    /// Calling this function on a pointer created from a reference at compiletime will only
    /// return `true` if the pointer is guaranteed to be aligned. This means that the pointer
    /// is never aligned if cast to a type with a stricter alignment than the reference's
    /// underlying allocation.
    ///
    /// ```
    /// #![feature(const_nonnull_new)]
    /// #![feature(const_pointer_is_aligned)]
    /// use std::ptr::NonNull;
    ///
    /// // On some platforms, the alignment of primitives is less than their size.
    /// #[repr(align(4))]
    /// struct AlignedI32(i32);
    /// #[repr(align(8))]
    /// struct AlignedI64(i64);
    ///
    /// const _: () = {
    ///     let data = [AlignedI32(42), AlignedI32(42)];
    ///     let ptr = NonNull::<AlignedI32>::new(&data[0] as *const _ as *mut _).unwrap();
    ///     assert!(ptr.is_aligned());
    ///
    ///     // At runtime either `ptr1` or `ptr2` would be aligned, but at compiletime neither is aligned.
    ///     let ptr1 = ptr.cast::<AlignedI64>();
    ///     let ptr2 = unsafe { ptr.add(1).cast::<AlignedI64>() };
    ///     assert!(!ptr1.is_aligned());
    ///     assert!(!ptr2.is_aligned());
    /// };
    /// ```
    ///
    /// Due to this behavior, it is possible that a runtime pointer derived from a compiletime
    /// pointer is aligned, even if the compiletime pointer wasn't aligned.
    ///
    /// ```
    /// #![feature(const_pointer_is_aligned)]
    ///
    /// // On some platforms, the alignment of primitives is less than their size.
    /// #[repr(align(4))]
    /// struct AlignedI32(i32);
    /// #[repr(align(8))]
    /// struct AlignedI64(i64);
    ///
    /// // At compiletime, neither `COMPTIME_PTR` nor `COMPTIME_PTR + 1` is aligned.
    /// const COMPTIME_PTR: *const AlignedI32 = &AlignedI32(42);
    /// const _: () = assert!(!COMPTIME_PTR.cast::<AlignedI64>().is_aligned());
    /// const _: () = assert!(!COMPTIME_PTR.wrapping_add(1).cast::<AlignedI64>().is_aligned());
    ///
    /// // At runtime, either `runtime_ptr` or `runtime_ptr + 1` is aligned.
    /// let runtime_ptr = COMPTIME_PTR;
    /// assert_ne!(
    ///     runtime_ptr.cast::<AlignedI64>().is_aligned(),
    ///     runtime_ptr.wrapping_add(1).cast::<AlignedI64>().is_aligned(),
    /// );
    /// ```
    ///
    /// If a pointer is created from a fixed address, this function behaves the same during
    /// runtime and compiletime.
    ///
    /// ```
    /// #![feature(const_pointer_is_aligned)]
    /// #![feature(const_nonnull_new)]
    /// use std::ptr::NonNull;
    ///
    /// // On some platforms, the alignment of primitives is less than their size.
    /// #[repr(align(4))]
    /// struct AlignedI32(i32);
    /// #[repr(align(8))]
    /// struct AlignedI64(i64);
    ///
    /// const _: () = {
    ///     let ptr = NonNull::new(40 as *mut AlignedI32).unwrap();
    ///     assert!(ptr.is_aligned());
    ///
    ///     // For pointers with a known address, runtime and compiletime behavior are identical.
    ///     let ptr1 = ptr.cast::<AlignedI64>();
    ///     let ptr2 = NonNull::new(ptr.as_ptr().wrapping_add(1)).unwrap().cast::<AlignedI64>();
    ///     assert!(ptr1.is_aligned());
    ///     assert!(!ptr2.is_aligned());
    /// };
    /// ```
    ///
    /// [tracking issue]: https://github.com/rust-lang/rust/issues/104203
    #[inline]
    #[must_use]
    #[stable(feature = "pointer_is_aligned", since = "1.79.0")]
    #[rustc_const_unstable(feature = "const_pointer_is_aligned", issue = "104203")]
    #[ensures(|result: &bool| *result == (self.as_ptr().addr() % core::mem::align_of::<T>() == 0))]
    pub const fn is_aligned(self) -> bool
    where
        T: Sized,
    {
        self.pointer.is_aligned()
    }

    /// Returns whether the pointer is aligned to `align`.
    ///
    /// For non-`Sized` pointees this operation considers only the data pointer,
    /// ignoring the metadata.
    ///
    /// # Panics
    ///
    /// The function panics if `align` is not a power-of-two (this includes 0).
    ///
    /// # Examples
    ///
    /// ```
    /// #![feature(pointer_is_aligned_to)]
    ///
    /// // On some platforms, the alignment of i32 is less than 4.
    /// #[repr(align(4))]
    /// struct AlignedI32(i32);
    ///
    /// let data = AlignedI32(42);
    /// let ptr = &data as *const AlignedI32;
    ///
    /// assert!(ptr.is_aligned_to(1));
    /// assert!(ptr.is_aligned_to(2));
    /// assert!(ptr.is_aligned_to(4));
    ///
    /// assert!(ptr.wrapping_byte_add(2).is_aligned_to(2));
    /// assert!(!ptr.wrapping_byte_add(2).is_aligned_to(4));
    ///
    /// assert_ne!(ptr.is_aligned_to(8), ptr.wrapping_add(1).is_aligned_to(8));
    /// ```
    ///
    /// # At compiletime
    /// **Note: Alignment at compiletime is experimental and subject to change. See the
    /// [tracking issue] for details.**
    ///
    /// At compiletime, the compiler may not know where a value will end up in memory.
    /// Calling this function on a pointer created from a reference at compiletime will only
    /// return `true` if the pointer is guaranteed to be aligned. This means that the pointer
    /// cannot be stricter aligned than the reference's underlying allocation.
    ///
    /// ```
    /// #![feature(pointer_is_aligned_to)]
    /// #![feature(const_pointer_is_aligned)]
    ///
    /// // On some platforms, the alignment of i32 is less than 4.
    /// #[repr(align(4))]
    /// struct AlignedI32(i32);
    ///
    /// const _: () = {
    ///     let data = AlignedI32(42);
    ///     let ptr = &data as *const AlignedI32;
    ///
    ///     assert!(ptr.is_aligned_to(1));
    ///     assert!(ptr.is_aligned_to(2));
    ///     assert!(ptr.is_aligned_to(4));
    ///
    ///     // At compiletime, we know for sure that the pointer isn't aligned to 8.
    ///     assert!(!ptr.is_aligned_to(8));
    ///     assert!(!ptr.wrapping_add(1).is_aligned_to(8));
    /// };
    /// ```
    ///
    /// Due to this behavior, it is possible that a runtime pointer derived from a compiletime
    /// pointer is aligned, even if the compiletime pointer wasn't aligned.
    ///
    /// ```
    /// #![feature(pointer_is_aligned_to)]
    /// #![feature(const_pointer_is_aligned)]
    ///
    /// // On some platforms, the alignment of i32 is less than 4.
    /// #[repr(align(4))]
    /// struct AlignedI32(i32);
    ///
    /// // At compiletime, neither `COMPTIME_PTR` nor `COMPTIME_PTR + 1` is aligned.
    /// const COMPTIME_PTR: *const AlignedI32 = &AlignedI32(42);
    /// const _: () = assert!(!COMPTIME_PTR.is_aligned_to(8));
    /// const _: () = assert!(!COMPTIME_PTR.wrapping_add(1).is_aligned_to(8));
    ///
    /// // At runtime, either `runtime_ptr` or `runtime_ptr + 1` is aligned.
    /// let runtime_ptr = COMPTIME_PTR;
    /// assert_ne!(
    ///     runtime_ptr.is_aligned_to(8),
    ///     runtime_ptr.wrapping_add(1).is_aligned_to(8),
    /// );
    /// ```
    ///
    /// If a pointer is created from a fixed address, this function behaves the same during
    /// runtime and compiletime.
    ///
    /// ```
    /// #![feature(pointer_is_aligned_to)]
    /// #![feature(const_pointer_is_aligned)]
    ///
    /// const _: () = {
    ///     let ptr = 40 as *const u8;
    ///     assert!(ptr.is_aligned_to(1));
    ///     assert!(ptr.is_aligned_to(2));
    ///     assert!(ptr.is_aligned_to(4));
    ///     assert!(ptr.is_aligned_to(8));
    ///     assert!(!ptr.is_aligned_to(16));
    /// };
    /// ```
    ///
    /// [tracking issue]: https://github.com/rust-lang/rust/issues/104203
    #[inline]
    #[must_use]
    #[unstable(feature = "pointer_is_aligned_to", issue = "96284")]
    #[rustc_const_unstable(feature = "const_pointer_is_aligned", issue = "104203")]
    #[requires(align.is_power_of_two())]
    #[ensures(|result: &bool| *result == (self.as_ptr().addr() % align == 0))] // Ensure the returned value is correct based on the given alignment
    pub const fn is_aligned_to(self, align: usize) -> bool {
        self.pointer.is_aligned_to(align)
    }
}

impl<T> NonNull<[T]> {
    /// Creates a non-null raw slice from a thin pointer and a length.
    ///
    /// The `len` argument is the number of **elements**, not the number of bytes.
    ///
    /// This function is safe, but dereferencing the return value is unsafe.
    /// See the documentation of [`slice::from_raw_parts`] for slice safety requirements.
    ///
    /// # Examples
    ///
    /// ```rust
    /// use std::ptr::NonNull;
    ///
    /// // create a slice pointer when starting out with a pointer to the first element
    /// let mut x = [5, 6, 7];
    /// let nonnull_pointer = NonNull::new(x.as_mut_ptr()).unwrap();
    /// let slice = NonNull::slice_from_raw_parts(nonnull_pointer, 3);
    /// assert_eq!(unsafe { slice.as_ref()[2] }, 7);
    /// ```
    ///
    /// (Note that this example artificially demonstrates a use of this method,
    /// but `let slice = NonNull::from(&x[..]);` would be a better way to write code like this.)
    #[stable(feature = "nonnull_slice_from_raw_parts", since = "1.70.0")]
    #[rustc_const_stable(feature = "const_slice_from_raw_parts_mut", since = "1.83.0")]
    #[must_use]
    #[inline]
    #[ensures(|result| !result.pointer.is_null()
        && result.pointer as *const T == data.pointer
        && unsafe { result.as_ref() }.len() == len)]
    pub const fn slice_from_raw_parts(data: NonNull<T>, len: usize) -> Self {
        // SAFETY: `data` is a `NonNull` pointer which is necessarily non-null
        unsafe { Self::new_unchecked(super::slice_from_raw_parts_mut(data.as_ptr(), len)) }
    }

    /// Returns the length of a non-null raw slice.
    ///
    /// The returned value is the number of **elements**, not the number of bytes.
    ///
    /// This function is safe, even when the non-null raw slice cannot be dereferenced to a slice
    /// because the pointer does not have a valid address.
    ///
    /// # Examples
    ///
    /// ```rust
    /// use std::ptr::NonNull;
    ///
    /// let slice: NonNull<[i8]> = NonNull::slice_from_raw_parts(NonNull::dangling(), 3);
    /// assert_eq!(slice.len(), 3);
    /// ```
    #[stable(feature = "slice_ptr_len_nonnull", since = "1.63.0")]
    #[rustc_const_stable(feature = "const_slice_ptr_len_nonnull", since = "1.63.0")]
    #[must_use]
    #[inline]
    pub const fn len(self) -> usize {
        self.as_ptr().len()
    }

    /// Returns `true` if the non-null raw slice has a length of 0.
    ///
    /// # Examples
    ///
    /// ```rust
    /// use std::ptr::NonNull;
    ///
    /// let slice: NonNull<[i8]> = NonNull::slice_from_raw_parts(NonNull::dangling(), 3);
    /// assert!(!slice.is_empty());
    /// ```
    #[stable(feature = "slice_ptr_is_empty_nonnull", since = "1.79.0")]
    #[rustc_const_stable(feature = "const_slice_ptr_is_empty_nonnull", since = "1.79.0")]
    #[must_use]
    #[inline]
    pub const fn is_empty(self) -> bool {
        self.len() == 0
    }

    /// Returns a non-null pointer to the slice's buffer.
    ///
    /// # Examples
    ///
    /// ```rust
    /// #![feature(slice_ptr_get)]
    /// use std::ptr::NonNull;
    ///
    /// let slice: NonNull<[i8]> = NonNull::slice_from_raw_parts(NonNull::dangling(), 3);
    /// assert_eq!(slice.as_non_null_ptr(), NonNull::<i8>::dangling());
    /// ```
    #[inline]
    #[must_use]
    #[unstable(feature = "slice_ptr_get", issue = "74265")]
    pub const fn as_non_null_ptr(self) -> NonNull<T> {
        self.cast()
    }

    /// Returns a raw pointer to the slice's buffer.
    ///
    /// # Examples
    ///
    /// ```rust
    /// #![feature(slice_ptr_get)]
    /// use std::ptr::NonNull;
    ///
    /// let slice: NonNull<[i8]> = NonNull::slice_from_raw_parts(NonNull::dangling(), 3);
    /// assert_eq!(slice.as_mut_ptr(), NonNull::<i8>::dangling().as_ptr());
    /// ```
    #[inline]
    #[must_use]
    #[unstable(feature = "slice_ptr_get", issue = "74265")]
    #[rustc_const_unstable(feature = "slice_ptr_get", issue = "74265")]
    #[rustc_never_returns_null_ptr]
    pub const fn as_mut_ptr(self) -> *mut T {
        self.as_non_null_ptr().as_ptr()
    }

    /// Returns a shared reference to a slice of possibly uninitialized values. In contrast to
    /// [`as_ref`], this does not require that the value has to be initialized.
    ///
    /// For the mutable counterpart see [`as_uninit_slice_mut`].
    ///
    /// [`as_ref`]: NonNull::as_ref
    /// [`as_uninit_slice_mut`]: NonNull::as_uninit_slice_mut
    ///
    /// # Safety
    ///
    /// When calling this method, you have to ensure that all of the following is true:
    ///
    /// * The pointer must be [valid] for reads for `ptr.len() * mem::size_of::<T>()` many bytes,
    ///   and it must be properly aligned. This means in particular:
    ///
    ///     * The entire memory range of this slice must be contained within a single allocated object!
    ///       Slices can never span across multiple allocated objects.
    ///
    ///     * The pointer must be aligned even for zero-length slices. One
    ///       reason for this is that enum layout optimizations may rely on references
    ///       (including slices of any length) being aligned and non-null to distinguish
    ///       them from other data. You can obtain a pointer that is usable as `data`
    ///       for zero-length slices using [`NonNull::dangling()`].
    ///
    /// * The total size `ptr.len() * mem::size_of::<T>()` of the slice must be no larger than `isize::MAX`.
    ///   See the safety documentation of [`pointer::offset`].
    ///
    /// * You must enforce Rust's aliasing rules, since the returned lifetime `'a` is
    ///   arbitrarily chosen and does not necessarily reflect the actual lifetime of the data.
    ///   In particular, while this reference exists, the memory the pointer points to must
    ///   not get mutated (except inside `UnsafeCell`).
    ///
    /// This applies even if the result of this method is unused!
    ///
    /// See also [`slice::from_raw_parts`].
    ///
    /// [valid]: crate::ptr#safety
    #[inline]
    #[must_use]
    #[unstable(feature = "ptr_as_uninit", issue = "75402")]
    #[rustc_const_unstable(feature = "ptr_as_uninit", issue = "75402")]
    #[requires(self.as_ptr().cast::<T>().align_offset(core::mem::align_of::<T>()) == 0)] // Ensure the pointer is properly aligned
    #[requires(self.len().checked_mul(core::mem::size_of::<T>()).is_some() && self.len() * core::mem::size_of::<T>() <= isize::MAX as usize)] // Ensure the slice size does not exceed isize::MAX
    #[requires(kani::mem::same_allocation(self.as_ptr() as *const(), self.as_ptr().byte_add(self.len() * core::mem::size_of::<T>()) as *const()))] // Ensure the slice is contained within a single allocation
    #[ensures(|result: &&[MaybeUninit<T>]| result.len() == self.len())] // Length check
    #[ensures(|result: &&[MaybeUninit<T>]| core::ptr::eq(result.as_ptr(), self.cast().as_ptr()))] // Ensure the memory addresses match.
    pub const unsafe fn as_uninit_slice<'a>(self) -> &'a [MaybeUninit<T>] {
        // SAFETY: the caller must uphold the safety contract for `as_uninit_slice`.
        unsafe { slice::from_raw_parts(self.cast().as_ptr(), self.len()) }
    }

    /// Returns a unique reference to a slice of possibly uninitialized values. In contrast to
    /// [`as_mut`], this does not require that the value has to be initialized.
    ///
    /// For the shared counterpart see [`as_uninit_slice`].
    ///
    /// [`as_mut`]: NonNull::as_mut
    /// [`as_uninit_slice`]: NonNull::as_uninit_slice
    ///
    /// # Safety
    ///
    /// When calling this method, you have to ensure that all of the following is true:
    ///
    /// * The pointer must be [valid] for reads and writes for `ptr.len() * mem::size_of::<T>()`
    ///   many bytes, and it must be properly aligned. This means in particular:
    ///
    ///     * The entire memory range of this slice must be contained within a single allocated object!
    ///       Slices can never span across multiple allocated objects.
    ///
    ///     * The pointer must be aligned even for zero-length slices. One
    ///       reason for this is that enum layout optimizations may rely on references
    ///       (including slices of any length) being aligned and non-null to distinguish
    ///       them from other data. You can obtain a pointer that is usable as `data`
    ///       for zero-length slices using [`NonNull::dangling()`].
    ///
    /// * The total size `ptr.len() * mem::size_of::<T>()` of the slice must be no larger than `isize::MAX`.
    ///   See the safety documentation of [`pointer::offset`].
    ///
    /// * You must enforce Rust's aliasing rules, since the returned lifetime `'a` is
    ///   arbitrarily chosen and does not necessarily reflect the actual lifetime of the data.
    ///   In particular, while this reference exists, the memory the pointer points to must
    ///   not get accessed (read or written) through any other pointer.
    ///
    /// This applies even if the result of this method is unused!
    ///
    /// See also [`slice::from_raw_parts_mut`].
    ///
    /// [valid]: crate::ptr#safety
    ///
    /// # Examples
    ///
    /// ```rust
    /// #![feature(allocator_api, ptr_as_uninit)]
    ///
    /// use std::alloc::{Allocator, Layout, Global};
    /// use std::mem::MaybeUninit;
    /// use std::ptr::NonNull;
    ///
    /// let memory: NonNull<[u8]> = Global.allocate(Layout::new::<[u8; 32]>())?;
    /// // This is safe as `memory` is valid for reads and writes for `memory.len()` many bytes.
    /// // Note that calling `memory.as_mut()` is not allowed here as the content may be uninitialized.
    /// # #[allow(unused_variables)]
    /// let slice: &mut [MaybeUninit<u8>] = unsafe { memory.as_uninit_slice_mut() };
    /// # // Prevent leaks for Miri.
    /// # unsafe { Global.deallocate(memory.cast(), Layout::new::<[u8; 32]>()); }
    /// # Ok::<_, std::alloc::AllocError>(())
    /// ```
    #[inline]
    #[must_use]
    #[unstable(feature = "ptr_as_uninit", issue = "75402")]
    #[rustc_const_unstable(feature = "ptr_as_uninit", issue = "75402")]
    #[requires(self.as_ptr().cast::<T>().align_offset(core::mem::align_of::<T>()) == 0)] // Ensure the pointer is properly aligned
    #[requires(self.len().checked_mul(core::mem::size_of::<T>()).is_some() && self.len() * core::mem::size_of::<T>() <= isize::MAX as usize)] // Ensure the slice size does not exceed isize::MAX
    #[requires(kani::mem::same_allocation(self.as_ptr() as *const(), self.as_ptr().byte_add(self.len() * core::mem::size_of::<T>()) as *const()))] // Ensure the slice is contained within a single allocation
    #[ensures(|result: &&mut [MaybeUninit<T>]| result.len() == self.len())] // Length check
    #[ensures(|result: &&mut [MaybeUninit<T>]| core::ptr::eq(result.as_ptr(), self.cast().as_ptr()))]  // Address check
    pub const unsafe fn as_uninit_slice_mut<'a>(self) -> &'a mut [MaybeUninit<T>] {
        // SAFETY: the caller must uphold the safety contract for `as_uninit_slice_mut`.
        unsafe { slice::from_raw_parts_mut(self.cast().as_ptr(), self.len()) }
    }

    /// Returns a raw pointer to an element or subslice, without doing bounds
    /// checking.
    ///
    /// Calling this method with an out-of-bounds index or when `self` is not dereferenceable
    /// is *[undefined behavior]* even if the resulting pointer is not used.
    ///
    /// [undefined behavior]: https://doc.rust-lang.org/reference/behavior-considered-undefined.html
    ///
    /// # Examples
    ///
    /// ```
    /// #![feature(slice_ptr_get)]
    /// use std::ptr::NonNull;
    ///
    /// let x = &mut [1, 2, 4];
    /// let x = NonNull::slice_from_raw_parts(NonNull::new(x.as_mut_ptr()).unwrap(), x.len());
    ///
    /// unsafe {
    ///     assert_eq!(x.get_unchecked_mut(1).as_ptr(), x.as_non_null_ptr().as_ptr().add(1));
    /// }
    /// ```
    #[unstable(feature = "slice_ptr_get", issue = "74265")]
    #[inline]
    #[requires(ub_checks::can_dereference(self.as_ptr()))] // Ensure self can be dereferenced
    pub unsafe fn get_unchecked_mut<I>(self, index: I) -> NonNull<I::Output>
    where
        I: SliceIndex<[T]>,
    {
        // SAFETY: the caller ensures that `self` is dereferenceable and `index` in-bounds.
        // As a consequence, the resulting pointer cannot be null.
        unsafe { NonNull::new_unchecked(self.as_ptr().get_unchecked_mut(index)) }
    }
}

#[stable(feature = "nonnull", since = "1.25.0")]
impl<T: ?Sized> Clone for NonNull<T> {
    #[inline(always)]
    fn clone(&self) -> Self {
        *self
    }
}

#[stable(feature = "nonnull", since = "1.25.0")]
impl<T: ?Sized> Copy for NonNull<T> {}

#[unstable(feature = "coerce_unsized", issue = "18598")]
impl<T: ?Sized, U: ?Sized> CoerceUnsized<NonNull<U>> for NonNull<T> where T: Unsize<U> {}

#[unstable(feature = "dispatch_from_dyn", issue = "none")]
impl<T: ?Sized, U: ?Sized> DispatchFromDyn<NonNull<U>> for NonNull<T> where T: Unsize<U> {}

#[stable(feature = "pin", since = "1.33.0")]
unsafe impl<T: ?Sized> PinCoerceUnsized for NonNull<T> {}

#[stable(feature = "nonnull", since = "1.25.0")]
impl<T: ?Sized> fmt::Debug for NonNull<T> {
    fn fmt(&self, f: &mut fmt::Formatter<'_>) -> fmt::Result {
        fmt::Pointer::fmt(&self.as_ptr(), f)
    }
}

#[stable(feature = "nonnull", since = "1.25.0")]
impl<T: ?Sized> fmt::Pointer for NonNull<T> {
    fn fmt(&self, f: &mut fmt::Formatter<'_>) -> fmt::Result {
        fmt::Pointer::fmt(&self.as_ptr(), f)
    }
}

#[stable(feature = "nonnull", since = "1.25.0")]
impl<T: ?Sized> Eq for NonNull<T> {}

#[stable(feature = "nonnull", since = "1.25.0")]
impl<T: ?Sized> PartialEq for NonNull<T> {
    #[inline]
    #[allow(ambiguous_wide_pointer_comparisons)]
    fn eq(&self, other: &Self) -> bool {
        self.as_ptr() == other.as_ptr()
    }
}

#[stable(feature = "nonnull", since = "1.25.0")]
impl<T: ?Sized> Ord for NonNull<T> {
    #[inline]
    #[allow(ambiguous_wide_pointer_comparisons)]
    fn cmp(&self, other: &Self) -> Ordering {
        self.as_ptr().cmp(&other.as_ptr())
    }
}

#[stable(feature = "nonnull", since = "1.25.0")]
impl<T: ?Sized> PartialOrd for NonNull<T> {
    #[inline]
    #[allow(ambiguous_wide_pointer_comparisons)]
    fn partial_cmp(&self, other: &Self) -> Option<Ordering> {
        self.as_ptr().partial_cmp(&other.as_ptr())
    }
}

#[stable(feature = "nonnull", since = "1.25.0")]
impl<T: ?Sized> hash::Hash for NonNull<T> {
    #[inline]
    fn hash<H: hash::Hasher>(&self, state: &mut H) {
        self.as_ptr().hash(state)
    }
}

#[unstable(feature = "ptr_internals", issue = "none")]
impl<T: ?Sized> From<Unique<T>> for NonNull<T> {
    #[inline]
    fn from(unique: Unique<T>) -> Self {
        unique.as_non_null_ptr()
    }
}

#[stable(feature = "nonnull", since = "1.25.0")]
impl<T: ?Sized> From<&mut T> for NonNull<T> {
    /// Converts a `&mut T` to a `NonNull<T>`.
    ///
    /// This conversion is safe and infallible since references cannot be null.
    #[inline]
    fn from(r: &mut T) -> Self {
        NonNull::from_mut(r)
    }
}

#[stable(feature = "nonnull", since = "1.25.0")]
impl<T: ?Sized> From<&T> for NonNull<T> {
    /// Converts a `&T` to a `NonNull<T>`.
    ///
    /// This conversion is safe and infallible since references cannot be null.
    #[inline]
    fn from(r: &T) -> Self {
        NonNull::from_ref(r)
    }
}

#[cfg(kani)]
#[unstable(feature="kani", issue="none")]
mod verify {
    use super::*;
    use crate::ptr::null_mut;
    use kani::PointerGenerator;

    trait SampleTrait {
        fn get_value(&self) -> i32;
    }

    struct SampleStruct {
        value: i32,
    }

    impl SampleTrait for SampleStruct {
        fn get_value(&self) -> i32 {
            self.value
        }
    }

    impl<T> kani::Arbitrary for NonNull<T> {
        fn any() -> Self {
            let ptr: *mut T = kani::any::<usize>() as *mut T;
            kani::assume(!ptr.is_null());
            NonNull::new(ptr).expect("Non-null pointer expected")
        }
    }

    // pub const unsafe fn new_unchecked(ptr: *mut T) -> Self
    #[kani::proof_for_contract(NonNull::new_unchecked)]
    pub fn non_null_check_new_unchecked() {
        let raw_ptr = kani::any::<usize>() as *mut i32;
        unsafe {
            let _ = NonNull::new_unchecked(raw_ptr);
        }
    }

    // pub const fn new(ptr: *mut T) -> Option<Self>
    #[kani::proof_for_contract(NonNull::new)]
    pub fn non_null_check_new() {
        let mut x: i32 = kani::any();
        let xptr = &mut x;
        let maybe_null_ptr =  if kani::any() { xptr as *mut i32 } else { null_mut() };
        let _ = NonNull::new(maybe_null_ptr);
    }
<<<<<<< HEAD

    #[kani::proof_for_contract(NonNull::sub)]
    pub fn non_null_check_sub() {
        const SIZE: usize = 10000;
        let mut generator = kani::PointerGenerator::<SIZE>::new();
        // Get a raw pointer from the generator within bounds
        let raw_ptr: *mut i32 = generator.any_in_bounds().ptr;
        // Create a non-null pointer from the raw pointer
        let ptr = unsafe { NonNull::new(raw_ptr).unwrap() };
        // Create a non-deterministic count value
        let count: usize = kani::any();

        unsafe {
            // Perform the pointer subtraction from the last element
            let result = ptr.sub(count);
        }
    }
    
    #[kani::proof_for_contract(NonNull::sub_ptr)]
    pub fn non_null_check_sub_ptr() {
        const SIZE: usize = core::mem::size_of::<i32>() * 1000;
        let mut generator1 = kani::PointerGenerator::<SIZE>::new();
        let mut generator2 = kani::PointerGenerator::<SIZE>::new();

        let ptr: *mut i32 = if kani::any() {
            generator1.any_in_bounds().ptr as *mut i32
        } else {
            generator2.any_in_bounds().ptr as *mut i32
        };

        let origin: *mut i32 = if kani::any() {
            generator1.any_in_bounds().ptr as *mut i32
        } else {
            generator2.any_in_bounds().ptr as *mut i32
        };

        let ptr_nonnull = unsafe { NonNull::new(ptr).unwrap() };
        let origin_nonnull = unsafe { NonNull::new(origin).unwrap() };

        unsafe {
            let distance = ptr_nonnull.sub_ptr(origin_nonnull);
        }
    }

    #[kani::proof_for_contract(NonNull::offset_from)]
    #[kani::should_panic]
    pub fn non_null_check_offset_from() {
        const SIZE: usize = core::mem::size_of::<i32>() * 1000;
        let mut generator1 = kani::PointerGenerator::<SIZE>::new();
        let mut generator2 = kani::PointerGenerator::<SIZE>::new();

        let ptr: *mut i32 = if kani::any() {
            generator1.any_in_bounds().ptr as *mut i32
        } else {
            generator2.any_in_bounds().ptr as *mut i32
        };

        let origin: *mut i32 = if kani::any() {
            generator1.any_in_bounds().ptr as *mut i32
        } else {
            generator2.any_in_bounds().ptr as *mut i32
        };

        let ptr_nonnull = unsafe { NonNull::new(ptr).unwrap() };
        let origin_nonnull = unsafe { NonNull::new(origin).unwrap() };

        unsafe {
            let distance = ptr_nonnull.offset_from(origin_nonnull);
        }
    }
    
=======
    
    // pub const unsafe fn read(self) -> T where T: Sized
    #[kani::proof_for_contract(NonNull::read)]
    pub fn non_null_check_read() {
        let ptr_u8: *mut u8 = &mut kani::any();
        let nonnull_ptr_u8 = NonNull::new(ptr_u8).unwrap();
        unsafe {
            let result = nonnull_ptr_u8.read();
            kani::assert(*ptr_u8 == result, "read returns the correct value");
        }

        // array example
        const ARR_LEN: usize = 10000;
        let mut generator = PointerGenerator::<ARR_LEN>::new();
        let raw_ptr: *mut i8 = generator.any_in_bounds().ptr;
        let nonnull_ptr = unsafe { NonNull::new(raw_ptr).unwrap()};
        unsafe {
            let result = nonnull_ptr.read();
            kani::assert( *nonnull_ptr.as_ptr() == result, "read returns the correct value");
        }
    }

    // pub unsafe fn read_volatile(self) -> T where T: Sized
    #[kani::proof_for_contract(NonNull::read_volatile)]
    pub fn non_null_check_read_volatile() {
        let ptr_u8: *mut u8 = &mut kani::any();
        let nonnull_ptr_u8 = NonNull::new(ptr_u8).unwrap();
        unsafe {
            let result = nonnull_ptr_u8.read_volatile();
            kani::assert(*ptr_u8 == result, "read returns the correct value");
        }

        // array example
        const ARR_LEN: usize = 10000;
        let mut generator = PointerGenerator::<ARR_LEN>::new();
        let raw_ptr: *mut i8 = generator.any_in_bounds().ptr;
        let nonnull_ptr = unsafe { NonNull::new(raw_ptr).unwrap()};
        unsafe {
            let result = nonnull_ptr.read_volatile();
            kani::assert( *nonnull_ptr.as_ptr() == result, "read returns the correct value");
        }
    }

    #[repr(packed, C)]
    struct Packed {
        _padding: u8,
        unaligned: u32,
    }

    // pub const unsafe fn read_unaligned(self) -> T where T: Sized
    #[kani::proof_for_contract(NonNull::read_unaligned)]
    pub fn non_null_check_read_unaligned() {
        // unaligned pointer
        let mut generator = PointerGenerator::<10000>::new();
        let unaligned_ptr: *mut u8 = generator.any_in_bounds().ptr;
        let unaligned_nonnull_ptr = NonNull::new(unaligned_ptr).unwrap();
        unsafe {
            let result = unaligned_nonnull_ptr.read_unaligned();
            kani::assert( *unaligned_nonnull_ptr.as_ptr() == result, "read returns the correct value");
        }

        // read an unaligned value from a packed struct
        let unaligned_value: u32 = kani::any();
        let packed = Packed {
            _padding: kani::any::<u8>(),
            unaligned: unaligned_value,
        };

        let unaligned_ptr = ptr::addr_of!(packed.unaligned);
        let nonnull_packed_ptr = NonNull::new(unaligned_ptr as *mut u32).unwrap();
        let v = unsafe { nonnull_packed_ptr.read_unaligned() };
        assert_eq!(v, unaligned_value);
    }

    // pub const unsafe fn add(self, count: usize) -> Self
    #[kani::proof_for_contract(NonNull::add)]
    pub fn non_null_check_add() {
        const SIZE: usize = 100000;
        let mut generator = PointerGenerator::<100000>::new();
        let raw_ptr: *mut i8 = generator.any_in_bounds().ptr;
        let ptr = unsafe { NonNull::new(raw_ptr).unwrap()};
        // Create a non-deterministic count value
        let count: usize = kani::any();

        unsafe {
            let result = ptr.add(count);
        }
    }

    // pub fn addr(self) -> NonZero<usize>
    #[kani::proof_for_contract(NonNull::addr)]
    pub fn non_null_check_addr() {
        // Create NonNull pointer & get pointer address
        let x = kani::any::<usize>() as *mut i32;
        let Some(nonnull_xptr) = NonNull::new(x) else { return; };
        let address = nonnull_xptr.addr();
    }

    // pub fn align_offset(self, align: usize) -> usize
    #[kani::proof_for_contract(NonNull::align_offset)]
    pub fn non_null_check_align_offset() {
        // Create NonNull pointer
        let x = kani::any::<usize>() as *mut i32;
        let Some(nonnull_xptr) = NonNull::new(x) else { return; };

        // Call align_offset with valid align value
        let align: usize = kani::any();
        kani::assume(align.is_power_of_two());
        nonnull_xptr.align_offset(align);
    }

    // pub fn align_offset(self, align: usize) -> usize
    #[kani::should_panic]
    #[kani::proof_for_contract(NonNull::align_offset)]
    pub fn non_null_check_align_offset_negative() {
        // Create NonNull pointer
        let x = kani::any::<usize>() as *mut i8;
        let Some(nonnull_xptr) = NonNull::new(x) else { return; };

        // Generate align value that is not necessarily a power of two
        let invalid_align: usize = kani::any();

        // Trigger panic
        let offset = nonnull_xptr.align_offset(invalid_align);
    }

    // pub const fn dangling() -> Self
    #[kani::proof_for_contract(NonNull::dangling)]
    pub fn non_null_check_dangling() {
        // unsigned integer types
        let ptr_u8 = NonNull::<u8>::dangling();
        let ptr_u16 = NonNull::<u16>::dangling();
        let ptr_u32 = NonNull::<u32>::dangling();
        let ptr_u64 = NonNull::<u64>::dangling();
        let ptr_u128 = NonNull::<u128>::dangling();
        let ptr_usize = NonNull::<usize>::dangling();
        // signed integer types
        let ptr_i8 = NonNull::<i8>::dangling();
        let ptr_i16 = NonNull::<i16>::dangling();
        let ptr_i32 = NonNull::<i32>::dangling();
        let ptr_i64 = NonNull::<i64>::dangling();
        let ptr_i128 = NonNull::<i128>::dangling();
        let ptr_isize = NonNull::<isize>::dangling();
        // unit type
        let ptr_unit = NonNull::<()>::dangling();
        // zero length slice from dangling unit pointer
        let zero_len_slice =  NonNull::slice_from_raw_parts(ptr_unit, 0);
    }

    // pub const fn from_raw_parts(data_pointer: NonNull<()>, metadata: <T as super::Pointee>::Metadata,) -> NonNull<T>
    #[kani::proof_for_contract(NonNull::from_raw_parts)]
    #[kani::unwind(101)]
    pub fn non_null_check_from_raw_parts() {
        const ARR_LEN: usize = 100;
        // Create a non-deterministic array and its slice
        let arr: [i8; ARR_LEN] = kani::any();
        let arr_slice = kani::slice::any_slice_of_array(&arr);
        // Get a raw NonNull pointer to the start of the slice
        let arr_slice_raw_ptr = NonNull::new(arr_slice.as_ptr() as *mut ()).unwrap();
        // Create NonNull pointer from the start pointer and the length of the slice
        let nonnull_slice = NonNull::<[i8]>::from_raw_parts(arr_slice_raw_ptr, arr_slice.len());
        // Ensure slice content is preserved, runtime at this step is proportional to ARR_LEN
        unsafe {
            kani::assert(arr_slice == nonnull_slice.as_ref(), "slice content must be preserve");
        }

        // zero-length dangling pointer example
        let dangling_ptr = NonNull::<()>::dangling();
        let zero_length = NonNull::<[()]>::from_raw_parts(dangling_ptr, 0);
    }

    #[kani::proof_for_contract(NonNull::from_raw_parts)]
    pub fn non_null_check_from_raw_part_trait() {
        // Create a SampleTrait object from SampleStruct
        let sample_struct = SampleStruct { value: kani::any() };
        let trait_object: &dyn SampleTrait = &sample_struct;

        // Get the raw data pointer and metadata for the trait object
        let trait_ptr = NonNull::new(trait_object as *const dyn SampleTrait as *mut ()).unwrap();
        // Safety: For trait objects, the metadata must come from a pointer to the same underlying erased type
        let metadata = core::ptr::metadata(trait_object);

        // Create NonNull<dyn MyTrait> from the data pointer and metadata
        let nonnull_trait_object: NonNull<dyn SampleTrait> = NonNull::from_raw_parts(trait_ptr, metadata);

        unsafe {
            // Ensure trait method and member is preserved
            kani::assert( trait_object.get_value() == nonnull_trait_object.as_ref().get_value(), "trait method and member must correctly preserve");
        }
    }

    // pub const fn slice_from_raw_parts(data: NonNull<T>, len: usize) -> Self
    #[kani::proof_for_contract(NonNull::slice_from_raw_parts)]
    #[kani::unwind(1001)]
    pub fn non_null_check_slice_from_raw_parts() {
        const ARR_LEN: usize = 1000;
        // Create a non-deterministic array
        let mut arr: [i8; ARR_LEN] = kani::any();
        // Get a raw NonNull pointer to the start of the slice
        let arr_raw_ptr = NonNull::new(arr.as_mut_ptr()).unwrap();
        // Create NonNull slice from the start pointer and ends at random slice_len
        // Safety: https://doc.rust-lang.org/std/slice/fn.from_raw_parts.html
        let slice_len: usize = kani::any();
        kani::assume(slice_len <= ARR_LEN);
        let nonnull_slice = NonNull::<[i8]>::slice_from_raw_parts(arr_raw_ptr, slice_len);
        // Ensure slice content is preserved, runtime at this step is proportional to ARR_LEN
        unsafe {
            kani::assert(&arr[..slice_len] == nonnull_slice.as_ref(), "slice content must be preserve");
        }

        // TODO: zero-length example blocked by kani issue [#3670](https://github.com/model-checking/kani/issues/3670)
        //let dangling_ptr = NonNull::<()>::dangling();
        //let zero_length = NonNull::<[()]>::slice_from_raw_parts(dangling_ptr, 0);
    }


    // pub const fn to_raw_parts(self) -> (NonNull<()>, <T as super::Pointee>::Metadata)
    #[kani::proof_for_contract(NonNull::to_raw_parts)]
    pub fn non_null_check_to_raw_parts() {
        // Create a SampleTrait object from SampleStruct
        let sample_struct = SampleStruct { value: kani::any() };
        let trait_object: &dyn SampleTrait = &sample_struct;

        // Get the raw data pointer and metadata for the trait object
        let trait_ptr = NonNull::from(trait_object).cast::<()>(); //both have eq failure
        //let trait_ptr = NonNull::new(trait_object as *const dyn SampleTrait as *mut ()).unwrap(); //Question: what's the difference
        // Safety: For trait objects, the metadata must come from a pointer to the same underlying erased type
        let metadata = core::ptr::metadata(trait_object);

        // Create NonNull<dyn MyTrait> from the data pointer and metadata
        let nonnull_trait_object: NonNull<dyn SampleTrait> = NonNull::from_raw_parts(trait_ptr, metadata);
        let (decomposed_data_ptr, decomposed_metadata) = NonNull::to_raw_parts(nonnull_trait_object);
    }


    #[kani::proof_for_contract(NonNull::as_mut)]
    pub fn non_null_check_as_mut() {
        let mut x: i32 = kani::any();
        if let Some(mut ptr) = NonNull::new(&mut x as *mut i32) {
            unsafe {
                let result = ptr.as_mut();
            }
        }
    }

    #[kani::proof_for_contract(NonNull::as_ref)]
    pub fn non_null_check_as_ref() {
        let mut x: i32 = kani::any();
        if let Some(ptr) = NonNull::new(&mut x as *mut i32) {
            unsafe {
                let _ = ptr.as_ref();
            }
        }
    }

    #[kani::proof_for_contract(NonNull::as_uninit_mut)]
    pub fn non_null_check_as_uninit_mut() {
        use core::mem::MaybeUninit;

        // Create an uninitialized MaybeUninit value
        let mut uninit: MaybeUninit<i32> = MaybeUninit::uninit();
        let mut ptr = NonNull::new(uninit.as_mut_ptr()).unwrap();

        unsafe {
            let _ = ptr.as_uninit_mut();
        }
    }

    #[kani::proof_for_contract(NonNull::as_uninit_ref)]
    pub fn non_null_check_as_uninit_ref() {
        use core::mem::MaybeUninit;

        // Create an uninitialized MaybeUninit value
        let mut uninit: MaybeUninit<i32> = MaybeUninit::uninit();
        let ptr = NonNull::new(uninit.as_mut_ptr()).unwrap();

        unsafe {
            let uninit_ref = ptr.as_uninit_ref();
        }
    }

    #[kani::proof_for_contract(NonNull::as_uninit_slice)]
    pub fn non_null_check_as_uninit_slice() {
        use core::mem::MaybeUninit;

        const SIZE: usize = 100000;
        let arr: [MaybeUninit<i32>; SIZE] = MaybeUninit::uninit_array();
        let slice: &[MaybeUninit<i32>] = kani::slice::any_slice_of_array(&arr);
        let ptr = NonNull::slice_from_raw_parts(
            NonNull::new(slice.as_ptr() as *mut MaybeUninit<i32>).unwrap(),
            slice.len(),
        );

        unsafe {
            let _ = ptr.as_uninit_slice();
        }
    }

    #[kani::proof_for_contract(NonNull::as_uninit_slice_mut)]
    pub fn non_null_check_as_uninit_slice_mut() {
        use core::mem::MaybeUninit;

        const SIZE: usize = 100000;
        let mut arr: [MaybeUninit<i32>; SIZE] = MaybeUninit::uninit_array();
        let slice: &[MaybeUninit<i32>] = kani::slice::any_slice_of_array(&mut arr);
        let ptr = NonNull::slice_from_raw_parts(
            NonNull::new(slice.as_ptr() as *mut MaybeUninit<i32>).unwrap(),
            SIZE,
        );

        unsafe {
            let _ = ptr.as_uninit_slice_mut();
        }
    }

    #[kani::proof_for_contract(NonNull::get_unchecked_mut)]
    pub fn non_null_check_get_unchecked_mut() {
        const ARR_SIZE: usize = 100000;
        let mut arr: [i32; ARR_SIZE] = kani::any();
        let raw_ptr = arr.as_mut_ptr();
        let ptr = NonNull::slice_from_raw_parts(
            NonNull::new(raw_ptr).unwrap(),
            ARR_SIZE,
        );
        let lower = kani::any_where(|x| *x < ARR_SIZE);
        let upper = kani::any_where(|x| *x < ARR_SIZE && *x >= lower);
        unsafe {
            // NOTE: The `index` parameter cannot be used in the function contracts without being moved.
            // Since the `SliceIndex` trait does not guarantee that `index` implements `Clone` or `Copy`,
            // it cannot be reused after being consumed in the precondition. To comply with Rust's ownership
            // rules and ensure `index` is only used once, the in-bounds check is moved to the proof harness
            // as a workaround.
            kani::assume(ptr.as_ref().get(lower..upper).is_some());
            let _ = ptr.get_unchecked_mut(lower..upper);
        }
    }

    #[kani::proof_for_contract(NonNull::replace)]
    pub fn non_null_check_replace() {
        let mut x: i32 = kani::any();
        let mut y: i32 = kani::any();

        let origin_ptr = NonNull::new(&mut x as *mut i32).unwrap();
        unsafe {
            let captured_original = ptr::read(origin_ptr.as_ptr());
            let replaced = origin_ptr.replace(y);
            let after_replace = ptr::read(origin_ptr.as_ptr());

            assert_eq!(captured_original, replaced);
            assert_eq!(after_replace, y)
        }
    }

    #[kani::proof_for_contract(NonNull::drop_in_place)]
    pub fn non_null_check_drop_in_place() {
        struct Droppable {
            value: i32,
        }
        
        impl Drop for Droppable {
            fn drop(&mut self) {
            }
        }

        let mut droppable = Droppable { value: kani::any() };
        let ptr = NonNull::new(&mut droppable as *mut Droppable).unwrap();
        unsafe {
            ptr.drop_in_place();
        }
    }

    #[kani::proof_for_contract(NonNull::swap)]
    pub fn non_null_check_swap() {
        let mut a: i32 = kani::any();
        let mut b: i32 = kani::any();

        let ptr_a = NonNull::new(&mut a as *mut i32).unwrap();
        let ptr_b = NonNull::new(&mut b as *mut i32).unwrap();

        unsafe {
            let old_a = ptr::read(ptr_a.as_ptr());
            let old_b = ptr::read(ptr_b.as_ptr());
            ptr_a.swap(ptr_b);
            // Verify that the values have been swapped.
            let new_a = ptr::read(ptr_a.as_ptr());
            let new_b = ptr::read(ptr_b.as_ptr());
            assert_eq!(old_a, new_b);
            assert_eq!(old_b, new_a);
        }
    }

    #[kani::proof]
    pub fn non_null_check_len() {
        // Create a non-deterministic NonNull pointer using kani::any()
        let non_null_ptr: NonNull<i8> = kani::any();
        // Create a non-deterministic size using kani::any()
        let size: usize = kani::any();
        // Create a NonNull slice from the non-null pointer and size
        let non_null_slice: NonNull<[i8]> = NonNull::slice_from_raw_parts(non_null_ptr, size);

        // Perform the length check
        let len = non_null_slice.len();
        assert!(len == size);
    }

    #[kani::proof]
    pub fn non_null_check_is_empty() {
        // Create a non-deterministic NonNull pointer using kani::any()
        let non_null_ptr: NonNull<i8> = kani::any();
        // Create a non-deterministic size using kani::any(), constrained to zero
        let size: usize = 0;

        // Create a NonNull slice from the non-null pointer and size
        let non_null_slice: NonNull<[i8]> = unsafe { NonNull::slice_from_raw_parts(non_null_ptr, size) };

        // Perform the is_empty check
        let is_empty = non_null_slice.is_empty();
        assert!(is_empty);
    }

    #[kani::proof_for_contract(NonNull::is_aligned)]
    pub fn non_null_slice_is_aligned_check() {
        // Create a non-deterministic NonNull pointer using kani::any()
        let non_null_ptr: NonNull<i32> = kani::any();

        // Perform the alignment check
        let result = non_null_ptr.is_aligned();

    }

    #[kani::proof_for_contract(NonNull::is_aligned_to)]
    pub fn non_null_check_is_aligned_to() {
        // Create a non-deterministic NonNull pointer using kani::any()
        let non_null_ptr: NonNull<i32> = kani::any();

        // Create a non-deterministic alignment using kani::any()
        let align: usize = kani::any();
        kani::assume(align > 0); // Ensure alignment is greater than zero

        // Perform the alignment check
        let result = non_null_ptr.is_aligned_to(align);
            
    }

    #[kani::proof]
    #[kani::should_panic] // Add this if we expect a panic when the alignment is invalid
    pub fn non_null_check_is_aligned_to_no_power_two() {
        // Create a non-deterministic NonNull pointer using kani::any()
        let non_null_ptr: NonNull<i32> = kani::any();

        // Create a non-deterministic alignment value using kani::any()
        let align: usize = kani::any();

        // Perform the alignment check
        let result = non_null_ptr.is_aligned_to(align);
    }
>>>>>>> 82da845a
}<|MERGE_RESOLUTION|>--- conflicted
+++ resolved
@@ -9,10 +9,6 @@
 use crate::ub_checks::assert_unsafe_precondition;
 use crate::{fmt, hash, intrinsics, ptr};
 use safety::{ensures, requires};
-<<<<<<< HEAD
-use crate::ub_checks;
-=======
->>>>>>> 82da845a
 
 #[cfg(kani)]
 use crate::kani;
@@ -668,17 +664,13 @@
     #[must_use = "returns a new pointer rather than modifying its argument"]
     #[stable(feature = "non_null_convenience", since = "1.80.0")]
     #[rustc_const_stable(feature = "non_null_convenience", since = "1.80.0")]
-<<<<<<< HEAD
-    #[rustc_allow_const_fn_unstable(unchecked_neg)]
+    #[cfg_attr(bootstrap, rustc_allow_const_fn_unstable(unchecked_neg))]
     #[requires(
         count.checked_mul(core::mem::size_of::<T>()).is_some() &&
         count * core::mem::size_of::<T>() <= isize::MAX as usize && 
         kani::mem::same_allocation(self.as_ptr(), self.as_ptr().wrapping_sub(count))
     )]
     #[ensures(|result: &NonNull<T>| result.as_ptr() == self.as_ptr().offset(-(count as isize)))]
-=======
-    #[cfg_attr(bootstrap, rustc_allow_const_fn_unstable(unchecked_neg))]
->>>>>>> 82da845a
     pub const unsafe fn sub(self, count: usize) -> Self
     where
         T: Sized,
@@ -1952,79 +1944,6 @@
         let maybe_null_ptr =  if kani::any() { xptr as *mut i32 } else { null_mut() };
         let _ = NonNull::new(maybe_null_ptr);
     }
-<<<<<<< HEAD
-
-    #[kani::proof_for_contract(NonNull::sub)]
-    pub fn non_null_check_sub() {
-        const SIZE: usize = 10000;
-        let mut generator = kani::PointerGenerator::<SIZE>::new();
-        // Get a raw pointer from the generator within bounds
-        let raw_ptr: *mut i32 = generator.any_in_bounds().ptr;
-        // Create a non-null pointer from the raw pointer
-        let ptr = unsafe { NonNull::new(raw_ptr).unwrap() };
-        // Create a non-deterministic count value
-        let count: usize = kani::any();
-
-        unsafe {
-            // Perform the pointer subtraction from the last element
-            let result = ptr.sub(count);
-        }
-    }
-    
-    #[kani::proof_for_contract(NonNull::sub_ptr)]
-    pub fn non_null_check_sub_ptr() {
-        const SIZE: usize = core::mem::size_of::<i32>() * 1000;
-        let mut generator1 = kani::PointerGenerator::<SIZE>::new();
-        let mut generator2 = kani::PointerGenerator::<SIZE>::new();
-
-        let ptr: *mut i32 = if kani::any() {
-            generator1.any_in_bounds().ptr as *mut i32
-        } else {
-            generator2.any_in_bounds().ptr as *mut i32
-        };
-
-        let origin: *mut i32 = if kani::any() {
-            generator1.any_in_bounds().ptr as *mut i32
-        } else {
-            generator2.any_in_bounds().ptr as *mut i32
-        };
-
-        let ptr_nonnull = unsafe { NonNull::new(ptr).unwrap() };
-        let origin_nonnull = unsafe { NonNull::new(origin).unwrap() };
-
-        unsafe {
-            let distance = ptr_nonnull.sub_ptr(origin_nonnull);
-        }
-    }
-
-    #[kani::proof_for_contract(NonNull::offset_from)]
-    #[kani::should_panic]
-    pub fn non_null_check_offset_from() {
-        const SIZE: usize = core::mem::size_of::<i32>() * 1000;
-        let mut generator1 = kani::PointerGenerator::<SIZE>::new();
-        let mut generator2 = kani::PointerGenerator::<SIZE>::new();
-
-        let ptr: *mut i32 = if kani::any() {
-            generator1.any_in_bounds().ptr as *mut i32
-        } else {
-            generator2.any_in_bounds().ptr as *mut i32
-        };
-
-        let origin: *mut i32 = if kani::any() {
-            generator1.any_in_bounds().ptr as *mut i32
-        } else {
-            generator2.any_in_bounds().ptr as *mut i32
-        };
-
-        let ptr_nonnull = unsafe { NonNull::new(ptr).unwrap() };
-        let origin_nonnull = unsafe { NonNull::new(origin).unwrap() };
-
-        unsafe {
-            let distance = ptr_nonnull.offset_from(origin_nonnull);
-        }
-    }
-    
-=======
     
     // pub const unsafe fn read(self) -> T where T: Sized
     #[kani::proof_for_contract(NonNull::read)]
@@ -2481,5 +2400,73 @@
         // Perform the alignment check
         let result = non_null_ptr.is_aligned_to(align);
     }
->>>>>>> 82da845a
+
+    #[kani::proof_for_contract(NonNull::sub)]
+    pub fn non_null_check_sub() {
+        const SIZE: usize = 10000;
+        let mut generator = kani::PointerGenerator::<SIZE>::new();
+        // Get a raw pointer from the generator within bounds
+        let raw_ptr: *mut i32 = generator.any_in_bounds().ptr;
+        // Create a non-null pointer from the raw pointer
+        let ptr = unsafe { NonNull::new(raw_ptr).unwrap() };
+        // Create a non-deterministic count value
+        let count: usize = kani::any();
+
+        unsafe {
+            let result = ptr.sub(count);
+        }
+    }
+    
+    #[kani::proof_for_contract(NonNull::sub_ptr)]
+    pub fn non_null_check_sub_ptr() {
+        const SIZE: usize = core::mem::size_of::<i32>() * 1000;
+        let mut generator1 = kani::PointerGenerator::<SIZE>::new();
+        let mut generator2 = kani::PointerGenerator::<SIZE>::new();
+
+        let ptr: *mut i32 = if kani::any() {
+            generator1.any_in_bounds().ptr as *mut i32
+        } else {
+            generator2.any_in_bounds().ptr as *mut i32
+        };
+
+        let origin: *mut i32 = if kani::any() {
+            generator1.any_in_bounds().ptr as *mut i32
+        } else {
+            generator2.any_in_bounds().ptr as *mut i32
+        };
+
+        let ptr_nonnull = unsafe { NonNull::new(ptr).unwrap() };
+        let origin_nonnull = unsafe { NonNull::new(origin).unwrap() };
+
+        unsafe {
+            let distance = ptr_nonnull.sub_ptr(origin_nonnull);
+        }
+    }
+
+    #[kani::proof_for_contract(NonNull::offset_from)]
+    #[kani::should_panic]
+    pub fn non_null_check_offset_from() {
+        const SIZE: usize = core::mem::size_of::<i32>() * 1000;
+        let mut generator1 = kani::PointerGenerator::<SIZE>::new();
+        let mut generator2 = kani::PointerGenerator::<SIZE>::new();
+
+        let ptr: *mut i32 = if kani::any() {
+            generator1.any_in_bounds().ptr as *mut i32
+        } else {
+            generator2.any_in_bounds().ptr as *mut i32
+        };
+
+        let origin: *mut i32 = if kani::any() {
+            generator1.any_in_bounds().ptr as *mut i32
+        } else {
+            generator2.any_in_bounds().ptr as *mut i32
+        };
+
+        let ptr_nonnull = unsafe { NonNull::new(ptr).unwrap() };
+        let origin_nonnull = unsafe { NonNull::new(origin).unwrap() };
+
+        unsafe {
+            let distance = ptr_nonnull.offset_from(origin_nonnull);
+        }
+    }
 }