--- conflicted
+++ resolved
@@ -1891,10 +1891,7 @@
 mod verify {
     use super::*;
     use crate::ptr::null_mut;
-<<<<<<< HEAD
     use crate::mem;
-=======
->>>>>>> 922c51a1
     use kani::PointerGenerator;
 
     // pub const unsafe fn new_unchecked(ptr: *mut T) -> Self
@@ -1914,60 +1911,6 @@
         let maybe_null_ptr =  if kani::any() { xptr as *mut i32 } else { null_mut() };
         let _ = NonNull::new(maybe_null_ptr);
     }
-<<<<<<< HEAD
-
-    #[kani::proof_for_contract(NonNull::byte_add)]
-    pub fn non_null_byte_add_proof() {
-        const ARR_SIZE: usize = mem::size_of::<i32>() * 1000;
-        let mut generator = PointerGenerator::<ARR_SIZE>::new();
-
-        let count: usize = kani::any();
-        let raw_ptr: *mut i32 = generator.any_in_bounds().ptr as *mut i32;
-
-        unsafe {
-            let ptr = NonNull::new(raw_ptr).unwrap();
-            let result = ptr.byte_add(count);
-        }
-    }
-
-    #[kani::proof_for_contract(NonNull::byte_offset)]
-    pub fn non_null_byte_offset_proof() {
-        const ARR_SIZE: usize = mem::size_of::<i32>() * 1000;
-        let mut generator = PointerGenerator::<ARR_SIZE>::new();
-
-        let count: isize = kani::any();
-        let raw_ptr: *mut i32 = generator.any_in_bounds().ptr as *mut i32;
-
-        unsafe {
-            let ptr = NonNull::new(raw_ptr).unwrap();
-            let result = ptr.byte_offset(count);
-        }
-    }
-
-    #[kani::proof_for_contract(NonNull::byte_offset_from)]
-    pub fn non_null_byte_offset_from_proof() {
-        const SIZE: usize = mem::size_of::<i32>() * 1000;
-        let mut generator1 = PointerGenerator::<SIZE>::new();
-        let mut generator2 = PointerGenerator::<SIZE>::new();
-
-        let ptr: *mut i32 = if kani::any() {
-            generator1.any_in_bounds().ptr as *mut i32
-        } else {
-            generator2.any_in_bounds().ptr as *mut i32
-        };
-
-        let origin: *mut i32 = if kani::any() {
-            generator1.any_in_bounds().ptr as *mut i32
-        } else {
-            generator2.any_in_bounds().ptr as *mut i32
-        };
-
-        let ptr_nonnull = unsafe { NonNull::new(ptr).unwrap() };
-        let origin_nonnull = unsafe { NonNull::new(origin).unwrap() };
-
-        unsafe {
-            let result = ptr_nonnull.byte_offset_from(origin_nonnull);
-=======
     
     // pub const unsafe fn read(self) -> T where T: Sized
     #[kani::proof_for_contract(NonNull::read)]
@@ -2193,7 +2136,60 @@
             // as a workaround.
             kani::assume(ptr.as_ref().get(lower..upper).is_some());
             let _ = ptr.get_unchecked_mut(lower..upper);
->>>>>>> 922c51a1
+        }
+    }
+
+    #[kani::proof_for_contract(NonNull::byte_add)]
+    pub fn non_null_byte_add_proof() {
+        const ARR_SIZE: usize = mem::size_of::<i32>() * 1000;
+        let mut generator = PointerGenerator::<ARR_SIZE>::new();
+
+        let count: usize = kani::any();
+        let raw_ptr: *mut i32 = generator.any_in_bounds().ptr as *mut i32;
+
+        unsafe {
+            let ptr = NonNull::new(raw_ptr).unwrap();
+            let result = ptr.byte_add(count);
+        }
+    }
+
+    #[kani::proof_for_contract(NonNull::byte_offset)]
+    pub fn non_null_byte_offset_proof() {
+        const ARR_SIZE: usize = mem::size_of::<i32>() * 1000;
+        let mut generator = PointerGenerator::<ARR_SIZE>::new();
+
+        let count: isize = kani::any();
+        let raw_ptr: *mut i32 = generator.any_in_bounds().ptr as *mut i32;
+
+        unsafe {
+            let ptr = NonNull::new(raw_ptr).unwrap();
+            let result = ptr.byte_offset(count);
+        }
+    }
+
+    #[kani::proof_for_contract(NonNull::byte_offset_from)]
+    pub fn non_null_byte_offset_from_proof() {
+        const SIZE: usize = mem::size_of::<i32>() * 1000;
+        let mut generator1 = PointerGenerator::<SIZE>::new();
+        let mut generator2 = PointerGenerator::<SIZE>::new();
+
+        let ptr: *mut i32 = if kani::any() {
+            generator1.any_in_bounds().ptr as *mut i32
+        } else {
+            generator2.any_in_bounds().ptr as *mut i32
+        };
+
+        let origin: *mut i32 = if kani::any() {
+            generator1.any_in_bounds().ptr as *mut i32
+        } else {
+            generator2.any_in_bounds().ptr as *mut i32
+        };
+
+        let ptr_nonnull = unsafe { NonNull::new(ptr).unwrap() };
+        let origin_nonnull = unsafe { NonNull::new(origin).unwrap() };
+
+        unsafe {
+            let result = ptr_nonnull.byte_offset_from(origin_nonnull);
         }
     }
 }