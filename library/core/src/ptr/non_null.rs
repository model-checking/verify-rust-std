use crate::cmp::Ordering;
use crate::marker::Unsize;
use crate::mem::{MaybeUninit, SizedTypeProperties};
use crate::num::NonZero;
use crate::ops::{CoerceUnsized, DispatchFromDyn};
use crate::pin::PinCoerceUnsized;
use crate::ptr::Unique;
use crate::slice::{self, SliceIndex};
use crate::ub_checks::assert_unsafe_precondition;
use crate::{fmt, hash, intrinsics, ptr};
use safety::{ensures, requires};

#[cfg(kani)]
use crate::kani;
#[cfg(kani)]
use crate::ub_checks;

/// `*mut T` but non-zero and [covariant].
///
/// This is often the correct thing to use when building data structures using
/// raw pointers, but is ultimately more dangerous to use because of its additional
/// properties. If you're not sure if you should use `NonNull<T>`, just use `*mut T`!
///
/// Unlike `*mut T`, the pointer must always be non-null, even if the pointer
/// is never dereferenced. This is so that enums may use this forbidden value
/// as a discriminant -- `Option<NonNull<T>>` has the same size as `*mut T`.
/// However the pointer may still dangle if it isn't dereferenced.
///
/// Unlike `*mut T`, `NonNull<T>` was chosen to be covariant over `T`. This makes it
/// possible to use `NonNull<T>` when building covariant types, but introduces the
/// risk of unsoundness if used in a type that shouldn't actually be covariant.
/// (The opposite choice was made for `*mut T` even though technically the unsoundness
/// could only be caused by calling unsafe functions.)
///
/// Covariance is correct for most safe abstractions, such as `Box`, `Rc`, `Arc`, `Vec`,
/// and `LinkedList`. This is the case because they provide a public API that follows the
/// normal shared XOR mutable rules of Rust.
///
/// If your type cannot safely be covariant, you must ensure it contains some
/// additional field to provide invariance. Often this field will be a [`PhantomData`]
/// type like `PhantomData<Cell<T>>` or `PhantomData<&'a mut T>`.
///
/// Notice that `NonNull<T>` has a `From` instance for `&T`. However, this does
/// not change the fact that mutating through a (pointer derived from a) shared
/// reference is undefined behavior unless the mutation happens inside an
/// [`UnsafeCell<T>`]. The same goes for creating a mutable reference from a shared
/// reference. When using this `From` instance without an `UnsafeCell<T>`,
/// it is your responsibility to ensure that `as_mut` is never called, and `as_ptr`
/// is never used for mutation.
///
/// # Representation
///
/// Thanks to the [null pointer optimization],
/// `NonNull<T>` and `Option<NonNull<T>>`
/// are guaranteed to have the same size and alignment:
///
/// ```
/// # use std::mem::{size_of, align_of};
/// use std::ptr::NonNull;
///
/// assert_eq!(size_of::<NonNull<i16>>(), size_of::<Option<NonNull<i16>>>());
/// assert_eq!(align_of::<NonNull<i16>>(), align_of::<Option<NonNull<i16>>>());
///
/// assert_eq!(size_of::<NonNull<str>>(), size_of::<Option<NonNull<str>>>());
/// assert_eq!(align_of::<NonNull<str>>(), align_of::<Option<NonNull<str>>>());
/// ```
///
/// [covariant]: https://doc.rust-lang.org/reference/subtyping.html
/// [`PhantomData`]: crate::marker::PhantomData
/// [`UnsafeCell<T>`]: crate::cell::UnsafeCell
/// [null pointer optimization]: crate::option#representation
#[stable(feature = "nonnull", since = "1.25.0")]
#[repr(transparent)]
#[rustc_layout_scalar_valid_range_start(1)]
#[rustc_nonnull_optimization_guaranteed]
#[rustc_diagnostic_item = "NonNull"]
pub struct NonNull<T: ?Sized> {
    pointer: *const T,
}

/// `NonNull` pointers are not `Send` because the data they reference may be aliased.
// N.B., this impl is unnecessary, but should provide better error messages.
#[stable(feature = "nonnull", since = "1.25.0")]
impl<T: ?Sized> !Send for NonNull<T> {}

/// `NonNull` pointers are not `Sync` because the data they reference may be aliased.
// N.B., this impl is unnecessary, but should provide better error messages.
#[stable(feature = "nonnull", since = "1.25.0")]
impl<T: ?Sized> !Sync for NonNull<T> {}

impl<T: Sized> NonNull<T> {
    /// Creates a new `NonNull` that is dangling, but well-aligned.
    ///
    /// This is useful for initializing types which lazily allocate, like
    /// `Vec::new` does.
    ///
    /// Note that the pointer value may potentially represent a valid pointer to
    /// a `T`, which means this must not be used as a "not yet initialized"
    /// sentinel value. Types that lazily allocate must track initialization by
    /// some other means.
    ///
    /// # Examples
    ///
    /// ```
    /// use std::ptr::NonNull;
    ///
    /// let ptr = NonNull::<u32>::dangling();
    /// // Important: don't try to access the value of `ptr` without
    /// // initializing it first! The pointer is not null but isn't valid either!
    /// ```
    #[stable(feature = "nonnull", since = "1.25.0")]
    #[rustc_const_stable(feature = "const_nonnull_dangling", since = "1.36.0")]
    #[must_use]
    #[inline]
    #[ensures(|result| !result.pointer.is_null() && result.pointer.is_aligned())]
    pub const fn dangling() -> Self {
        // SAFETY: ptr::dangling_mut() returns a non-null well-aligned pointer.
        unsafe {
            let ptr = crate::ptr::dangling_mut::<T>();
            NonNull::new_unchecked(ptr)
        }
    }

    /// Returns a shared references to the value. In contrast to [`as_ref`], this does not require
    /// that the value has to be initialized.
    ///
    /// For the mutable counterpart see [`as_uninit_mut`].
    ///
    /// [`as_ref`]: NonNull::as_ref
    /// [`as_uninit_mut`]: NonNull::as_uninit_mut
    ///
    /// # Safety
    ///
    /// When calling this method, you have to ensure that
    /// the pointer is [convertible to a reference](crate::ptr#pointer-to-reference-conversion).
    /// Note that because the created reference is to `MaybeUninit<T>`, the
    /// source pointer can point to uninitialized memory.
    #[inline]
    #[must_use]
    #[unstable(feature = "ptr_as_uninit", issue = "75402")]
    #[rustc_const_unstable(feature = "ptr_as_uninit", issue = "75402")]
    #[requires(ub_checks::can_dereference(self.as_ptr()))]  // Ensure the pointer is valid to create a reference.
    #[ensures(|result: &&MaybeUninit<T>| core::ptr::eq(*result, self.cast().as_ptr()))]  // Ensure returned reference points to the correct memory location.
    pub const unsafe fn as_uninit_ref<'a>(self) -> &'a MaybeUninit<T> {
        // SAFETY: the caller must guarantee that `self` meets all the
        // requirements for a reference.
        unsafe { &*self.cast().as_ptr() }
    }

    /// Returns a unique references to the value. In contrast to [`as_mut`], this does not require
    /// that the value has to be initialized.
    ///
    /// For the shared counterpart see [`as_uninit_ref`].
    ///
    /// [`as_mut`]: NonNull::as_mut
    /// [`as_uninit_ref`]: NonNull::as_uninit_ref
    ///
    /// # Safety
    ///
    /// When calling this method, you have to ensure that
    /// the pointer is [convertible to a reference](crate::ptr#pointer-to-reference-conversion).
    /// Note that because the created reference is to `MaybeUninit<T>`, the
    /// source pointer can point to uninitialized memory.
    #[inline]
    #[must_use]
    #[unstable(feature = "ptr_as_uninit", issue = "75402")]
    #[rustc_const_unstable(feature = "ptr_as_uninit", issue = "75402")]
    #[requires(ub_checks::can_dereference(self.as_ptr()))]  // Ensure pointer is valid to create a mutable reference.
    #[ensures(|result: &&mut MaybeUninit<T>| core::ptr::eq(*result, self.cast().as_ptr()))]  // Ensure the returned reference points to the correct memory.
    pub const unsafe fn as_uninit_mut<'a>(self) -> &'a mut MaybeUninit<T> {
        // SAFETY: the caller must guarantee that `self` meets all the
        // requirements for a reference.
        unsafe { &mut *self.cast().as_ptr() }
    }
}

impl<T: ?Sized> NonNull<T> {
    /// Creates a new `NonNull`.
    ///
    /// # Safety
    ///
    /// `ptr` must be non-null.
    ///
    /// # Examples
    ///
    /// ```
    /// use std::ptr::NonNull;
    ///
    /// let mut x = 0u32;
    /// let ptr = unsafe { NonNull::new_unchecked(&mut x as *mut _) };
    /// ```
    ///
    /// *Incorrect* usage of this function:
    ///
    /// ```rust,no_run
    /// use std::ptr::NonNull;
    ///
    /// // NEVER DO THAT!!! This is undefined behavior. ⚠️
    /// let ptr = unsafe { NonNull::<u32>::new_unchecked(std::ptr::null_mut()) };
    /// ```
    #[stable(feature = "nonnull", since = "1.25.0")]
    #[rustc_const_stable(feature = "const_nonnull_new_unchecked", since = "1.25.0")]
    #[inline]
    #[requires(!ptr.is_null())]
    #[ensures(|result| result.as_ptr() == ptr)]
    pub const unsafe fn new_unchecked(ptr: *mut T) -> Self {
        // SAFETY: the caller must guarantee that `ptr` is non-null.
        unsafe {
            assert_unsafe_precondition!(
                check_language_ub,
                "NonNull::new_unchecked requires that the pointer is non-null",
                (ptr: *mut () = ptr as *mut ()) => !ptr.is_null()
            );
            NonNull { pointer: ptr as _ }
        }
    }

    /// Creates a new `NonNull` if `ptr` is non-null.
    ///
    /// # Examples
    ///
    /// ```
    /// use std::ptr::NonNull;
    ///
    /// let mut x = 0u32;
    /// let ptr = NonNull::<u32>::new(&mut x as *mut _).expect("ptr is null!");
    ///
    /// if let Some(ptr) = NonNull::<u32>::new(std::ptr::null_mut()) {
    ///     unreachable!();
    /// }
    /// ```
    #[stable(feature = "nonnull", since = "1.25.0")]
    #[rustc_const_unstable(feature = "const_nonnull_new", issue = "93235")]
    #[inline]
    #[ensures(|result| result.is_some() == !ptr.is_null())]
    #[ensures(|result| result.is_none() || result.expect("ptr is null!").as_ptr() == ptr)]
    pub const fn new(ptr: *mut T) -> Option<Self> {
        if !ptr.is_null() {
            // SAFETY: The pointer is already checked and is not null
            Some(unsafe { Self::new_unchecked(ptr) })
        } else {
            None
        }
    }

    /// Converts a reference to a `NonNull` pointer.
    #[unstable(feature = "non_null_from_ref", issue = "130823")]
    #[rustc_const_unstable(feature = "non_null_from_ref", issue = "130823")]
    #[inline]
    pub const fn from_ref(r: &T) -> Self {
        // SAFETY: A reference cannot be null.
        unsafe { NonNull { pointer: r as *const T } }
    }

    /// Converts a mutable reference to a `NonNull` pointer.
    #[unstable(feature = "non_null_from_ref", issue = "130823")]
    #[rustc_const_unstable(feature = "non_null_from_ref", issue = "130823")]
    #[inline]
    pub const fn from_mut(r: &mut T) -> Self {
        // SAFETY: A mutable reference cannot be null.
        unsafe { NonNull { pointer: r as *mut T } }
    }

    /// Performs the same functionality as [`std::ptr::from_raw_parts`], except that a
    /// `NonNull` pointer is returned, as opposed to a raw `*const` pointer.
    ///
    /// See the documentation of [`std::ptr::from_raw_parts`] for more details.
    ///
    /// [`std::ptr::from_raw_parts`]: crate::ptr::from_raw_parts
    #[unstable(feature = "ptr_metadata", issue = "81513")]
    #[rustc_const_unstable(feature = "ptr_metadata", issue = "81513")]
    #[inline]
    #[ensures(|result| !result.pointer.is_null())]
    pub const fn from_raw_parts(
        data_pointer: NonNull<()>,
        metadata: <T as super::Pointee>::Metadata,
    ) -> NonNull<T> {
        // SAFETY: The result of `ptr::from::raw_parts_mut` is non-null because `data_pointer` is.
        unsafe {
            NonNull::new_unchecked(super::from_raw_parts_mut(data_pointer.as_ptr(), metadata))
        }
    }

    /// Decompose a (possibly wide) pointer into its data pointer and metadata components.
    ///
    /// The pointer can be later reconstructed with [`NonNull::from_raw_parts`].
    #[unstable(feature = "ptr_metadata", issue = "81513")]
    #[rustc_const_unstable(feature = "ptr_metadata", issue = "81513")]
    #[must_use = "this returns the result of the operation, \
                  without modifying the original"]
    #[inline]
    #[ensures(|(data_ptr, metadata)| !data_ptr.as_ptr().is_null())]
    #[ensures(|(data_ptr, metadata)| self.as_ptr() as *const () == data_ptr.as_ptr() as *const ())]
    pub const fn to_raw_parts(self) -> (NonNull<()>, <T as super::Pointee>::Metadata) {
        (self.cast(), super::metadata(self.as_ptr()))
    }

    /// Gets the "address" portion of the pointer.
    ///
    /// For more details see the equivalent method on a raw pointer, [`pointer::addr`].
    ///
    /// This is a [Strict Provenance][crate::ptr#strict-provenance] API.
    #[must_use]
    #[inline]
    #[stable(feature = "strict_provenance", since = "CURRENT_RUSTC_VERSION")]
    #[ensures(|result| result.get() == self.as_ptr() as *const() as usize)]
    pub fn addr(self) -> NonZero<usize> {
        // SAFETY: The pointer is guaranteed by the type to be non-null,
        // meaning that the address will be non-zero.
        unsafe { NonZero::new_unchecked(self.pointer.addr()) }
    }

    /// Creates a new pointer with the given address and the [provenance][crate::ptr#provenance] of
    /// `self`.
    ///
    /// For more details see the equivalent method on a raw pointer, [`pointer::with_addr`].
    ///
    /// This is a [Strict Provenance][crate::ptr#strict-provenance] API.
    #[must_use]
    #[inline]
    #[stable(feature = "strict_provenance", since = "CURRENT_RUSTC_VERSION")]
    pub fn with_addr(self, addr: NonZero<usize>) -> Self {
        // SAFETY: The result of `ptr::from::with_addr` is non-null because `addr` is guaranteed to be non-zero.
        unsafe { NonNull::new_unchecked(self.pointer.with_addr(addr.get()) as *mut _) }
    }

    /// Creates a new pointer by mapping `self`'s address to a new one, preserving the
    /// [provenance][crate::ptr#provenance] of `self`.
    ///
    /// For more details see the equivalent method on a raw pointer, [`pointer::map_addr`].
    ///
    /// This is a [Strict Provenance][crate::ptr#strict-provenance] API.
    #[must_use]
    #[inline]
    #[stable(feature = "strict_provenance", since = "CURRENT_RUSTC_VERSION")]
    pub fn map_addr(self, f: impl FnOnce(NonZero<usize>) -> NonZero<usize>) -> Self {
        self.with_addr(f(self.addr()))
    }

    /// Acquires the underlying `*mut` pointer.
    ///
    /// # Examples
    ///
    /// ```
    /// use std::ptr::NonNull;
    ///
    /// let mut x = 0u32;
    /// let ptr = NonNull::new(&mut x).expect("ptr is null!");
    ///
    /// let x_value = unsafe { *ptr.as_ptr() };
    /// assert_eq!(x_value, 0);
    ///
    /// unsafe { *ptr.as_ptr() += 2; }
    /// let x_value = unsafe { *ptr.as_ptr() };
    /// assert_eq!(x_value, 2);
    /// ```
    #[stable(feature = "nonnull", since = "1.25.0")]
    #[rustc_const_stable(feature = "const_nonnull_as_ptr", since = "1.32.0")]
    #[rustc_never_returns_null_ptr]
    #[must_use]
    #[inline(always)]
    //Ensures address of resulting pointer is same as original
    #[ensures(|result: &*mut T| *result == self.pointer as *mut T)]
    pub const fn as_ptr(self) -> *mut T {
        self.pointer as *mut T
    }

    /// Returns a shared reference to the value. If the value may be uninitialized, [`as_uninit_ref`]
    /// must be used instead.
    ///
    /// For the mutable counterpart see [`as_mut`].
    ///
    /// [`as_uninit_ref`]: NonNull::as_uninit_ref
    /// [`as_mut`]: NonNull::as_mut
    ///
    /// # Safety
    ///
    /// When calling this method, you have to ensure that
    /// the pointer is [convertible to a reference](crate::ptr#pointer-to-reference-conversion).
    ///
    /// # Examples
    ///
    /// ```
    /// use std::ptr::NonNull;
    ///
    /// let mut x = 0u32;
    /// let ptr = NonNull::new(&mut x as *mut _).expect("ptr is null!");
    ///
    /// let ref_x = unsafe { ptr.as_ref() };
    /// println!("{ref_x}");
    /// ```
    ///
    /// [the module documentation]: crate::ptr#safety
    #[stable(feature = "nonnull", since = "1.25.0")]
    #[rustc_const_stable(feature = "const_nonnull_as_ref", since = "1.73.0")]
    #[must_use]
    #[inline(always)]
    #[requires(ub_checks::can_dereference(self.as_ptr() as *const()))] // Ensure input is convertible to a reference
    #[ensures(|result: &&T| core::ptr::eq(*result, self.as_ptr()))]  // Ensure returned reference matches pointer
    pub const unsafe fn as_ref<'a>(&self) -> &'a T {
        // SAFETY: the caller must guarantee that `self` meets all the
        // requirements for a reference.
        // `cast_const` avoids a mutable raw pointer deref.
        unsafe { &*self.as_ptr().cast_const() }
    }

    /// Returns a unique reference to the value. If the value may be uninitialized, [`as_uninit_mut`]
    /// must be used instead.
    ///
    /// For the shared counterpart see [`as_ref`].
    ///
    /// [`as_uninit_mut`]: NonNull::as_uninit_mut
    /// [`as_ref`]: NonNull::as_ref
    ///
    /// # Safety
    ///
    /// When calling this method, you have to ensure that
    /// the pointer is [convertible to a reference](crate::ptr#pointer-to-reference-conversion).
    /// # Examples
    ///
    /// ```
    /// use std::ptr::NonNull;
    ///
    /// let mut x = 0u32;
    /// let mut ptr = NonNull::new(&mut x).expect("null pointer");
    ///
    /// let x_ref = unsafe { ptr.as_mut() };
    /// assert_eq!(*x_ref, 0);
    /// *x_ref += 2;
    /// assert_eq!(*x_ref, 2);
    /// ```
    ///
    /// [the module documentation]: crate::ptr#safety
    #[stable(feature = "nonnull", since = "1.25.0")]
    #[rustc_const_stable(feature = "const_ptr_as_ref", since = "1.83.0")]
    #[must_use]
    #[inline(always)]
    #[requires(ub_checks::can_dereference(self.as_ptr() as *const()))]
    // verify result (a mutable reference) is still associated with the same memory address as the raw pointer stored in self
    #[ensures(|result: &&mut T| core::ptr::eq(*result, self.as_ptr()))]
    pub const unsafe fn as_mut<'a>(&mut self) -> &'a mut T {
        // SAFETY: the caller must guarantee that `self` meets all the
        // requirements for a mutable reference.
        unsafe { &mut *self.as_ptr() }
    }

    /// Casts to a pointer of another type.
    ///
    /// # Examples
    ///
    /// ```
    /// use std::ptr::NonNull;
    ///
    /// let mut x = 0u32;
    /// let ptr = NonNull::new(&mut x as *mut _).expect("null pointer");
    ///
    /// let casted_ptr = ptr.cast::<i8>();
    /// let raw_ptr: *mut i8 = casted_ptr.as_ptr();
    /// ```
    #[stable(feature = "nonnull_cast", since = "1.27.0")]
    #[rustc_const_stable(feature = "const_nonnull_cast", since = "1.36.0")]
    #[must_use = "this returns the result of the operation, \
                  without modifying the original"]
    #[inline]
    // Address preservation
    #[ensures(|result: &NonNull<U>| result.as_ptr().addr() == self.as_ptr().addr())]
    pub const fn cast<U>(self) -> NonNull<U> {
        // SAFETY: `self` is a `NonNull` pointer which is necessarily non-null
        unsafe { NonNull { pointer: self.as_ptr() as *mut U } }
    }

    /// Adds an offset to a pointer.
    ///
    /// `count` is in units of T; e.g., a `count` of 3 represents a pointer
    /// offset of `3 * size_of::<T>()` bytes.
    ///
    /// # Safety
    ///
    /// If any of the following conditions are violated, the result is Undefined Behavior:
    ///
    /// * The computed offset, `count * size_of::<T>()` bytes, must not overflow `isize`.
    ///
    /// * If the computed offset is non-zero, then `self` must be derived from a pointer to some
    ///   [allocated object], and the entire memory range between `self` and the result must be in
    ///   bounds of that allocated object. In particular, this range must not "wrap around" the edge
    ///   of the address space.
    ///
    /// Allocated objects can never be larger than `isize::MAX` bytes, so if the computed offset
    /// stays in bounds of the allocated object, it is guaranteed to satisfy the first requirement.
    /// This implies, for instance, that `vec.as_ptr().add(vec.len())` (for `vec: Vec<T>`) is always
    /// safe.
    ///
    /// [allocated object]: crate::ptr#allocated-object
    ///
    /// # Examples
    ///
    /// ```
    /// use std::ptr::NonNull;
    ///
    /// let mut s = [1, 2, 3];
    /// let ptr: NonNull<u32> = NonNull::new(s.as_mut_ptr()).unwrap();
    ///
    /// unsafe {
    ///     println!("{}", ptr.offset(1).read());
    ///     println!("{}", ptr.offset(2).read());
    /// }
    /// ```
    #[inline(always)]
    #[cfg_attr(miri, track_caller)] // even without panics, this helps for Miri backtraces
    #[must_use = "returns a new pointer rather than modifying its argument"]
    #[stable(feature = "non_null_convenience", since = "1.80.0")]
    #[rustc_const_stable(feature = "non_null_convenience", since = "1.80.0")]
    pub const unsafe fn offset(self, count: isize) -> Self
    where
        T: Sized,
    {
        // SAFETY: the caller must uphold the safety contract for `offset`.
        // Additionally safety contract of `offset` guarantees that the resulting pointer is
        // pointing to an allocation, there can't be an allocation at null, thus it's safe to
        // construct `NonNull`.
        unsafe { NonNull { pointer: intrinsics::offset(self.pointer, count) } }
    }

    /// Calculates the offset from a pointer in bytes.
    ///
    /// `count` is in units of **bytes**.
    ///
    /// This is purely a convenience for casting to a `u8` pointer and
    /// using [offset][pointer::offset] on it. See that method for documentation
    /// and safety requirements.
    ///
    /// For non-`Sized` pointees this operation changes only the data pointer,
    /// leaving the metadata untouched.
    #[must_use]
    #[inline(always)]
    #[cfg_attr(miri, track_caller)] // even without panics, this helps for Miri backtraces
    #[stable(feature = "non_null_convenience", since = "1.80.0")]
    #[rustc_const_stable(feature = "non_null_convenience", since = "1.80.0")]
    pub const unsafe fn byte_offset(self, count: isize) -> Self {
        // SAFETY: the caller must uphold the safety contract for `offset` and `byte_offset` has
        // the same safety contract.
        // Additionally safety contract of `offset` guarantees that the resulting pointer is
        // pointing to an allocation, there can't be an allocation at null, thus it's safe to
        // construct `NonNull`.
        unsafe { NonNull { pointer: self.pointer.byte_offset(count) } }
    }

    /// Adds an offset to a pointer (convenience for `.offset(count as isize)`).
    ///
    /// `count` is in units of T; e.g., a `count` of 3 represents a pointer
    /// offset of `3 * size_of::<T>()` bytes.
    ///
    /// # Safety
    ///
    /// If any of the following conditions are violated, the result is Undefined Behavior:
    ///
    /// * The computed offset, `count * size_of::<T>()` bytes, must not overflow `isize`.
    ///
    /// * If the computed offset is non-zero, then `self` must be derived from a pointer to some
    ///   [allocated object], and the entire memory range between `self` and the result must be in
    ///   bounds of that allocated object. In particular, this range must not "wrap around" the edge
    ///   of the address space.
    ///
    /// Allocated objects can never be larger than `isize::MAX` bytes, so if the computed offset
    /// stays in bounds of the allocated object, it is guaranteed to satisfy the first requirement.
    /// This implies, for instance, that `vec.as_ptr().add(vec.len())` (for `vec: Vec<T>`) is always
    /// safe.
    ///
    /// [allocated object]: crate::ptr#allocated-object
    ///
    /// # Examples
    ///
    /// ```
    /// use std::ptr::NonNull;
    ///
    /// let s: &str = "123";
    /// let ptr: NonNull<u8> = NonNull::new(s.as_ptr().cast_mut()).unwrap();
    ///
    /// unsafe {
    ///     println!("{}", ptr.add(1).read() as char);
    ///     println!("{}", ptr.add(2).read() as char);
    /// }
    /// ```
    #[inline(always)]
    #[cfg_attr(miri, track_caller)] // even without panics, this helps for Miri backtraces
    #[must_use = "returns a new pointer rather than modifying its argument"]
    #[stable(feature = "non_null_convenience", since = "1.80.0")]
    #[rustc_const_stable(feature = "non_null_convenience", since = "1.80.0")]
    #[requires(count.checked_mul(core::mem::size_of::<T>()).is_some()
        && count * core::mem::size_of::<T>() <= isize::MAX as usize
        && (self.pointer as isize).checked_add(count as isize * core::mem::size_of::<T>() as isize).is_some() // check wrapping add
        && kani::mem::same_allocation(self.pointer, self.pointer.wrapping_offset(count as isize)))]
    #[ensures(|result: &NonNull<T>| result.as_ptr() == self.as_ptr().offset(count as isize))]
    pub const unsafe fn add(self, count: usize) -> Self
    where
        T: Sized,
    {
        // SAFETY: the caller must uphold the safety contract for `offset`.
        // Additionally safety contract of `offset` guarantees that the resulting pointer is
        // pointing to an allocation, there can't be an allocation at null, thus it's safe to
        // construct `NonNull`.
        unsafe { NonNull { pointer: intrinsics::offset(self.pointer, count) } }
    }

    /// Calculates the offset from a pointer in bytes (convenience for `.byte_offset(count as isize)`).
    ///
    /// `count` is in units of bytes.
    ///
    /// This is purely a convenience for casting to a `u8` pointer and
    /// using [`add`][NonNull::add] on it. See that method for documentation
    /// and safety requirements.
    ///
    /// For non-`Sized` pointees this operation changes only the data pointer,
    /// leaving the metadata untouched.
    #[must_use]
    #[inline(always)]
    #[cfg_attr(miri, track_caller)] // even without panics, this helps for Miri backtraces
    #[stable(feature = "non_null_convenience", since = "1.80.0")]
    #[rustc_const_stable(feature = "non_null_convenience", since = "1.80.0")]
    pub const unsafe fn byte_add(self, count: usize) -> Self {
        // SAFETY: the caller must uphold the safety contract for `add` and `byte_add` has the same
        // safety contract.
        // Additionally safety contract of `add` guarantees that the resulting pointer is pointing
        // to an allocation, there can't be an allocation at null, thus it's safe to construct
        // `NonNull`.
        unsafe { NonNull { pointer: self.pointer.byte_add(count) } }
    }

    /// Subtracts an offset from a pointer (convenience for
    /// `.offset((count as isize).wrapping_neg())`).
    ///
    /// `count` is in units of T; e.g., a `count` of 3 represents a pointer
    /// offset of `3 * size_of::<T>()` bytes.
    ///
    /// # Safety
    ///
    /// If any of the following conditions are violated, the result is Undefined Behavior:
    ///
    /// * The computed offset, `count * size_of::<T>()` bytes, must not overflow `isize`.
    ///
    /// * If the computed offset is non-zero, then `self` must be derived from a pointer to some
    ///   [allocated object], and the entire memory range between `self` and the result must be in
    ///   bounds of that allocated object. In particular, this range must not "wrap around" the edge
    ///   of the address space.
    ///
    /// Allocated objects can never be larger than `isize::MAX` bytes, so if the computed offset
    /// stays in bounds of the allocated object, it is guaranteed to satisfy the first requirement.
    /// This implies, for instance, that `vec.as_ptr().add(vec.len())` (for `vec: Vec<T>`) is always
    /// safe.
    ///
    /// [allocated object]: crate::ptr#allocated-object
    ///
    /// # Examples
    ///
    /// ```
    /// use std::ptr::NonNull;
    ///
    /// let s: &str = "123";
    ///
    /// unsafe {
    ///     let end: NonNull<u8> = NonNull::new(s.as_ptr().cast_mut()).unwrap().add(3);
    ///     println!("{}", end.sub(1).read() as char);
    ///     println!("{}", end.sub(2).read() as char);
    /// }
    /// ```
    #[inline(always)]
    #[cfg_attr(miri, track_caller)] // even without panics, this helps for Miri backtraces
    #[must_use = "returns a new pointer rather than modifying its argument"]
    #[stable(feature = "non_null_convenience", since = "1.80.0")]
    #[rustc_const_stable(feature = "non_null_convenience", since = "1.80.0")]
    #[cfg_attr(bootstrap, rustc_allow_const_fn_unstable(unchecked_neg))]
    #[requires(
        count.checked_mul(core::mem::size_of::<T>()).is_some() &&
        count * core::mem::size_of::<T>() <= isize::MAX as usize && 
        kani::mem::same_allocation(self.as_ptr(), self.as_ptr().wrapping_sub(count))
    )]
    #[ensures(|result: &NonNull<T>| result.as_ptr() == self.as_ptr().offset(-(count as isize)))]
    pub const unsafe fn sub(self, count: usize) -> Self
    where
        T: Sized,
    {
        if T::IS_ZST {
            // Pointer arithmetic does nothing when the pointee is a ZST.
            self
        } else {
            // SAFETY: the caller must uphold the safety contract for `offset`.
            // Because the pointee is *not* a ZST, that means that `count` is
            // at most `isize::MAX`, and thus the negation cannot overflow.
            unsafe { self.offset((count as isize).unchecked_neg()) }
        }
    }

    /// Calculates the offset from a pointer in bytes (convenience for
    /// `.byte_offset((count as isize).wrapping_neg())`).
    ///
    /// `count` is in units of bytes.
    ///
    /// This is purely a convenience for casting to a `u8` pointer and
    /// using [`sub`][NonNull::sub] on it. See that method for documentation
    /// and safety requirements.
    ///
    /// For non-`Sized` pointees this operation changes only the data pointer,
    /// leaving the metadata untouched.
    #[must_use]
    #[inline(always)]
    #[cfg_attr(miri, track_caller)] // even without panics, this helps for Miri backtraces
    #[stable(feature = "non_null_convenience", since = "1.80.0")]
    #[rustc_const_stable(feature = "non_null_convenience", since = "1.80.0")]
    pub const unsafe fn byte_sub(self, count: usize) -> Self {
        // SAFETY: the caller must uphold the safety contract for `sub` and `byte_sub` has the same
        // safety contract.
        // Additionally safety contract of `sub` guarantees that the resulting pointer is pointing
        // to an allocation, there can't be an allocation at null, thus it's safe to construct
        // `NonNull`.
        unsafe { NonNull { pointer: self.pointer.byte_sub(count) } }
    }

    /// Calculates the distance between two pointers within the same allocation. The returned value is in
    /// units of T: the distance in bytes divided by `mem::size_of::<T>()`.
    ///
    /// This is equivalent to `(self as isize - origin as isize) / (mem::size_of::<T>() as isize)`,
    /// except that it has a lot more opportunities for UB, in exchange for the compiler
    /// better understanding what you are doing.
    ///
    /// The primary motivation of this method is for computing the `len` of an array/slice
    /// of `T` that you are currently representing as a "start" and "end" pointer
    /// (and "end" is "one past the end" of the array).
    /// In that case, `end.offset_from(start)` gets you the length of the array.
    ///
    /// All of the following safety requirements are trivially satisfied for this usecase.
    ///
    /// [`offset`]: #method.offset
    ///
    /// # Safety
    ///
    /// If any of the following conditions are violated, the result is Undefined Behavior:
    ///
    /// * `self` and `origin` must either
    ///
    ///   * point to the same address, or
    ///   * both be *derived from* a pointer to the same [allocated object], and the memory range between
    ///     the two pointers must be in bounds of that object. (See below for an example.)
    ///
    /// * The distance between the pointers, in bytes, must be an exact multiple
    ///   of the size of `T`.
    ///
    /// As a consequence, the absolute distance between the pointers, in bytes, computed on
    /// mathematical integers (without "wrapping around"), cannot overflow an `isize`. This is
    /// implied by the in-bounds requirement, and the fact that no allocated object can be larger
    /// than `isize::MAX` bytes.
    ///
    /// The requirement for pointers to be derived from the same allocated object is primarily
    /// needed for `const`-compatibility: the distance between pointers into *different* allocated
    /// objects is not known at compile-time. However, the requirement also exists at
    /// runtime and may be exploited by optimizations. If you wish to compute the difference between
    /// pointers that are not guaranteed to be from the same allocation, use `(self as isize -
    /// origin as isize) / mem::size_of::<T>()`.
    // FIXME: recommend `addr()` instead of `as usize` once that is stable.
    ///
    /// [`add`]: #method.add
    /// [allocated object]: crate::ptr#allocated-object
    ///
    /// # Panics
    ///
    /// This function panics if `T` is a Zero-Sized Type ("ZST").
    ///
    /// # Examples
    ///
    /// Basic usage:
    ///
    /// ```
    /// use std::ptr::NonNull;
    ///
    /// let a = [0; 5];
    /// let ptr1: NonNull<u32> = NonNull::from(&a[1]);
    /// let ptr2: NonNull<u32> = NonNull::from(&a[3]);
    /// unsafe {
    ///     assert_eq!(ptr2.offset_from(ptr1), 2);
    ///     assert_eq!(ptr1.offset_from(ptr2), -2);
    ///     assert_eq!(ptr1.offset(2), ptr2);
    ///     assert_eq!(ptr2.offset(-2), ptr1);
    /// }
    /// ```
    ///
    /// *Incorrect* usage:
    ///
    /// ```rust,no_run
    /// use std::ptr::NonNull;
    ///
    /// let ptr1 = NonNull::new(Box::into_raw(Box::new(0u8))).unwrap();
    /// let ptr2 = NonNull::new(Box::into_raw(Box::new(1u8))).unwrap();
    /// let diff = (ptr2.addr().get() as isize).wrapping_sub(ptr1.addr().get() as isize);
    /// // Make ptr2_other an "alias" of ptr2.add(1), but derived from ptr1.
    /// let diff_plus_1 = diff.wrapping_add(1);
    /// let ptr2_other = NonNull::new(ptr1.as_ptr().wrapping_byte_offset(diff_plus_1)).unwrap();
    /// assert_eq!(ptr2.addr(), ptr2_other.addr());
    /// // Since ptr2_other and ptr2 are derived from pointers to different objects,
    /// // computing their offset is undefined behavior, even though
    /// // they point to addresses that are in-bounds of the same object!
    ///
    /// let one = unsafe { ptr2_other.offset_from(ptr2) }; // Undefined Behavior! ⚠️
    /// ```
    #[inline]
    #[cfg_attr(miri, track_caller)] // even without panics, this helps for Miri backtraces
    #[stable(feature = "non_null_convenience", since = "1.80.0")]
    #[rustc_const_stable(feature = "non_null_convenience", since = "1.80.0")]
    #[requires( 
        (kani::mem::same_allocation(self.as_ptr(), origin.as_ptr()) && 
        ((self.as_ptr().addr() - origin.as_ptr().addr()) % core::mem::size_of::<T>() == 0))
    )] // Ensure both pointers meet safety conditions for offset_from
    #[ensures(|result: &isize| *result == (self.as_ptr() as isize - origin.as_ptr() as isize) / core::mem::size_of::<T>() as isize)]
    pub const unsafe fn offset_from(self, origin: NonNull<T>) -> isize
    where
        T: Sized,
    {
        // SAFETY: the caller must uphold the safety contract for `offset_from`.
        unsafe { self.pointer.offset_from(origin.pointer) }
    }

    /// Calculates the distance between two pointers within the same allocation. The returned value is in
    /// units of **bytes**.
    ///
    /// This is purely a convenience for casting to a `u8` pointer and
    /// using [`offset_from`][NonNull::offset_from] on it. See that method for
    /// documentation and safety requirements.
    ///
    /// For non-`Sized` pointees this operation considers only the data pointers,
    /// ignoring the metadata.
    #[inline(always)]
    #[cfg_attr(miri, track_caller)] // even without panics, this helps for Miri backtraces
    #[stable(feature = "non_null_convenience", since = "1.80.0")]
    #[rustc_const_stable(feature = "non_null_convenience", since = "1.80.0")]
    pub const unsafe fn byte_offset_from<U: ?Sized>(self, origin: NonNull<U>) -> isize {
        // SAFETY: the caller must uphold the safety contract for `byte_offset_from`.
        unsafe { self.pointer.byte_offset_from(origin.pointer) }
    }

    // N.B. `wrapping_offset``, `wrapping_add`, etc are not implemented because they can wrap to null

    /// Calculates the distance between two pointers within the same allocation, *where it's known that
    /// `self` is equal to or greater than `origin`*. The returned value is in
    /// units of T: the distance in bytes is divided by `mem::size_of::<T>()`.
    ///
    /// This computes the same value that [`offset_from`](#method.offset_from)
    /// would compute, but with the added precondition that the offset is
    /// guaranteed to be non-negative.  This method is equivalent to
    /// `usize::try_from(self.offset_from(origin)).unwrap_unchecked()`,
    /// but it provides slightly more information to the optimizer, which can
    /// sometimes allow it to optimize slightly better with some backends.
    ///
    /// This method can be though of as recovering the `count` that was passed
    /// to [`add`](#method.add) (or, with the parameters in the other order,
    /// to [`sub`](#method.sub)).  The following are all equivalent, assuming
    /// that their safety preconditions are met:
    /// ```rust
    /// # #![feature(ptr_sub_ptr)]
    /// # unsafe fn blah(ptr: std::ptr::NonNull<u32>, origin: std::ptr::NonNull<u32>, count: usize) -> bool {
    /// ptr.sub_ptr(origin) == count
    /// # &&
    /// origin.add(count) == ptr
    /// # &&
    /// ptr.sub(count) == origin
    /// # }
    /// ```
    ///
    /// # Safety
    ///
    /// - The distance between the pointers must be non-negative (`self >= origin`)
    ///
    /// - *All* the safety conditions of [`offset_from`](#method.offset_from)
    ///   apply to this method as well; see it for the full details.
    ///
    /// Importantly, despite the return type of this method being able to represent
    /// a larger offset, it's still *not permitted* to pass pointers which differ
    /// by more than `isize::MAX` *bytes*.  As such, the result of this method will
    /// always be less than or equal to `isize::MAX as usize`.
    ///
    /// # Panics
    ///
    /// This function panics if `T` is a Zero-Sized Type ("ZST").
    ///
    /// # Examples
    ///
    /// ```
    /// #![feature(ptr_sub_ptr)]
    /// use std::ptr::NonNull;
    ///
    /// let a = [0; 5];
    /// let ptr1: NonNull<u32> = NonNull::from(&a[1]);
    /// let ptr2: NonNull<u32> = NonNull::from(&a[3]);
    /// unsafe {
    ///     assert_eq!(ptr2.sub_ptr(ptr1), 2);
    ///     assert_eq!(ptr1.add(2), ptr2);
    ///     assert_eq!(ptr2.sub(2), ptr1);
    ///     assert_eq!(ptr2.sub_ptr(ptr2), 0);
    /// }
    ///
    /// // This would be incorrect, as the pointers are not correctly ordered:
    /// // ptr1.sub_ptr(ptr2)
    /// ```
    #[inline]
    #[cfg_attr(miri, track_caller)] // even without panics, this helps for Miri backtraces
    #[unstable(feature = "ptr_sub_ptr", issue = "95892")]
    #[rustc_const_unstable(feature = "const_ptr_sub_ptr", issue = "95892")]
    #[requires(
        self.as_ptr().addr().checked_sub(subtracted.as_ptr().addr()).is_some() &&
        kani::mem::same_allocation(self.as_ptr(), subtracted.as_ptr()) &&
        (self.as_ptr().addr()) >= (subtracted.as_ptr().addr()) &&
        (self.as_ptr().addr() - subtracted.as_ptr().addr()) % core::mem::size_of::<T>() == 0
    )]
    #[ensures(|result: &usize| *result == self.as_ptr().offset_from(subtracted.as_ptr()) as usize)]
    pub const unsafe fn sub_ptr(self, subtracted: NonNull<T>) -> usize
    where
        T: Sized,
    {
        // SAFETY: the caller must uphold the safety contract for `sub_ptr`.
        unsafe { self.pointer.sub_ptr(subtracted.pointer) }
    }

    /// Calculates the distance between two pointers within the same allocation, *where it's known that
    /// `self` is equal to or greater than `origin`*. The returned value is in
    /// units of **bytes**.
    ///
    /// This is purely a convenience for casting to a `u8` pointer and
    /// using [`sub_ptr`][NonNull::sub_ptr] on it. See that method for
    /// documentation and safety requirements.
    ///
    /// For non-`Sized` pointees this operation considers only the data pointers,
    /// ignoring the metadata.
    #[inline(always)]
    #[cfg_attr(miri, track_caller)] // even without panics, this helps for Miri backtraces
    #[unstable(feature = "ptr_sub_ptr", issue = "95892")]
    #[rustc_const_unstable(feature = "const_ptr_sub_ptr", issue = "95892")]
    pub const unsafe fn byte_sub_ptr<U: ?Sized>(self, origin: NonNull<U>) -> usize {
        // SAFETY: the caller must uphold the safety contract for `byte_sub_ptr`.
        unsafe { self.pointer.byte_sub_ptr(origin.pointer) }
    }

    /// Reads the value from `self` without moving it. This leaves the
    /// memory in `self` unchanged.
    ///
    /// See [`ptr::read`] for safety concerns and examples.
    ///
    /// [`ptr::read`]: crate::ptr::read()
    #[inline]
    #[cfg_attr(miri, track_caller)] // even without panics, this helps for Miri backtraces
    #[stable(feature = "non_null_convenience", since = "1.80.0")]
    #[rustc_const_stable(feature = "non_null_convenience", since = "1.80.0")]
    #[requires(ub_checks::can_dereference(self.pointer))]
    pub const unsafe fn read(self) -> T
    where
        T: Sized,
    {
        // SAFETY: the caller must uphold the safety contract for `read`.
        unsafe { ptr::read(self.pointer) }
    }

    /// Performs a volatile read of the value from `self` without moving it. This
    /// leaves the memory in `self` unchanged.
    ///
    /// Volatile operations are intended to act on I/O memory, and are guaranteed
    /// to not be elided or reordered by the compiler across other volatile
    /// operations.
    ///
    /// See [`ptr::read_volatile`] for safety concerns and examples.
    ///
    /// [`ptr::read_volatile`]: crate::ptr::read_volatile()
    #[inline]
    #[cfg_attr(miri, track_caller)] // even without panics, this helps for Miri backtraces
    #[stable(feature = "non_null_convenience", since = "1.80.0")]
    #[requires(ub_checks::can_dereference(self.pointer))]
    pub unsafe fn read_volatile(self) -> T
    where
        T: Sized,
    {
        // SAFETY: the caller must uphold the safety contract for `read_volatile`.
        unsafe { ptr::read_volatile(self.pointer) }
    }

    /// Reads the value from `self` without moving it. This leaves the
    /// memory in `self` unchanged.
    ///
    /// Unlike `read`, the pointer may be unaligned.
    ///
    /// See [`ptr::read_unaligned`] for safety concerns and examples.
    ///
    /// [`ptr::read_unaligned`]: crate::ptr::read_unaligned()
    #[inline]
    #[cfg_attr(miri, track_caller)] // even without panics, this helps for Miri backtraces
    #[stable(feature = "non_null_convenience", since = "1.80.0")]
    #[rustc_const_stable(feature = "non_null_convenience", since = "1.80.0")]
    #[requires(ub_checks::can_read_unaligned(self.pointer))]
    pub const unsafe fn read_unaligned(self) -> T
    where
        T: Sized,
    {
        // SAFETY: the caller must uphold the safety contract for `read_unaligned`.
        unsafe { ptr::read_unaligned(self.pointer) }
    }

    /// Copies `count * size_of<T>` bytes from `self` to `dest`. The source
    /// and destination may overlap.
    ///
    /// NOTE: this has the *same* argument order as [`ptr::copy`].
    ///
    /// See [`ptr::copy`] for safety concerns and examples.
    ///
    /// [`ptr::copy`]: crate::ptr::copy()
    #[inline(always)]
    #[cfg_attr(miri, track_caller)] // even without panics, this helps for Miri backtraces
    #[stable(feature = "non_null_convenience", since = "1.80.0")]
    #[rustc_const_stable(feature = "const_intrinsic_copy", since = "1.83.0")]
    pub const unsafe fn copy_to(self, dest: NonNull<T>, count: usize)
    where
        T: Sized,
    {
        // SAFETY: the caller must uphold the safety contract for `copy`.
        unsafe { ptr::copy(self.pointer, dest.as_ptr(), count) }
    }

    /// Copies `count * size_of<T>` bytes from `self` to `dest`. The source
    /// and destination may *not* overlap.
    ///
    /// NOTE: this has the *same* argument order as [`ptr::copy_nonoverlapping`].
    ///
    /// See [`ptr::copy_nonoverlapping`] for safety concerns and examples.
    ///
    /// [`ptr::copy_nonoverlapping`]: crate::ptr::copy_nonoverlapping()
    #[inline(always)]
    #[cfg_attr(miri, track_caller)] // even without panics, this helps for Miri backtraces
    #[stable(feature = "non_null_convenience", since = "1.80.0")]
    #[rustc_const_stable(feature = "const_intrinsic_copy", since = "1.83.0")]
    pub const unsafe fn copy_to_nonoverlapping(self, dest: NonNull<T>, count: usize)
    where
        T: Sized,
    {
        // SAFETY: the caller must uphold the safety contract for `copy_nonoverlapping`.
        unsafe { ptr::copy_nonoverlapping(self.pointer, dest.as_ptr(), count) }
    }

    /// Copies `count * size_of<T>` bytes from `src` to `self`. The source
    /// and destination may overlap.
    ///
    /// NOTE: this has the *opposite* argument order of [`ptr::copy`].
    ///
    /// See [`ptr::copy`] for safety concerns and examples.
    ///
    /// [`ptr::copy`]: crate::ptr::copy()
    #[inline(always)]
    #[cfg_attr(miri, track_caller)] // even without panics, this helps for Miri backtraces
    #[stable(feature = "non_null_convenience", since = "1.80.0")]
    #[rustc_const_stable(feature = "const_intrinsic_copy", since = "1.83.0")]
    pub const unsafe fn copy_from(self, src: NonNull<T>, count: usize)
    where
        T: Sized,
    {
        // SAFETY: the caller must uphold the safety contract for `copy`.
        unsafe { ptr::copy(src.pointer, self.as_ptr(), count) }
    }

    /// Copies `count * size_of<T>` bytes from `src` to `self`. The source
    /// and destination may *not* overlap.
    ///
    /// NOTE: this has the *opposite* argument order of [`ptr::copy_nonoverlapping`].
    ///
    /// See [`ptr::copy_nonoverlapping`] for safety concerns and examples.
    ///
    /// [`ptr::copy_nonoverlapping`]: crate::ptr::copy_nonoverlapping()
    #[inline(always)]
    #[cfg_attr(miri, track_caller)] // even without panics, this helps for Miri backtraces
    #[stable(feature = "non_null_convenience", since = "1.80.0")]
    #[rustc_const_stable(feature = "const_intrinsic_copy", since = "1.83.0")]
    pub const unsafe fn copy_from_nonoverlapping(self, src: NonNull<T>, count: usize)
    where
        T: Sized,
    {
        // SAFETY: the caller must uphold the safety contract for `copy_nonoverlapping`.
        unsafe { ptr::copy_nonoverlapping(src.pointer, self.as_ptr(), count) }
    }

    /// Executes the destructor (if any) of the pointed-to value.
    ///
    /// See [`ptr::drop_in_place`] for safety concerns and examples.
    ///
    /// [`ptr::drop_in_place`]: crate::ptr::drop_in_place()
    #[inline(always)]
    #[stable(feature = "non_null_convenience", since = "1.80.0")]
    #[requires(ub_checks::can_dereference(self.as_ptr() as *const()))] // Ensure self is aligned, initialized, and valid for read
    #[requires(ub_checks::can_write(self.as_ptr() as *mut()))] // Ensure self is valid for write
    pub unsafe fn drop_in_place(self) {
        // SAFETY: the caller must uphold the safety contract for `drop_in_place`.
        unsafe { ptr::drop_in_place(self.as_ptr()) }
    }

    /// Overwrites a memory location with the given value without reading or
    /// dropping the old value.
    ///
    /// See [`ptr::write`] for safety concerns and examples.
    ///
    /// [`ptr::write`]: crate::ptr::write()
    #[inline(always)]
    #[cfg_attr(miri, track_caller)] // even without panics, this helps for Miri backtraces
    #[stable(feature = "non_null_convenience", since = "1.80.0")]
    #[rustc_const_stable(feature = "const_ptr_write", since = "1.83.0")]
    pub const unsafe fn write(self, val: T)
    where
        T: Sized,
    {
        // SAFETY: the caller must uphold the safety contract for `write`.
        unsafe { ptr::write(self.as_ptr(), val) }
    }

    /// Invokes memset on the specified pointer, setting `count * size_of::<T>()`
    /// bytes of memory starting at `self` to `val`.
    ///
    /// See [`ptr::write_bytes`] for safety concerns and examples.
    ///
    /// [`ptr::write_bytes`]: crate::ptr::write_bytes()
    #[inline(always)]
    #[doc(alias = "memset")]
    #[cfg_attr(miri, track_caller)] // even without panics, this helps for Miri backtraces
    #[stable(feature = "non_null_convenience", since = "1.80.0")]
    #[rustc_const_stable(feature = "const_ptr_write", since = "1.83.0")]
    pub const unsafe fn write_bytes(self, val: u8, count: usize)
    where
        T: Sized,
    {
        // SAFETY: the caller must uphold the safety contract for `write_bytes`.
        unsafe { ptr::write_bytes(self.as_ptr(), val, count) }
    }

    /// Performs a volatile write of a memory location with the given value without
    /// reading or dropping the old value.
    ///
    /// Volatile operations are intended to act on I/O memory, and are guaranteed
    /// to not be elided or reordered by the compiler across other volatile
    /// operations.
    ///
    /// See [`ptr::write_volatile`] for safety concerns and examples.
    ///
    /// [`ptr::write_volatile`]: crate::ptr::write_volatile()
    #[inline(always)]
    #[cfg_attr(miri, track_caller)] // even without panics, this helps for Miri backtraces
    #[stable(feature = "non_null_convenience", since = "1.80.0")]
    pub unsafe fn write_volatile(self, val: T)
    where
        T: Sized,
    {
        // SAFETY: the caller must uphold the safety contract for `write_volatile`.
        unsafe { ptr::write_volatile(self.as_ptr(), val) }
    }

    /// Overwrites a memory location with the given value without reading or
    /// dropping the old value.
    ///
    /// Unlike `write`, the pointer may be unaligned.
    ///
    /// See [`ptr::write_unaligned`] for safety concerns and examples.
    ///
    /// [`ptr::write_unaligned`]: crate::ptr::write_unaligned()
    #[inline(always)]
    #[cfg_attr(miri, track_caller)] // even without panics, this helps for Miri backtraces
    #[stable(feature = "non_null_convenience", since = "1.80.0")]
    #[rustc_const_stable(feature = "const_ptr_write", since = "1.83.0")]
    pub const unsafe fn write_unaligned(self, val: T)
    where
        T: Sized,
    {
        // SAFETY: the caller must uphold the safety contract for `write_unaligned`.
        unsafe { ptr::write_unaligned(self.as_ptr(), val) }
    }

    /// Replaces the value at `self` with `src`, returning the old
    /// value, without dropping either.
    ///
    /// See [`ptr::replace`] for safety concerns and examples.
    ///
    /// [`ptr::replace`]: crate::ptr::replace()
    #[inline(always)]
    #[stable(feature = "non_null_convenience", since = "1.80.0")]
    #[cfg_attr(kani, kani::modifies(self.as_ptr()))]
    #[requires(ub_checks::can_dereference(self.as_ptr()))] // Ensure self is aligned, initialized, and valid for read
    #[requires(ub_checks::can_write(self.as_ptr()))] // Ensure self is valid for write
    pub unsafe fn replace(self, src: T) -> T
    where
        T: Sized,
    {
        // SAFETY: the caller must uphold the safety contract for `replace`.
        unsafe { ptr::replace(self.as_ptr(), src) }
    }

    /// Swaps the values at two mutable locations of the same type, without
    /// deinitializing either. They may overlap, unlike `mem::swap` which is
    /// otherwise equivalent.
    ///
    /// See [`ptr::swap`] for safety concerns and examples.
    ///
    /// [`ptr::swap`]: crate::ptr::swap()
    #[inline(always)]
    #[stable(feature = "non_null_convenience", since = "1.80.0")]
    #[rustc_const_unstable(feature = "const_swap", issue = "83163")]
    #[cfg_attr(kani, kani::modifies(self.as_ptr(), with.as_ptr()))]
    #[requires(ub_checks::can_dereference(self.as_ptr()) && ub_checks::can_write(self.as_ptr()))]
    #[requires(ub_checks::can_dereference(with.as_ptr()) && ub_checks::can_write(with.as_ptr()))]
    pub const unsafe fn swap(self, with: NonNull<T>)
    where
        T: Sized,
    {
        // SAFETY: the caller must uphold the safety contract for `swap`.
        unsafe { ptr::swap(self.as_ptr(), with.as_ptr()) }
    }

    /// Computes the offset that needs to be applied to the pointer in order to make it aligned to
    /// `align`.
    ///
    /// If it is not possible to align the pointer, the implementation returns
    /// `usize::MAX`.
    ///
    /// The offset is expressed in number of `T` elements, and not bytes.
    ///
    /// There are no guarantees whatsoever that offsetting the pointer will not overflow or go
    /// beyond the allocation that the pointer points into. It is up to the caller to ensure that
    /// the returned offset is correct in all terms other than alignment.
    ///
    /// When this is called during compile-time evaluation (which is unstable), the implementation
    /// may return `usize::MAX` in cases where that can never happen at runtime. This is because the
    /// actual alignment of pointers is not known yet during compile-time, so an offset with
    /// guaranteed alignment can sometimes not be computed. For example, a buffer declared as `[u8;
    /// N]` might be allocated at an odd or an even address, but at compile-time this is not yet
    /// known, so the execution has to be correct for either choice. It is therefore impossible to
    /// find an offset that is guaranteed to be 2-aligned. (This behavior is subject to change, as usual
    /// for unstable APIs.)
    ///
    /// # Panics
    ///
    /// The function panics if `align` is not a power-of-two.
    ///
    /// # Examples
    ///
    /// Accessing adjacent `u8` as `u16`
    ///
    /// ```
    /// use std::mem::align_of;
    /// use std::ptr::NonNull;
    ///
    /// # unsafe {
    /// let x = [5_u8, 6, 7, 8, 9];
    /// let ptr = NonNull::new(x.as_ptr() as *mut u8).unwrap();
    /// let offset = ptr.align_offset(align_of::<u16>());
    ///
    /// if offset < x.len() - 1 {
    ///     let u16_ptr = ptr.add(offset).cast::<u16>();
    ///     assert!(u16_ptr.read() == u16::from_ne_bytes([5, 6]) || u16_ptr.read() == u16::from_ne_bytes([6, 7]));
    /// } else {
    ///     // while the pointer can be aligned via `offset`, it would point
    ///     // outside the allocation
    /// }
    /// # }
    /// ```
    #[inline]
    #[must_use]
    #[stable(feature = "non_null_convenience", since = "1.80.0")]
    #[rustc_const_unstable(feature = "const_align_offset", issue = "90962")]
    #[ensures(|result| {
        // Post-condition reference: https://github.com/model-checking/verify-rust-std/pull/69/files
        let stride = crate::mem::size_of::<T>();
        // ZSTs
        if stride == 0 {
            if self.pointer.addr() % align == 0 {
                return *result == 0;
            } else {
                return *result == usize::MAX;
            }
        }
        // In this case, the pointer cannot be aligned
        if (align % stride == 0) && (self.pointer.addr() % stride != 0) {
            return *result == usize::MAX;
        }
        // Checking if the answer should indeed be usize::MAX when align % stride != 0
        // requires computing gcd(a, stride), which is too expensive without
        // quantifiers (https://model-checking.github.io/kani/rfc/rfcs/0010-quantifiers.html).
        // This should be updated once quantifiers are available.
        if (align % stride != 0 && *result == usize::MAX) {
            return true;
        }
        // If we reach this case, either:
        //  - align % stride == 0 and self.pointer.addr() % stride == 0, so it is definitely possible to align the pointer
        //  - align % stride != 0 and result != usize::MAX, so align_offset is claiming that it's possible to align the pointer
        // Check that applying the returned result does indeed produce an aligned address
        let product = usize::wrapping_mul(*result, stride);
        let new_addr = usize::wrapping_add(product, self.pointer.addr());
        *result != usize::MAX && new_addr % align == 0
    })]
    pub const fn align_offset(self, align: usize) -> usize
    where
        T: Sized,
    {
        if !align.is_power_of_two() {
            panic!("align_offset: align is not a power-of-two");
        }

        {
            // SAFETY: `align` has been checked to be a power of 2 above.
            unsafe { ptr::align_offset(self.pointer, align) }
        }
    }

    /// Returns whether the pointer is properly aligned for `T`.
    ///
    /// # Examples
    ///
    /// ```
    /// use std::ptr::NonNull;
    ///
    /// // On some platforms, the alignment of i32 is less than 4.
    /// #[repr(align(4))]
    /// struct AlignedI32(i32);
    ///
    /// let data = AlignedI32(42);
    /// let ptr = NonNull::<AlignedI32>::from(&data);
    ///
    /// assert!(ptr.is_aligned());
    /// assert!(!NonNull::new(ptr.as_ptr().wrapping_byte_add(1)).unwrap().is_aligned());
    /// ```
    ///
    /// # At compiletime
    /// **Note: Alignment at compiletime is experimental and subject to change. See the
    /// [tracking issue] for details.**
    ///
    /// At compiletime, the compiler may not know where a value will end up in memory.
    /// Calling this function on a pointer created from a reference at compiletime will only
    /// return `true` if the pointer is guaranteed to be aligned. This means that the pointer
    /// is never aligned if cast to a type with a stricter alignment than the reference's
    /// underlying allocation.
    ///
    /// ```
    /// #![feature(const_nonnull_new)]
    /// #![feature(const_pointer_is_aligned)]
    /// use std::ptr::NonNull;
    ///
    /// // On some platforms, the alignment of primitives is less than their size.
    /// #[repr(align(4))]
    /// struct AlignedI32(i32);
    /// #[repr(align(8))]
    /// struct AlignedI64(i64);
    ///
    /// const _: () = {
    ///     let data = [AlignedI32(42), AlignedI32(42)];
    ///     let ptr = NonNull::<AlignedI32>::new(&data[0] as *const _ as *mut _).unwrap();
    ///     assert!(ptr.is_aligned());
    ///
    ///     // At runtime either `ptr1` or `ptr2` would be aligned, but at compiletime neither is aligned.
    ///     let ptr1 = ptr.cast::<AlignedI64>();
    ///     let ptr2 = unsafe { ptr.add(1).cast::<AlignedI64>() };
    ///     assert!(!ptr1.is_aligned());
    ///     assert!(!ptr2.is_aligned());
    /// };
    /// ```
    ///
    /// Due to this behavior, it is possible that a runtime pointer derived from a compiletime
    /// pointer is aligned, even if the compiletime pointer wasn't aligned.
    ///
    /// ```
    /// #![feature(const_pointer_is_aligned)]
    ///
    /// // On some platforms, the alignment of primitives is less than their size.
    /// #[repr(align(4))]
    /// struct AlignedI32(i32);
    /// #[repr(align(8))]
    /// struct AlignedI64(i64);
    ///
    /// // At compiletime, neither `COMPTIME_PTR` nor `COMPTIME_PTR + 1` is aligned.
    /// const COMPTIME_PTR: *const AlignedI32 = &AlignedI32(42);
    /// const _: () = assert!(!COMPTIME_PTR.cast::<AlignedI64>().is_aligned());
    /// const _: () = assert!(!COMPTIME_PTR.wrapping_add(1).cast::<AlignedI64>().is_aligned());
    ///
    /// // At runtime, either `runtime_ptr` or `runtime_ptr + 1` is aligned.
    /// let runtime_ptr = COMPTIME_PTR;
    /// assert_ne!(
    ///     runtime_ptr.cast::<AlignedI64>().is_aligned(),
    ///     runtime_ptr.wrapping_add(1).cast::<AlignedI64>().is_aligned(),
    /// );
    /// ```
    ///
    /// If a pointer is created from a fixed address, this function behaves the same during
    /// runtime and compiletime.
    ///
    /// ```
    /// #![feature(const_pointer_is_aligned)]
    /// #![feature(const_nonnull_new)]
    /// use std::ptr::NonNull;
    ///
    /// // On some platforms, the alignment of primitives is less than their size.
    /// #[repr(align(4))]
    /// struct AlignedI32(i32);
    /// #[repr(align(8))]
    /// struct AlignedI64(i64);
    ///
    /// const _: () = {
    ///     let ptr = NonNull::new(40 as *mut AlignedI32).unwrap();
    ///     assert!(ptr.is_aligned());
    ///
    ///     // For pointers with a known address, runtime and compiletime behavior are identical.
    ///     let ptr1 = ptr.cast::<AlignedI64>();
    ///     let ptr2 = NonNull::new(ptr.as_ptr().wrapping_add(1)).unwrap().cast::<AlignedI64>();
    ///     assert!(ptr1.is_aligned());
    ///     assert!(!ptr2.is_aligned());
    /// };
    /// ```
    ///
    /// [tracking issue]: https://github.com/rust-lang/rust/issues/104203
    #[inline]
    #[must_use]
    #[stable(feature = "pointer_is_aligned", since = "1.79.0")]
    #[rustc_const_unstable(feature = "const_pointer_is_aligned", issue = "104203")]
    #[ensures(|result: &bool| *result == (self.as_ptr().addr() % core::mem::align_of::<T>() == 0))]
    pub const fn is_aligned(self) -> bool
    where
        T: Sized,
    {
        self.pointer.is_aligned()
    }

    /// Returns whether the pointer is aligned to `align`.
    ///
    /// For non-`Sized` pointees this operation considers only the data pointer,
    /// ignoring the metadata.
    ///
    /// # Panics
    ///
    /// The function panics if `align` is not a power-of-two (this includes 0).
    ///
    /// # Examples
    ///
    /// ```
    /// #![feature(pointer_is_aligned_to)]
    ///
    /// // On some platforms, the alignment of i32 is less than 4.
    /// #[repr(align(4))]
    /// struct AlignedI32(i32);
    ///
    /// let data = AlignedI32(42);
    /// let ptr = &data as *const AlignedI32;
    ///
    /// assert!(ptr.is_aligned_to(1));
    /// assert!(ptr.is_aligned_to(2));
    /// assert!(ptr.is_aligned_to(4));
    ///
    /// assert!(ptr.wrapping_byte_add(2).is_aligned_to(2));
    /// assert!(!ptr.wrapping_byte_add(2).is_aligned_to(4));
    ///
    /// assert_ne!(ptr.is_aligned_to(8), ptr.wrapping_add(1).is_aligned_to(8));
    /// ```
    ///
    /// # At compiletime
    /// **Note: Alignment at compiletime is experimental and subject to change. See the
    /// [tracking issue] for details.**
    ///
    /// At compiletime, the compiler may not know where a value will end up in memory.
    /// Calling this function on a pointer created from a reference at compiletime will only
    /// return `true` if the pointer is guaranteed to be aligned. This means that the pointer
    /// cannot be stricter aligned than the reference's underlying allocation.
    ///
    /// ```
    /// #![feature(pointer_is_aligned_to)]
    /// #![feature(const_pointer_is_aligned)]
    ///
    /// // On some platforms, the alignment of i32 is less than 4.
    /// #[repr(align(4))]
    /// struct AlignedI32(i32);
    ///
    /// const _: () = {
    ///     let data = AlignedI32(42);
    ///     let ptr = &data as *const AlignedI32;
    ///
    ///     assert!(ptr.is_aligned_to(1));
    ///     assert!(ptr.is_aligned_to(2));
    ///     assert!(ptr.is_aligned_to(4));
    ///
    ///     // At compiletime, we know for sure that the pointer isn't aligned to 8.
    ///     assert!(!ptr.is_aligned_to(8));
    ///     assert!(!ptr.wrapping_add(1).is_aligned_to(8));
    /// };
    /// ```
    ///
    /// Due to this behavior, it is possible that a runtime pointer derived from a compiletime
    /// pointer is aligned, even if the compiletime pointer wasn't aligned.
    ///
    /// ```
    /// #![feature(pointer_is_aligned_to)]
    /// #![feature(const_pointer_is_aligned)]
    ///
    /// // On some platforms, the alignment of i32 is less than 4.
    /// #[repr(align(4))]
    /// struct AlignedI32(i32);
    ///
    /// // At compiletime, neither `COMPTIME_PTR` nor `COMPTIME_PTR + 1` is aligned.
    /// const COMPTIME_PTR: *const AlignedI32 = &AlignedI32(42);
    /// const _: () = assert!(!COMPTIME_PTR.is_aligned_to(8));
    /// const _: () = assert!(!COMPTIME_PTR.wrapping_add(1).is_aligned_to(8));
    ///
    /// // At runtime, either `runtime_ptr` or `runtime_ptr + 1` is aligned.
    /// let runtime_ptr = COMPTIME_PTR;
    /// assert_ne!(
    ///     runtime_ptr.is_aligned_to(8),
    ///     runtime_ptr.wrapping_add(1).is_aligned_to(8),
    /// );
    /// ```
    ///
    /// If a pointer is created from a fixed address, this function behaves the same during
    /// runtime and compiletime.
    ///
    /// ```
    /// #![feature(pointer_is_aligned_to)]
    /// #![feature(const_pointer_is_aligned)]
    ///
    /// const _: () = {
    ///     let ptr = 40 as *const u8;
    ///     assert!(ptr.is_aligned_to(1));
    ///     assert!(ptr.is_aligned_to(2));
    ///     assert!(ptr.is_aligned_to(4));
    ///     assert!(ptr.is_aligned_to(8));
    ///     assert!(!ptr.is_aligned_to(16));
    /// };
    /// ```
    ///
    /// [tracking issue]: https://github.com/rust-lang/rust/issues/104203
    #[inline]
    #[must_use]
    #[unstable(feature = "pointer_is_aligned_to", issue = "96284")]
    #[rustc_const_unstable(feature = "const_pointer_is_aligned", issue = "104203")]
    #[requires(align.is_power_of_two())]
    #[ensures(|result: &bool| *result == (self.as_ptr().addr() % align == 0))] // Ensure the returned value is correct based on the given alignment
    pub const fn is_aligned_to(self, align: usize) -> bool {
        self.pointer.is_aligned_to(align)
    }
}

impl<T> NonNull<[T]> {
    /// Creates a non-null raw slice from a thin pointer and a length.
    ///
    /// The `len` argument is the number of **elements**, not the number of bytes.
    ///
    /// This function is safe, but dereferencing the return value is unsafe.
    /// See the documentation of [`slice::from_raw_parts`] for slice safety requirements.
    ///
    /// # Examples
    ///
    /// ```rust
    /// use std::ptr::NonNull;
    ///
    /// // create a slice pointer when starting out with a pointer to the first element
    /// let mut x = [5, 6, 7];
    /// let nonnull_pointer = NonNull::new(x.as_mut_ptr()).unwrap();
    /// let slice = NonNull::slice_from_raw_parts(nonnull_pointer, 3);
    /// assert_eq!(unsafe { slice.as_ref()[2] }, 7);
    /// ```
    ///
    /// (Note that this example artificially demonstrates a use of this method,
    /// but `let slice = NonNull::from(&x[..]);` would be a better way to write code like this.)
    #[stable(feature = "nonnull_slice_from_raw_parts", since = "1.70.0")]
    #[rustc_const_stable(feature = "const_slice_from_raw_parts_mut", since = "1.83.0")]
    #[must_use]
    #[inline]
    #[ensures(|result| !result.pointer.is_null()
        && result.pointer as *const T == data.pointer
        && unsafe { result.as_ref() }.len() == len)]
    pub const fn slice_from_raw_parts(data: NonNull<T>, len: usize) -> Self {
        // SAFETY: `data` is a `NonNull` pointer which is necessarily non-null
        unsafe { Self::new_unchecked(super::slice_from_raw_parts_mut(data.as_ptr(), len)) }
    }

    /// Returns the length of a non-null raw slice.
    ///
    /// The returned value is the number of **elements**, not the number of bytes.
    ///
    /// This function is safe, even when the non-null raw slice cannot be dereferenced to a slice
    /// because the pointer does not have a valid address.
    ///
    /// # Examples
    ///
    /// ```rust
    /// use std::ptr::NonNull;
    ///
    /// let slice: NonNull<[i8]> = NonNull::slice_from_raw_parts(NonNull::dangling(), 3);
    /// assert_eq!(slice.len(), 3);
    /// ```
    #[stable(feature = "slice_ptr_len_nonnull", since = "1.63.0")]
    #[rustc_const_stable(feature = "const_slice_ptr_len_nonnull", since = "1.63.0")]
    #[must_use]
    #[inline]
    pub const fn len(self) -> usize {
        self.as_ptr().len()
    }

    /// Returns `true` if the non-null raw slice has a length of 0.
    ///
    /// # Examples
    ///
    /// ```rust
    /// use std::ptr::NonNull;
    ///
    /// let slice: NonNull<[i8]> = NonNull::slice_from_raw_parts(NonNull::dangling(), 3);
    /// assert!(!slice.is_empty());
    /// ```
    #[stable(feature = "slice_ptr_is_empty_nonnull", since = "1.79.0")]
    #[rustc_const_stable(feature = "const_slice_ptr_is_empty_nonnull", since = "1.79.0")]
    #[must_use]
    #[inline]
    pub const fn is_empty(self) -> bool {
        self.len() == 0
    }

    /// Returns a non-null pointer to the slice's buffer.
    ///
    /// # Examples
    ///
    /// ```rust
    /// #![feature(slice_ptr_get)]
    /// use std::ptr::NonNull;
    ///
    /// let slice: NonNull<[i8]> = NonNull::slice_from_raw_parts(NonNull::dangling(), 3);
    /// assert_eq!(slice.as_non_null_ptr(), NonNull::<i8>::dangling());
    /// ```
    #[inline]
    #[must_use]
    #[unstable(feature = "slice_ptr_get", issue = "74265")]
    #[rustc_const_unstable(feature = "slice_ptr_get", issue = "74265")]
    // Address preservation
    #[ensures(|result: &NonNull<T>| result.as_ptr().addr() == self.as_ptr().addr())]
    pub const fn as_non_null_ptr(self) -> NonNull<T> {
        self.cast()
    }

    /// Returns a raw pointer to the slice's buffer.
    ///
    /// # Examples
    ///
    /// ```rust
    /// #![feature(slice_ptr_get)]
    /// use std::ptr::NonNull;
    ///
    /// let slice: NonNull<[i8]> = NonNull::slice_from_raw_parts(NonNull::dangling(), 3);
    /// assert_eq!(slice.as_mut_ptr(), NonNull::<i8>::dangling().as_ptr());
    /// ```
    #[inline]
    #[must_use]
    #[unstable(feature = "slice_ptr_get", issue = "74265")]
    #[rustc_const_unstable(feature = "slice_ptr_get", issue = "74265")]
    #[rustc_never_returns_null_ptr]
    // Address preservation
    #[ensures(|result: &*mut T| *result == self.pointer as *mut T)]
    pub const fn as_mut_ptr(self) -> *mut T {
        self.as_non_null_ptr().as_ptr()
    }

    /// Returns a shared reference to a slice of possibly uninitialized values. In contrast to
    /// [`as_ref`], this does not require that the value has to be initialized.
    ///
    /// For the mutable counterpart see [`as_uninit_slice_mut`].
    ///
    /// [`as_ref`]: NonNull::as_ref
    /// [`as_uninit_slice_mut`]: NonNull::as_uninit_slice_mut
    ///
    /// # Safety
    ///
    /// When calling this method, you have to ensure that all of the following is true:
    ///
    /// * The pointer must be [valid] for reads for `ptr.len() * mem::size_of::<T>()` many bytes,
    ///   and it must be properly aligned. This means in particular:
    ///
    ///     * The entire memory range of this slice must be contained within a single allocated object!
    ///       Slices can never span across multiple allocated objects.
    ///
    ///     * The pointer must be aligned even for zero-length slices. One
    ///       reason for this is that enum layout optimizations may rely on references
    ///       (including slices of any length) being aligned and non-null to distinguish
    ///       them from other data. You can obtain a pointer that is usable as `data`
    ///       for zero-length slices using [`NonNull::dangling()`].
    ///
    /// * The total size `ptr.len() * mem::size_of::<T>()` of the slice must be no larger than `isize::MAX`.
    ///   See the safety documentation of [`pointer::offset`].
    ///
    /// * You must enforce Rust's aliasing rules, since the returned lifetime `'a` is
    ///   arbitrarily chosen and does not necessarily reflect the actual lifetime of the data.
    ///   In particular, while this reference exists, the memory the pointer points to must
    ///   not get mutated (except inside `UnsafeCell`).
    ///
    /// This applies even if the result of this method is unused!
    ///
    /// See also [`slice::from_raw_parts`].
    ///
    /// [valid]: crate::ptr#safety
    #[inline]
    #[must_use]
    #[unstable(feature = "ptr_as_uninit", issue = "75402")]
    #[rustc_const_unstable(feature = "ptr_as_uninit", issue = "75402")]
    #[requires(self.as_ptr().cast::<T>().align_offset(core::mem::align_of::<T>()) == 0)] // Ensure the pointer is properly aligned
    #[requires(self.len().checked_mul(core::mem::size_of::<T>()).is_some() && self.len() * core::mem::size_of::<T>() <= isize::MAX as usize)] // Ensure the slice size does not exceed isize::MAX
    #[requires(kani::mem::same_allocation(self.as_ptr() as *const(), self.as_ptr().byte_add(self.len() * core::mem::size_of::<T>()) as *const()))] // Ensure the slice is contained within a single allocation
    #[ensures(|result: &&[MaybeUninit<T>]| result.len() == self.len())] // Length check
    #[ensures(|result: &&[MaybeUninit<T>]| core::ptr::eq(result.as_ptr(), self.cast().as_ptr()))] // Ensure the memory addresses match.
    pub const unsafe fn as_uninit_slice<'a>(self) -> &'a [MaybeUninit<T>] {
        // SAFETY: the caller must uphold the safety contract for `as_uninit_slice`.
        unsafe { slice::from_raw_parts(self.cast().as_ptr(), self.len()) }
    }

    /// Returns a unique reference to a slice of possibly uninitialized values. In contrast to
    /// [`as_mut`], this does not require that the value has to be initialized.
    ///
    /// For the shared counterpart see [`as_uninit_slice`].
    ///
    /// [`as_mut`]: NonNull::as_mut
    /// [`as_uninit_slice`]: NonNull::as_uninit_slice
    ///
    /// # Safety
    ///
    /// When calling this method, you have to ensure that all of the following is true:
    ///
    /// * The pointer must be [valid] for reads and writes for `ptr.len() * mem::size_of::<T>()`
    ///   many bytes, and it must be properly aligned. This means in particular:
    ///
    ///     * The entire memory range of this slice must be contained within a single allocated object!
    ///       Slices can never span across multiple allocated objects.
    ///
    ///     * The pointer must be aligned even for zero-length slices. One
    ///       reason for this is that enum layout optimizations may rely on references
    ///       (including slices of any length) being aligned and non-null to distinguish
    ///       them from other data. You can obtain a pointer that is usable as `data`
    ///       for zero-length slices using [`NonNull::dangling()`].
    ///
    /// * The total size `ptr.len() * mem::size_of::<T>()` of the slice must be no larger than `isize::MAX`.
    ///   See the safety documentation of [`pointer::offset`].
    ///
    /// * You must enforce Rust's aliasing rules, since the returned lifetime `'a` is
    ///   arbitrarily chosen and does not necessarily reflect the actual lifetime of the data.
    ///   In particular, while this reference exists, the memory the pointer points to must
    ///   not get accessed (read or written) through any other pointer.
    ///
    /// This applies even if the result of this method is unused!
    ///
    /// See also [`slice::from_raw_parts_mut`].
    ///
    /// [valid]: crate::ptr#safety
    ///
    /// # Examples
    ///
    /// ```rust
    /// #![feature(allocator_api, ptr_as_uninit)]
    ///
    /// use std::alloc::{Allocator, Layout, Global};
    /// use std::mem::MaybeUninit;
    /// use std::ptr::NonNull;
    ///
    /// let memory: NonNull<[u8]> = Global.allocate(Layout::new::<[u8; 32]>())?;
    /// // This is safe as `memory` is valid for reads and writes for `memory.len()` many bytes.
    /// // Note that calling `memory.as_mut()` is not allowed here as the content may be uninitialized.
    /// # #[allow(unused_variables)]
    /// let slice: &mut [MaybeUninit<u8>] = unsafe { memory.as_uninit_slice_mut() };
    /// # // Prevent leaks for Miri.
    /// # unsafe { Global.deallocate(memory.cast(), Layout::new::<[u8; 32]>()); }
    /// # Ok::<_, std::alloc::AllocError>(())
    /// ```
    #[inline]
    #[must_use]
    #[unstable(feature = "ptr_as_uninit", issue = "75402")]
    #[rustc_const_unstable(feature = "ptr_as_uninit", issue = "75402")]
    #[requires(self.as_ptr().cast::<T>().align_offset(core::mem::align_of::<T>()) == 0)] // Ensure the pointer is properly aligned
    #[requires(self.len().checked_mul(core::mem::size_of::<T>()).is_some() && self.len() * core::mem::size_of::<T>() <= isize::MAX as usize)] // Ensure the slice size does not exceed isize::MAX
    #[requires(kani::mem::same_allocation(self.as_ptr() as *const(), self.as_ptr().byte_add(self.len() * core::mem::size_of::<T>()) as *const()))] // Ensure the slice is contained within a single allocation
    #[ensures(|result: &&mut [MaybeUninit<T>]| result.len() == self.len())] // Length check
    #[ensures(|result: &&mut [MaybeUninit<T>]| core::ptr::eq(result.as_ptr(), self.cast().as_ptr()))]  // Address check
    pub const unsafe fn as_uninit_slice_mut<'a>(self) -> &'a mut [MaybeUninit<T>] {
        // SAFETY: the caller must uphold the safety contract for `as_uninit_slice_mut`.
        unsafe { slice::from_raw_parts_mut(self.cast().as_ptr(), self.len()) }
    }

    /// Returns a raw pointer to an element or subslice, without doing bounds
    /// checking.
    ///
    /// Calling this method with an out-of-bounds index or when `self` is not dereferenceable
    /// is *[undefined behavior]* even if the resulting pointer is not used.
    ///
    /// [undefined behavior]: https://doc.rust-lang.org/reference/behavior-considered-undefined.html
    ///
    /// # Examples
    ///
    /// ```
    /// #![feature(slice_ptr_get)]
    /// use std::ptr::NonNull;
    ///
    /// let x = &mut [1, 2, 4];
    /// let x = NonNull::slice_from_raw_parts(NonNull::new(x.as_mut_ptr()).unwrap(), x.len());
    ///
    /// unsafe {
    ///     assert_eq!(x.get_unchecked_mut(1).as_ptr(), x.as_non_null_ptr().as_ptr().add(1));
    /// }
    /// ```
    #[unstable(feature = "slice_ptr_get", issue = "74265")]
    #[inline]
    #[requires(ub_checks::can_dereference(self.as_ptr()))] // Ensure self can be dereferenced
    pub unsafe fn get_unchecked_mut<I>(self, index: I) -> NonNull<I::Output>
    where
        I: SliceIndex<[T]>,
    {
        // SAFETY: the caller ensures that `self` is dereferenceable and `index` in-bounds.
        // As a consequence, the resulting pointer cannot be null.
        unsafe { NonNull::new_unchecked(self.as_ptr().get_unchecked_mut(index)) }
    }
}

#[stable(feature = "nonnull", since = "1.25.0")]
impl<T: ?Sized> Clone for NonNull<T> {
    #[inline(always)]
    fn clone(&self) -> Self {
        *self
    }
}

#[stable(feature = "nonnull", since = "1.25.0")]
impl<T: ?Sized> Copy for NonNull<T> {}

#[unstable(feature = "coerce_unsized", issue = "18598")]
impl<T: ?Sized, U: ?Sized> CoerceUnsized<NonNull<U>> for NonNull<T> where T: Unsize<U> {}

#[unstable(feature = "dispatch_from_dyn", issue = "none")]
impl<T: ?Sized, U: ?Sized> DispatchFromDyn<NonNull<U>> for NonNull<T> where T: Unsize<U> {}

#[stable(feature = "pin", since = "1.33.0")]
unsafe impl<T: ?Sized> PinCoerceUnsized for NonNull<T> {}

#[stable(feature = "nonnull", since = "1.25.0")]
impl<T: ?Sized> fmt::Debug for NonNull<T> {
    fn fmt(&self, f: &mut fmt::Formatter<'_>) -> fmt::Result {
        fmt::Pointer::fmt(&self.as_ptr(), f)
    }
}

#[stable(feature = "nonnull", since = "1.25.0")]
impl<T: ?Sized> fmt::Pointer for NonNull<T> {
    fn fmt(&self, f: &mut fmt::Formatter<'_>) -> fmt::Result {
        fmt::Pointer::fmt(&self.as_ptr(), f)
    }
}

#[stable(feature = "nonnull", since = "1.25.0")]
impl<T: ?Sized> Eq for NonNull<T> {}

#[stable(feature = "nonnull", since = "1.25.0")]
impl<T: ?Sized> PartialEq for NonNull<T> {
    #[inline]
    #[allow(ambiguous_wide_pointer_comparisons)]
    fn eq(&self, other: &Self) -> bool {
        self.as_ptr() == other.as_ptr()
    }
}

#[stable(feature = "nonnull", since = "1.25.0")]
impl<T: ?Sized> Ord for NonNull<T> {
    #[inline]
    #[allow(ambiguous_wide_pointer_comparisons)]
    fn cmp(&self, other: &Self) -> Ordering {
        self.as_ptr().cmp(&other.as_ptr())
    }
}

#[stable(feature = "nonnull", since = "1.25.0")]
impl<T: ?Sized> PartialOrd for NonNull<T> {
    #[inline]
    #[allow(ambiguous_wide_pointer_comparisons)]
    fn partial_cmp(&self, other: &Self) -> Option<Ordering> {
        self.as_ptr().partial_cmp(&other.as_ptr())
    }
}

#[stable(feature = "nonnull", since = "1.25.0")]
impl<T: ?Sized> hash::Hash for NonNull<T> {
    #[inline]
    fn hash<H: hash::Hasher>(&self, state: &mut H) {
        self.as_ptr().hash(state)
    }
}

#[unstable(feature = "ptr_internals", issue = "none")]
impl<T: ?Sized> From<Unique<T>> for NonNull<T> {
    #[inline]
    fn from(unique: Unique<T>) -> Self {
        unique.as_non_null_ptr()
    }
}

#[stable(feature = "nonnull", since = "1.25.0")]
impl<T: ?Sized> From<&mut T> for NonNull<T> {
    /// Converts a `&mut T` to a `NonNull<T>`.
    ///
    /// This conversion is safe and infallible since references cannot be null.
    #[inline]
    fn from(r: &mut T) -> Self {
        NonNull::from_mut(r)
    }
}

#[stable(feature = "nonnull", since = "1.25.0")]
impl<T: ?Sized> From<&T> for NonNull<T> {
    /// Converts a `&T` to a `NonNull<T>`.
    ///
    /// This conversion is safe and infallible since references cannot be null.
    #[inline]
    fn from(r: &T) -> Self {
        NonNull::from_ref(r)
    }
}

#[cfg(kani)]
#[unstable(feature="kani", issue="none")]
mod verify {
    use super::*;
    use crate::ptr::null_mut;
    use kani::PointerGenerator;

    trait SampleTrait {
        fn get_value(&self) -> i32;
    }

    struct SampleStruct {
        value: i32,
    }

    impl SampleTrait for SampleStruct {
        fn get_value(&self) -> i32 {
            self.value
        }
    }

    impl<T> kani::Arbitrary for NonNull<T> {
        fn any() -> Self {
            let ptr: *mut T = kani::any::<usize>() as *mut T;
            kani::assume(!ptr.is_null());
            NonNull::new(ptr).expect("Non-null pointer expected")
        }
    }

    // pub const unsafe fn new_unchecked(ptr: *mut T) -> Self
    #[kani::proof_for_contract(NonNull::new_unchecked)]
    pub fn non_null_check_new_unchecked() {
        let raw_ptr = kani::any::<usize>() as *mut i32;
        unsafe {
            let _ = NonNull::new_unchecked(raw_ptr);
        }
    }

    // pub const fn new(ptr: *mut T) -> Option<Self>
    #[kani::proof_for_contract(NonNull::new)]
    pub fn non_null_check_new() {
        let mut x: i32 = kani::any();
        let xptr = &mut x;
        let maybe_null_ptr =  if kani::any() { xptr as *mut i32 } else { null_mut() };
        let _ = NonNull::new(maybe_null_ptr);
    }
    
    // pub const unsafe fn read(self) -> T where T: Sized
    #[kani::proof_for_contract(NonNull::read)]
    pub fn non_null_check_read() {
        let ptr_u8: *mut u8 = &mut kani::any();
        let nonnull_ptr_u8 = NonNull::new(ptr_u8).unwrap();
        unsafe {
            let result = nonnull_ptr_u8.read();
            kani::assert(*ptr_u8 == result, "read returns the correct value");
        }

        // array example
        const ARR_LEN: usize = 10000;
        let mut generator = PointerGenerator::<ARR_LEN>::new();
        let raw_ptr: *mut i8 = generator.any_in_bounds().ptr;
        let nonnull_ptr = unsafe { NonNull::new(raw_ptr).unwrap()};
        unsafe {
            let result = nonnull_ptr.read();
            kani::assert( *nonnull_ptr.as_ptr() == result, "read returns the correct value");
        }
    }

    // pub unsafe fn read_volatile(self) -> T where T: Sized
    #[kani::proof_for_contract(NonNull::read_volatile)]
    pub fn non_null_check_read_volatile() {
        let ptr_u8: *mut u8 = &mut kani::any();
        let nonnull_ptr_u8 = NonNull::new(ptr_u8).unwrap();
        unsafe {
            let result = nonnull_ptr_u8.read_volatile();
            kani::assert(*ptr_u8 == result, "read returns the correct value");
        }

        // array example
        const ARR_LEN: usize = 10000;
        let mut generator = PointerGenerator::<ARR_LEN>::new();
        let raw_ptr: *mut i8 = generator.any_in_bounds().ptr;
        let nonnull_ptr = unsafe { NonNull::new(raw_ptr).unwrap()};
        unsafe {
            let result = nonnull_ptr.read_volatile();
            kani::assert( *nonnull_ptr.as_ptr() == result, "read returns the correct value");
        }
    }

    #[repr(packed, C)]
    struct Packed {
        _padding: u8,
        unaligned: u32,
    }

    // pub const unsafe fn read_unaligned(self) -> T where T: Sized
    #[kani::proof_for_contract(NonNull::read_unaligned)]
    pub fn non_null_check_read_unaligned() {
        // unaligned pointer
        let mut generator = PointerGenerator::<10000>::new();
        let unaligned_ptr: *mut u8 = generator.any_in_bounds().ptr;
        let unaligned_nonnull_ptr = NonNull::new(unaligned_ptr).unwrap();
        unsafe {
            let result = unaligned_nonnull_ptr.read_unaligned();
            kani::assert( *unaligned_nonnull_ptr.as_ptr() == result, "read returns the correct value");
        }

        // read an unaligned value from a packed struct
        let unaligned_value: u32 = kani::any();
        let packed = Packed {
            _padding: kani::any::<u8>(),
            unaligned: unaligned_value,
        };

        let unaligned_ptr = ptr::addr_of!(packed.unaligned);
        let nonnull_packed_ptr = NonNull::new(unaligned_ptr as *mut u32).unwrap();
        let v = unsafe { nonnull_packed_ptr.read_unaligned() };
        assert_eq!(v, unaligned_value);
    }

    // pub const unsafe fn add(self, count: usize) -> Self
    #[kani::proof_for_contract(NonNull::add)]
    pub fn non_null_check_add() {
        const SIZE: usize = 100000;
        let mut generator = PointerGenerator::<100000>::new();
        let raw_ptr: *mut i8 = generator.any_in_bounds().ptr;
        let ptr = unsafe { NonNull::new(raw_ptr).unwrap()};
        // Create a non-deterministic count value
        let count: usize = kani::any();

        unsafe {
            let result = ptr.add(count);
        }
    }

    // pub fn addr(self) -> NonZero<usize>
    #[kani::proof_for_contract(NonNull::addr)]
    pub fn non_null_check_addr() {
        // Create NonNull pointer & get pointer address
        let x = kani::any::<usize>() as *mut i32;
        let Some(nonnull_xptr) = NonNull::new(x) else { return; };
        let address = nonnull_xptr.addr();
    }

    // pub fn align_offset(self, align: usize) -> usize
    #[kani::proof_for_contract(NonNull::align_offset)]
    pub fn non_null_check_align_offset() {
        // Create NonNull pointer
        let x = kani::any::<usize>() as *mut i32;
        let Some(nonnull_xptr) = NonNull::new(x) else { return; };

        // Call align_offset with valid align value
        let align: usize = kani::any();
        kani::assume(align.is_power_of_two());
        nonnull_xptr.align_offset(align);
    }

    // pub fn align_offset(self, align: usize) -> usize
    #[kani::should_panic]
    #[kani::proof_for_contract(NonNull::align_offset)]
    pub fn non_null_check_align_offset_negative() {
        // Create NonNull pointer
        let x = kani::any::<usize>() as *mut i8;
        let Some(nonnull_xptr) = NonNull::new(x) else { return; };

        // Generate align value that is not necessarily a power of two
        let invalid_align: usize = kani::any();

        // Trigger panic
        let offset = nonnull_xptr.align_offset(invalid_align);
    }

    // pub const fn dangling() -> Self
    #[kani::proof_for_contract(NonNull::dangling)]
    pub fn non_null_check_dangling() {
        // unsigned integer types
        let ptr_u8 = NonNull::<u8>::dangling();
        let ptr_u16 = NonNull::<u16>::dangling();
        let ptr_u32 = NonNull::<u32>::dangling();
        let ptr_u64 = NonNull::<u64>::dangling();
        let ptr_u128 = NonNull::<u128>::dangling();
        let ptr_usize = NonNull::<usize>::dangling();
        // signed integer types
        let ptr_i8 = NonNull::<i8>::dangling();
        let ptr_i16 = NonNull::<i16>::dangling();
        let ptr_i32 = NonNull::<i32>::dangling();
        let ptr_i64 = NonNull::<i64>::dangling();
        let ptr_i128 = NonNull::<i128>::dangling();
        let ptr_isize = NonNull::<isize>::dangling();
        // unit type
        let ptr_unit = NonNull::<()>::dangling();
        // zero length slice from dangling unit pointer
        let zero_len_slice =  NonNull::slice_from_raw_parts(ptr_unit, 0);
    }

    // pub const fn from_raw_parts(data_pointer: NonNull<()>, metadata: <T as super::Pointee>::Metadata,) -> NonNull<T>
    #[kani::proof_for_contract(NonNull::from_raw_parts)]
    #[kani::unwind(101)]
    pub fn non_null_check_from_raw_parts() {
        const ARR_LEN: usize = 100;
        // Create a non-deterministic array and its slice
        let arr: [i8; ARR_LEN] = kani::any();
        let arr_slice = kani::slice::any_slice_of_array(&arr);
        // Get a raw NonNull pointer to the start of the slice
        let arr_slice_raw_ptr = NonNull::new(arr_slice.as_ptr() as *mut ()).unwrap();
        // Create NonNull pointer from the start pointer and the length of the slice
        let nonnull_slice = NonNull::<[i8]>::from_raw_parts(arr_slice_raw_ptr, arr_slice.len());
        // Ensure slice content is preserved, runtime at this step is proportional to ARR_LEN
        unsafe {
            kani::assert(arr_slice == nonnull_slice.as_ref(), "slice content must be preserve");
        }

        // zero-length dangling pointer example
        let dangling_ptr = NonNull::<()>::dangling();
        let zero_length = NonNull::<[()]>::from_raw_parts(dangling_ptr, 0);
    }

    #[kani::proof_for_contract(NonNull::from_raw_parts)]
    pub fn non_null_check_from_raw_part_trait() {
        // Create a SampleTrait object from SampleStruct
        let sample_struct = SampleStruct { value: kani::any() };
        let trait_object: &dyn SampleTrait = &sample_struct;

        // Get the raw data pointer and metadata for the trait object
        let trait_ptr = NonNull::new(trait_object as *const dyn SampleTrait as *mut ()).unwrap();
        // Safety: For trait objects, the metadata must come from a pointer to the same underlying erased type
        let metadata = core::ptr::metadata(trait_object);

        // Create NonNull<dyn MyTrait> from the data pointer and metadata
        let nonnull_trait_object: NonNull<dyn SampleTrait> = NonNull::from_raw_parts(trait_ptr, metadata);

        unsafe {
            // Ensure trait method and member is preserved
            kani::assert( trait_object.get_value() == nonnull_trait_object.as_ref().get_value(), "trait method and member must correctly preserve");
        }
    }

    // pub const fn slice_from_raw_parts(data: NonNull<T>, len: usize) -> Self
    #[kani::proof_for_contract(NonNull::slice_from_raw_parts)]
    #[kani::unwind(1001)]
    pub fn non_null_check_slice_from_raw_parts() {
        const ARR_LEN: usize = 1000;
        // Create a non-deterministic array
        let mut arr: [i8; ARR_LEN] = kani::any();
        // Get a raw NonNull pointer to the start of the slice
        let arr_raw_ptr = NonNull::new(arr.as_mut_ptr()).unwrap();
        // Create NonNull slice from the start pointer and ends at random slice_len
        // Safety: https://doc.rust-lang.org/std/slice/fn.from_raw_parts.html
        let slice_len: usize = kani::any();
        kani::assume(slice_len <= ARR_LEN);
        let nonnull_slice = NonNull::<[i8]>::slice_from_raw_parts(arr_raw_ptr, slice_len);
        // Ensure slice content is preserved, runtime at this step is proportional to ARR_LEN
        unsafe {
            kani::assert(&arr[..slice_len] == nonnull_slice.as_ref(), "slice content must be preserve");
        }

        // TODO: zero-length example blocked by kani issue [#3670](https://github.com/model-checking/kani/issues/3670)
        //let dangling_ptr = NonNull::<()>::dangling();
        //let zero_length = NonNull::<[()]>::slice_from_raw_parts(dangling_ptr, 0);
    }


    // pub const fn to_raw_parts(self) -> (NonNull<()>, <T as super::Pointee>::Metadata)
    #[kani::proof_for_contract(NonNull::to_raw_parts)]
    pub fn non_null_check_to_raw_parts() {
        // Create a SampleTrait object from SampleStruct
        let sample_struct = SampleStruct { value: kani::any() };
        let trait_object: &dyn SampleTrait = &sample_struct;

        // Get the raw data pointer and metadata for the trait object
        let trait_ptr = NonNull::from(trait_object).cast::<()>(); //both have eq failure
        //let trait_ptr = NonNull::new(trait_object as *const dyn SampleTrait as *mut ()).unwrap(); //Question: what's the difference
        // Safety: For trait objects, the metadata must come from a pointer to the same underlying erased type
        let metadata = core::ptr::metadata(trait_object);

        // Create NonNull<dyn MyTrait> from the data pointer and metadata
        let nonnull_trait_object: NonNull<dyn SampleTrait> = NonNull::from_raw_parts(trait_ptr, metadata);
        let (decomposed_data_ptr, decomposed_metadata) = NonNull::to_raw_parts(nonnull_trait_object);
    }


    #[kani::proof_for_contract(NonNull::as_mut)]
    pub fn non_null_check_as_mut() {
        let mut x: i32 = kani::any();
        if let Some(mut ptr) = NonNull::new(&mut x as *mut i32) {
            unsafe {
                let result = ptr.as_mut();
            }
        }
    }

    #[kani::proof_for_contract(NonNull::as_ref)]
    pub fn non_null_check_as_ref() {
        let mut x: i32 = kani::any();
        if let Some(ptr) = NonNull::new(&mut x as *mut i32) {
            unsafe {
                let _ = ptr.as_ref();
            }
        }
    }

    #[kani::proof_for_contract(NonNull::as_uninit_mut)]
    pub fn non_null_check_as_uninit_mut() {
        use core::mem::MaybeUninit;

        // Create an uninitialized MaybeUninit value
        let mut uninit: MaybeUninit<i32> = MaybeUninit::uninit();
        let mut ptr = NonNull::new(uninit.as_mut_ptr()).unwrap();

        unsafe {
            let _ = ptr.as_uninit_mut();
        }
    }

    #[kani::proof_for_contract(NonNull::as_uninit_ref)]
    pub fn non_null_check_as_uninit_ref() {
        use core::mem::MaybeUninit;

        // Create an uninitialized MaybeUninit value
        let mut uninit: MaybeUninit<i32> = MaybeUninit::uninit();
        let ptr = NonNull::new(uninit.as_mut_ptr()).unwrap();

        unsafe {
            let uninit_ref = ptr.as_uninit_ref();
        }
    }

    #[kani::proof_for_contract(NonNull::as_uninit_slice)]
    pub fn non_null_check_as_uninit_slice() {
        use core::mem::MaybeUninit;

        const SIZE: usize = 100000;
        let arr: [MaybeUninit<i32>; SIZE] = MaybeUninit::uninit_array();
        let slice: &[MaybeUninit<i32>] = kani::slice::any_slice_of_array(&arr);
        let ptr = NonNull::slice_from_raw_parts(
            NonNull::new(slice.as_ptr() as *mut MaybeUninit<i32>).unwrap(),
            slice.len(),
        );

        unsafe {
            let _ = ptr.as_uninit_slice();
        }
    }

    #[kani::proof_for_contract(NonNull::as_uninit_slice_mut)]
    pub fn non_null_check_as_uninit_slice_mut() {
        use core::mem::MaybeUninit;

        const SIZE: usize = 100000;
        let mut arr: [MaybeUninit<i32>; SIZE] = MaybeUninit::uninit_array();
        let slice: &[MaybeUninit<i32>] = kani::slice::any_slice_of_array(&mut arr);
        let ptr = NonNull::slice_from_raw_parts(
            NonNull::new(slice.as_ptr() as *mut MaybeUninit<i32>).unwrap(),
            SIZE,
        );

        unsafe {
            let _ = ptr.as_uninit_slice_mut();
        }
    }

    #[kani::proof_for_contract(NonNull::get_unchecked_mut)]
    pub fn non_null_check_get_unchecked_mut() {
        const ARR_SIZE: usize = 100000;
        let mut arr: [i32; ARR_SIZE] = kani::any();
        let raw_ptr = arr.as_mut_ptr();
        let ptr = NonNull::slice_from_raw_parts(
            NonNull::new(raw_ptr).unwrap(),
            ARR_SIZE,
        );
        let lower = kani::any_where(|x| *x < ARR_SIZE);
        let upper = kani::any_where(|x| *x < ARR_SIZE && *x >= lower);
        unsafe {
            // NOTE: The `index` parameter cannot be used in the function contracts without being moved.
            // Since the `SliceIndex` trait does not guarantee that `index` implements `Clone` or `Copy`,
            // it cannot be reused after being consumed in the precondition. To comply with Rust's ownership
            // rules and ensure `index` is only used once, the in-bounds check is moved to the proof harness
            // as a workaround.
            kani::assume(ptr.as_ref().get(lower..upper).is_some());
            let _ = ptr.get_unchecked_mut(lower..upper);
        }
    }

    #[kani::proof_for_contract(NonNull::replace)]
    pub fn non_null_check_replace() {
        let mut x: i32 = kani::any();
        let mut y: i32 = kani::any();

        let origin_ptr = NonNull::new(&mut x as *mut i32).unwrap();
        unsafe {
            let captured_original = ptr::read(origin_ptr.as_ptr());
            let replaced = origin_ptr.replace(y);
            let after_replace = ptr::read(origin_ptr.as_ptr());

            assert_eq!(captured_original, replaced);
            assert_eq!(after_replace, y)
        }
    }

    #[kani::proof_for_contract(NonNull::drop_in_place)]
    pub fn non_null_check_drop_in_place() {
        struct Droppable {
            value: i32,
        }
        
        impl Drop for Droppable {
            fn drop(&mut self) {
            }
        }

        let mut droppable = Droppable { value: kani::any() };
        let ptr = NonNull::new(&mut droppable as *mut Droppable).unwrap();
        unsafe {
            ptr.drop_in_place();
        }
    }

    #[kani::proof_for_contract(NonNull::swap)]
    pub fn non_null_check_swap() {
        let mut a: i32 = kani::any();
        let mut b: i32 = kani::any();

        let ptr_a = NonNull::new(&mut a as *mut i32).unwrap();
        let ptr_b = NonNull::new(&mut b as *mut i32).unwrap();

        unsafe {
            let old_a = ptr::read(ptr_a.as_ptr());
            let old_b = ptr::read(ptr_b.as_ptr());
            ptr_a.swap(ptr_b);
            // Verify that the values have been swapped.
            let new_a = ptr::read(ptr_a.as_ptr());
            let new_b = ptr::read(ptr_b.as_ptr());
            assert_eq!(old_a, new_b);
            assert_eq!(old_b, new_a);
        }
    }

<<<<<<< HEAD

    #[kani::proof_for_contract(NonNull::as_ptr)]
    pub fn non_null_check_as_ptr() {
        // Create a non-null pointer to a random value
        let non_null_ptr: *mut i32 = kani::any::<usize>() as *mut i32;
        if let Some(ptr) = NonNull::new(non_null_ptr) {
            let result = ptr.as_ptr();
        }
    
    }
    
    #[kani::proof_for_contract(NonNull::<[T]>::as_mut_ptr)]
    pub fn non_null_check_as_mut_ptr() {
        const ARR_LEN: usize = 100;
        let mut values: [i32; ARR_LEN] = kani::any();
        let slice = kani::slice::any_slice_of_array_mut(&mut values);
        let non_null_ptr = NonNull::new(slice as *mut [i32]).unwrap();
        let result = non_null_ptr.as_mut_ptr();
    }
    #[kani::proof_for_contract(NonNull::<T>::cast)]
    pub fn non_null_check_cast() {
        // Create a non-null pointer to a random value
        let non_null_ptr: *mut i32 = kani::any::<usize>() as *mut i32;
        if let Some(ptr) = NonNull::new(non_null_ptr) {
            let result: NonNull<u8> = ptr.cast();
        }
    }
    
    #[kani::proof_for_contract(NonNull::<[T]>::as_non_null_ptr)]
    pub fn non_null_check_as_non_null_ptr() {
        const ARR_LEN: usize = 100;
        let mut values: [i32; ARR_LEN] = kani::any();
        let slice = kani::slice::any_slice_of_array_mut(&mut values);
        let non_null_ptr = NonNull::new(slice as *mut [i32]).unwrap();
        let result = slice_ptr.as_non_null_ptr();
    }
}
    

=======
    #[kani::proof]
    pub fn non_null_check_len() {
        // Create a non-deterministic NonNull pointer using kani::any()
        let non_null_ptr: NonNull<i8> = kani::any();
        // Create a non-deterministic size using kani::any()
        let size: usize = kani::any();
        // Create a NonNull slice from the non-null pointer and size
        let non_null_slice: NonNull<[i8]> = NonNull::slice_from_raw_parts(non_null_ptr, size);

        // Perform the length check
        let len = non_null_slice.len();
        assert!(len == size);
    }

    #[kani::proof]
    pub fn non_null_check_is_empty() {
        // Create a non-deterministic NonNull pointer using kani::any()
        let non_null_ptr: NonNull<i8> = kani::any();
        // Create a non-deterministic size using kani::any(), constrained to zero
        let size: usize = 0;

        // Create a NonNull slice from the non-null pointer and size
        let non_null_slice: NonNull<[i8]> = unsafe { NonNull::slice_from_raw_parts(non_null_ptr, size) };

        // Perform the is_empty check
        let is_empty = non_null_slice.is_empty();
        assert!(is_empty);
    }

    #[kani::proof_for_contract(NonNull::is_aligned)]
    pub fn non_null_slice_is_aligned_check() {
        // Create a non-deterministic NonNull pointer using kani::any()
        let non_null_ptr: NonNull<i32> = kani::any();

        // Perform the alignment check
        let result = non_null_ptr.is_aligned();

    }

    #[kani::proof_for_contract(NonNull::is_aligned_to)]
    pub fn non_null_check_is_aligned_to() {
        // Create a non-deterministic NonNull pointer using kani::any()
        let non_null_ptr: NonNull<i32> = kani::any();

        // Create a non-deterministic alignment using kani::any()
        let align: usize = kani::any();
        kani::assume(align > 0); // Ensure alignment is greater than zero

        // Perform the alignment check
        let result = non_null_ptr.is_aligned_to(align);
            
    }

    #[kani::proof]
    #[kani::should_panic] // Add this if we expect a panic when the alignment is invalid
    pub fn non_null_check_is_aligned_to_no_power_two() {
        // Create a non-deterministic NonNull pointer using kani::any()
        let non_null_ptr: NonNull<i32> = kani::any();

        // Create a non-deterministic alignment value using kani::any()
        let align: usize = kani::any();

        // Perform the alignment check
        let result = non_null_ptr.is_aligned_to(align);
    }

    #[kani::proof_for_contract(NonNull::sub)]
    pub fn non_null_check_sub() {
        const SIZE: usize = 10000;
        let mut generator = kani::PointerGenerator::<SIZE>::new();
        // Get a raw pointer from the generator within bounds
        let raw_ptr: *mut i32 = generator.any_in_bounds().ptr;
        // Create a non-null pointer from the raw pointer
        let ptr = unsafe { NonNull::new(raw_ptr).unwrap() };
        // Create a non-deterministic count value
        let count: usize = kani::any();

        unsafe {
            let result = ptr.sub(count);
        }
    }
    
    #[kani::proof_for_contract(NonNull::sub_ptr)]
    pub fn non_null_check_sub_ptr() {
        const SIZE: usize = core::mem::size_of::<i32>() * 1000;
        let mut generator1 = kani::PointerGenerator::<SIZE>::new();
        let mut generator2 = kani::PointerGenerator::<SIZE>::new();

        let ptr: *mut i32 = if kani::any() {
            generator1.any_in_bounds().ptr as *mut i32
        } else {
            generator2.any_in_bounds().ptr as *mut i32
        };

        let origin: *mut i32 = if kani::any() {
            generator1.any_in_bounds().ptr as *mut i32
        } else {
            generator2.any_in_bounds().ptr as *mut i32
        };

        let ptr_nonnull = unsafe { NonNull::new(ptr).unwrap() };
        let origin_nonnull = unsafe { NonNull::new(origin).unwrap() };

        unsafe {
            let distance = ptr_nonnull.sub_ptr(origin_nonnull);
        }
    }

    #[kani::proof_for_contract(NonNull::offset_from)]
    #[kani::should_panic]
    pub fn non_null_check_offset_from() {
        const SIZE: usize = core::mem::size_of::<i32>() * 1000;
        let mut generator1 = kani::PointerGenerator::<SIZE>::new();
        let mut generator2 = kani::PointerGenerator::<SIZE>::new();

        let ptr: *mut i32 = if kani::any() {
            generator1.any_in_bounds().ptr as *mut i32
        } else {
            generator2.any_in_bounds().ptr as *mut i32
        };

        let origin: *mut i32 = if kani::any() {
            generator1.any_in_bounds().ptr as *mut i32
        } else {
            generator2.any_in_bounds().ptr as *mut i32
        };

        let ptr_nonnull = unsafe { NonNull::new(ptr).unwrap() };
        let origin_nonnull = unsafe { NonNull::new(origin).unwrap() };

        unsafe {
            let distance = ptr_nonnull.offset_from(origin_nonnull);
        }
    }
}
>>>>>>> 688b15bf
<|MERGE_RESOLUTION|>--- conflicted
+++ resolved
@@ -2348,8 +2348,6 @@
         }
     }
 
-<<<<<<< HEAD
-
     #[kani::proof_for_contract(NonNull::as_ptr)]
     pub fn non_null_check_as_ptr() {
         // Create a non-null pointer to a random value
@@ -2384,11 +2382,8 @@
         let slice = kani::slice::any_slice_of_array_mut(&mut values);
         let non_null_ptr = NonNull::new(slice as *mut [i32]).unwrap();
         let result = slice_ptr.as_non_null_ptr();
-    }
-}
-    
-
-=======
+     } 
+  
     #[kani::proof]
     pub fn non_null_check_len() {
         // Create a non-deterministic NonNull pointer using kani::any()
@@ -2524,4 +2519,5 @@
         }
     }
 }
->>>>>>> 688b15bf
+    
+
