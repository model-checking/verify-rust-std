use crate::cmp::Ordering;
use crate::marker::Unsize;
use crate::mem::{MaybeUninit, SizedTypeProperties};
use crate::num::NonZero;
use crate::ops::{CoerceUnsized, DispatchFromDyn};
use crate::pin::PinCoerceUnsized;
use crate::ptr::Unique;
use crate::slice::{self, SliceIndex};
use crate::ub_checks::assert_unsafe_precondition;
use crate::{fmt, hash, intrinsics, ptr};
use safety::{ensures, requires};
use crate::ub_checks;

#[cfg(kani)]
use crate::kani;
#[cfg(kani)]
use crate::ub_checks;

/// `*mut T` but non-zero and [covariant].
///
/// This is often the correct thing to use when building data structures using
/// raw pointers, but is ultimately more dangerous to use because of its additional
/// properties. If you're not sure if you should use `NonNull<T>`, just use `*mut T`!
///
/// Unlike `*mut T`, the pointer must always be non-null, even if the pointer
/// is never dereferenced. This is so that enums may use this forbidden value
/// as a discriminant -- `Option<NonNull<T>>` has the same size as `*mut T`.
/// However the pointer may still dangle if it isn't dereferenced.
///
/// Unlike `*mut T`, `NonNull<T>` was chosen to be covariant over `T`. This makes it
/// possible to use `NonNull<T>` when building covariant types, but introduces the
/// risk of unsoundness if used in a type that shouldn't actually be covariant.
/// (The opposite choice was made for `*mut T` even though technically the unsoundness
/// could only be caused by calling unsafe functions.)
///
/// Covariance is correct for most safe abstractions, such as `Box`, `Rc`, `Arc`, `Vec`,
/// and `LinkedList`. This is the case because they provide a public API that follows the
/// normal shared XOR mutable rules of Rust.
///
/// If your type cannot safely be covariant, you must ensure it contains some
/// additional field to provide invariance. Often this field will be a [`PhantomData`]
/// type like `PhantomData<Cell<T>>` or `PhantomData<&'a mut T>`.
///
/// Notice that `NonNull<T>` has a `From` instance for `&T`. However, this does
/// not change the fact that mutating through a (pointer derived from a) shared
/// reference is undefined behavior unless the mutation happens inside an
/// [`UnsafeCell<T>`]. The same goes for creating a mutable reference from a shared
/// reference. When using this `From` instance without an `UnsafeCell<T>`,
/// it is your responsibility to ensure that `as_mut` is never called, and `as_ptr`
/// is never used for mutation.
///
/// # Representation
///
/// Thanks to the [null pointer optimization],
/// `NonNull<T>` and `Option<NonNull<T>>`
/// are guaranteed to have the same size and alignment:
///
/// ```
/// # use std::mem::{size_of, align_of};
/// use std::ptr::NonNull;
///
/// assert_eq!(size_of::<NonNull<i16>>(), size_of::<Option<NonNull<i16>>>());
/// assert_eq!(align_of::<NonNull<i16>>(), align_of::<Option<NonNull<i16>>>());
///
/// assert_eq!(size_of::<NonNull<str>>(), size_of::<Option<NonNull<str>>>());
/// assert_eq!(align_of::<NonNull<str>>(), align_of::<Option<NonNull<str>>>());
/// ```
///
/// [covariant]: https://doc.rust-lang.org/reference/subtyping.html
/// [`PhantomData`]: crate::marker::PhantomData
/// [`UnsafeCell<T>`]: crate::cell::UnsafeCell
/// [null pointer optimization]: crate::option#representation
#[stable(feature = "nonnull", since = "1.25.0")]
#[repr(transparent)]
#[rustc_layout_scalar_valid_range_start(1)]
#[rustc_nonnull_optimization_guaranteed]
#[rustc_diagnostic_item = "NonNull"]
pub struct NonNull<T: ?Sized> {
    pointer: *const T,
}

/// `NonNull` pointers are not `Send` because the data they reference may be aliased.
// N.B., this impl is unnecessary, but should provide better error messages.
#[stable(feature = "nonnull", since = "1.25.0")]
impl<T: ?Sized> !Send for NonNull<T> {}

/// `NonNull` pointers are not `Sync` because the data they reference may be aliased.
// N.B., this impl is unnecessary, but should provide better error messages.
#[stable(feature = "nonnull", since = "1.25.0")]
impl<T: ?Sized> !Sync for NonNull<T> {}

impl<T: Sized> NonNull<T> {
    /// Creates a new `NonNull` that is dangling, but well-aligned.
    ///
    /// This is useful for initializing types which lazily allocate, like
    /// `Vec::new` does.
    ///
    /// Note that the pointer value may potentially represent a valid pointer to
    /// a `T`, which means this must not be used as a "not yet initialized"
    /// sentinel value. Types that lazily allocate must track initialization by
    /// some other means.
    ///
    /// # Examples
    ///
    /// ```
    /// use std::ptr::NonNull;
    ///
    /// let ptr = NonNull::<u32>::dangling();
    /// // Important: don't try to access the value of `ptr` without
    /// // initializing it first! The pointer is not null but isn't valid either!
    /// ```
    #[stable(feature = "nonnull", since = "1.25.0")]
    #[rustc_const_stable(feature = "const_nonnull_dangling", since = "1.36.0")]
    #[must_use]
    #[inline]
    pub const fn dangling() -> Self {
        // SAFETY: ptr::dangling_mut() returns a non-null well-aligned pointer.
        unsafe {
            let ptr = crate::ptr::dangling_mut::<T>();
            NonNull::new_unchecked(ptr)
        }
    }

    /// Returns a shared references to the value. In contrast to [`as_ref`], this does not require
    /// that the value has to be initialized.
    ///
    /// For the mutable counterpart see [`as_uninit_mut`].
    ///
    /// [`as_ref`]: NonNull::as_ref
    /// [`as_uninit_mut`]: NonNull::as_uninit_mut
    ///
    /// # Safety
    ///
    /// When calling this method, you have to ensure that
    /// the pointer is [convertible to a reference](crate::ptr#pointer-to-reference-conversion).
    /// Note that because the created reference is to `MaybeUninit<T>`, the
    /// source pointer can point to uninitialized memory.
    #[inline]
    #[must_use]
    #[unstable(feature = "ptr_as_uninit", issue = "75402")]
    #[rustc_const_unstable(feature = "ptr_as_uninit", issue = "75402")]
    #[requires(ub_checks::can_dereference(self.as_ptr()))]  // Ensure the pointer is valid to create a reference.
    #[ensures(|result: &&MaybeUninit<T>| core::ptr::eq(*result, self.cast().as_ptr()))]  // Ensure returned reference points to the correct memory location.
    pub const unsafe fn as_uninit_ref<'a>(self) -> &'a MaybeUninit<T> {
        // SAFETY: the caller must guarantee that `self` meets all the
        // requirements for a reference.
        unsafe { &*self.cast().as_ptr() }
    }

    /// Returns a unique references to the value. In contrast to [`as_mut`], this does not require
    /// that the value has to be initialized.
    ///
    /// For the shared counterpart see [`as_uninit_ref`].
    ///
    /// [`as_mut`]: NonNull::as_mut
    /// [`as_uninit_ref`]: NonNull::as_uninit_ref
    ///
    /// # Safety
    ///
    /// When calling this method, you have to ensure that
    /// the pointer is [convertible to a reference](crate::ptr#pointer-to-reference-conversion).
    /// Note that because the created reference is to `MaybeUninit<T>`, the
    /// source pointer can point to uninitialized memory.
    #[inline]
    #[must_use]
    #[unstable(feature = "ptr_as_uninit", issue = "75402")]
    #[rustc_const_unstable(feature = "ptr_as_uninit", issue = "75402")]
    #[requires(ub_checks::can_dereference(self.as_ptr()))]  // Ensure pointer is valid to create a mutable reference.
    #[ensures(|result: &&mut MaybeUninit<T>| core::ptr::eq(*result, self.cast().as_ptr()))]  // Ensure the returned reference points to the correct memory.
    pub const unsafe fn as_uninit_mut<'a>(self) -> &'a mut MaybeUninit<T> {
        // SAFETY: the caller must guarantee that `self` meets all the
        // requirements for a reference.
        unsafe { &mut *self.cast().as_ptr() }
    }
}

impl<T: ?Sized> NonNull<T> {
    /// Creates a new `NonNull`.
    ///
    /// # Safety
    ///
    /// `ptr` must be non-null.
    ///
    /// # Examples
    ///
    /// ```
    /// use std::ptr::NonNull;
    ///
    /// let mut x = 0u32;
    /// let ptr = unsafe { NonNull::new_unchecked(&mut x as *mut _) };
    /// ```
    ///
    /// *Incorrect* usage of this function:
    ///
    /// ```rust,no_run
    /// use std::ptr::NonNull;
    ///
    /// // NEVER DO THAT!!! This is undefined behavior. ⚠️
    /// let ptr = unsafe { NonNull::<u32>::new_unchecked(std::ptr::null_mut()) };
    /// ```
    #[stable(feature = "nonnull", since = "1.25.0")]
    #[rustc_const_stable(feature = "const_nonnull_new_unchecked", since = "1.25.0")]
    #[inline]
    #[requires(!ptr.is_null())]
    #[ensures(|result| result.as_ptr() == ptr)]
    pub const unsafe fn new_unchecked(ptr: *mut T) -> Self {
        // SAFETY: the caller must guarantee that `ptr` is non-null.
        unsafe {
            assert_unsafe_precondition!(
                check_language_ub,
                "NonNull::new_unchecked requires that the pointer is non-null",
                (ptr: *mut () = ptr as *mut ()) => !ptr.is_null()
            );
            NonNull { pointer: ptr as _ }
        }
    }

    /// Creates a new `NonNull` if `ptr` is non-null.
    ///
    /// # Examples
    ///
    /// ```
    /// use std::ptr::NonNull;
    ///
    /// let mut x = 0u32;
    /// let ptr = NonNull::<u32>::new(&mut x as *mut _).expect("ptr is null!");
    ///
    /// if let Some(ptr) = NonNull::<u32>::new(std::ptr::null_mut()) {
    ///     unreachable!();
    /// }
    /// ```
    #[stable(feature = "nonnull", since = "1.25.0")]
    #[rustc_const_unstable(feature = "const_nonnull_new", issue = "93235")]
    #[inline]
    #[ensures(|result| result.is_some() == !ptr.is_null())]
    #[ensures(|result| result.is_none() || result.expect("ptr is null!").as_ptr() == ptr)]
    pub const fn new(ptr: *mut T) -> Option<Self> {
        if !ptr.is_null() {
            // SAFETY: The pointer is already checked and is not null
            Some(unsafe { Self::new_unchecked(ptr) })
        } else {
            None
        }
    }

    /// Converts a reference to a `NonNull` pointer.
    #[unstable(feature = "non_null_from_ref", issue = "130823")]
    #[rustc_const_unstable(feature = "non_null_from_ref", issue = "130823")]
    #[inline]
    pub const fn from_ref(r: &T) -> Self {
        // SAFETY: A reference cannot be null.
        unsafe { NonNull { pointer: r as *const T } }
    }

    /// Converts a mutable reference to a `NonNull` pointer.
    #[unstable(feature = "non_null_from_ref", issue = "130823")]
    #[rustc_const_unstable(feature = "non_null_from_ref", issue = "130823")]
    #[inline]
    pub const fn from_mut(r: &mut T) -> Self {
        // SAFETY: A mutable reference cannot be null.
        unsafe { NonNull { pointer: r as *mut T } }
    }

    /// Performs the same functionality as [`std::ptr::from_raw_parts`], except that a
    /// `NonNull` pointer is returned, as opposed to a raw `*const` pointer.
    ///
    /// See the documentation of [`std::ptr::from_raw_parts`] for more details.
    ///
    /// [`std::ptr::from_raw_parts`]: crate::ptr::from_raw_parts
    #[unstable(feature = "ptr_metadata", issue = "81513")]
    #[rustc_const_unstable(feature = "ptr_metadata", issue = "81513")]
    #[inline]
    pub const fn from_raw_parts(
        data_pointer: NonNull<()>,
        metadata: <T as super::Pointee>::Metadata,
    ) -> NonNull<T> {
        // SAFETY: The result of `ptr::from::raw_parts_mut` is non-null because `data_pointer` is.
        unsafe {
            NonNull::new_unchecked(super::from_raw_parts_mut(data_pointer.as_ptr(), metadata))
        }
    }

    /// Decompose a (possibly wide) pointer into its data pointer and metadata components.
    ///
    /// The pointer can be later reconstructed with [`NonNull::from_raw_parts`].
    #[unstable(feature = "ptr_metadata", issue = "81513")]
    #[rustc_const_unstable(feature = "ptr_metadata", issue = "81513")]
    #[must_use = "this returns the result of the operation, \
                  without modifying the original"]
    #[inline]
    pub const fn to_raw_parts(self) -> (NonNull<()>, <T as super::Pointee>::Metadata) {
        (self.cast(), super::metadata(self.as_ptr()))
    }

    /// Gets the "address" portion of the pointer.
    ///
    /// For more details see the equivalent method on a raw pointer, [`pointer::addr`].
    ///
    /// This is a [Strict Provenance][crate::ptr#strict-provenance] API.
    #[must_use]
    #[inline]
    #[stable(feature = "strict_provenance", since = "CURRENT_RUSTC_VERSION")]
    #[ensures(|result| result.get() == self.as_ptr() as *const() as usize)]
    pub fn addr(self) -> NonZero<usize> {
        // SAFETY: The pointer is guaranteed by the type to be non-null,
        // meaning that the address will be non-zero.
        unsafe { NonZero::new_unchecked(self.pointer.addr()) }
    }

    /// Creates a new pointer with the given address and the [provenance][crate::ptr#provenance] of
    /// `self`.
    ///
    /// For more details see the equivalent method on a raw pointer, [`pointer::with_addr`].
    ///
    /// This is a [Strict Provenance][crate::ptr#strict-provenance] API.
    #[must_use]
    #[inline]
    #[stable(feature = "strict_provenance", since = "CURRENT_RUSTC_VERSION")]
    pub fn with_addr(self, addr: NonZero<usize>) -> Self {
        // SAFETY: The result of `ptr::from::with_addr` is non-null because `addr` is guaranteed to be non-zero.
        unsafe { NonNull::new_unchecked(self.pointer.with_addr(addr.get()) as *mut _) }
    }

    /// Creates a new pointer by mapping `self`'s address to a new one, preserving the
    /// [provenance][crate::ptr#provenance] of `self`.
    ///
    /// For more details see the equivalent method on a raw pointer, [`pointer::map_addr`].
    ///
    /// This is a [Strict Provenance][crate::ptr#strict-provenance] API.
    #[must_use]
    #[inline]
    #[stable(feature = "strict_provenance", since = "CURRENT_RUSTC_VERSION")]
    pub fn map_addr(self, f: impl FnOnce(NonZero<usize>) -> NonZero<usize>) -> Self {
        self.with_addr(f(self.addr()))
    }

    /// Acquires the underlying `*mut` pointer.
    ///
    /// # Examples
    ///
    /// ```
    /// use std::ptr::NonNull;
    ///
    /// let mut x = 0u32;
    /// let ptr = NonNull::new(&mut x).expect("ptr is null!");
    ///
    /// let x_value = unsafe { *ptr.as_ptr() };
    /// assert_eq!(x_value, 0);
    ///
    /// unsafe { *ptr.as_ptr() += 2; }
    /// let x_value = unsafe { *ptr.as_ptr() };
    /// assert_eq!(x_value, 2);
    /// ```
    #[stable(feature = "nonnull", since = "1.25.0")]
    #[rustc_const_stable(feature = "const_nonnull_as_ptr", since = "1.32.0")]
    #[rustc_never_returns_null_ptr]
    #[must_use]
    #[inline(always)]
    pub const fn as_ptr(self) -> *mut T {
        self.pointer as *mut T
    }

    /// Returns a shared reference to the value. If the value may be uninitialized, [`as_uninit_ref`]
    /// must be used instead.
    ///
    /// For the mutable counterpart see [`as_mut`].
    ///
    /// [`as_uninit_ref`]: NonNull::as_uninit_ref
    /// [`as_mut`]: NonNull::as_mut
    ///
    /// # Safety
    ///
    /// When calling this method, you have to ensure that
    /// the pointer is [convertible to a reference](crate::ptr#pointer-to-reference-conversion).
    ///
    /// # Examples
    ///
    /// ```
    /// use std::ptr::NonNull;
    ///
    /// let mut x = 0u32;
    /// let ptr = NonNull::new(&mut x as *mut _).expect("ptr is null!");
    ///
    /// let ref_x = unsafe { ptr.as_ref() };
    /// println!("{ref_x}");
    /// ```
    ///
    /// [the module documentation]: crate::ptr#safety
    #[stable(feature = "nonnull", since = "1.25.0")]
    #[rustc_const_stable(feature = "const_nonnull_as_ref", since = "1.73.0")]
    #[must_use]
    #[inline(always)]
    #[requires(ub_checks::can_dereference(self.as_ptr() as *const()))] // Ensure input is convertible to a reference
    #[ensures(|result: &&T| core::ptr::eq(*result, self.as_ptr()))]  // Ensure returned reference matches pointer
    pub const unsafe fn as_ref<'a>(&self) -> &'a T {
        // SAFETY: the caller must guarantee that `self` meets all the
        // requirements for a reference.
        // `cast_const` avoids a mutable raw pointer deref.
        unsafe { &*self.as_ptr().cast_const() }
    }

    /// Returns a unique reference to the value. If the value may be uninitialized, [`as_uninit_mut`]
    /// must be used instead.
    ///
    /// For the shared counterpart see [`as_ref`].
    ///
    /// [`as_uninit_mut`]: NonNull::as_uninit_mut
    /// [`as_ref`]: NonNull::as_ref
    ///
    /// # Safety
    ///
    /// When calling this method, you have to ensure that
    /// the pointer is [convertible to a reference](crate::ptr#pointer-to-reference-conversion).
    /// # Examples
    ///
    /// ```
    /// use std::ptr::NonNull;
    ///
    /// let mut x = 0u32;
    /// let mut ptr = NonNull::new(&mut x).expect("null pointer");
    ///
    /// let x_ref = unsafe { ptr.as_mut() };
    /// assert_eq!(*x_ref, 0);
    /// *x_ref += 2;
    /// assert_eq!(*x_ref, 2);
    /// ```
    ///
    /// [the module documentation]: crate::ptr#safety
    #[stable(feature = "nonnull", since = "1.25.0")]
    #[rustc_const_stable(feature = "const_ptr_as_ref", since = "1.83.0")]
    #[must_use]
    #[inline(always)]
    #[requires(ub_checks::can_dereference(self.as_ptr() as *const()))]
    // verify result (a mutable reference) is still associated with the same memory address as the raw pointer stored in self
    #[ensures(|result: &&mut T| core::ptr::eq(*result, self.as_ptr()))]
    pub const unsafe fn as_mut<'a>(&mut self) -> &'a mut T {
        // SAFETY: the caller must guarantee that `self` meets all the
        // requirements for a mutable reference.
        unsafe { &mut *self.as_ptr() }
    }

    /// Casts to a pointer of another type.
    ///
    /// # Examples
    ///
    /// ```
    /// use std::ptr::NonNull;
    ///
    /// let mut x = 0u32;
    /// let ptr = NonNull::new(&mut x as *mut _).expect("null pointer");
    ///
    /// let casted_ptr = ptr.cast::<i8>();
    /// let raw_ptr: *mut i8 = casted_ptr.as_ptr();
    /// ```
    #[stable(feature = "nonnull_cast", since = "1.27.0")]
    #[rustc_const_stable(feature = "const_nonnull_cast", since = "1.36.0")]
    #[must_use = "this returns the result of the operation, \
                  without modifying the original"]
    #[inline]
    pub const fn cast<U>(self) -> NonNull<U> {
        // SAFETY: `self` is a `NonNull` pointer which is necessarily non-null
        unsafe { NonNull { pointer: self.as_ptr() as *mut U } }
    }

    /// Adds an offset to a pointer.
    ///
    /// `count` is in units of T; e.g., a `count` of 3 represents a pointer
    /// offset of `3 * size_of::<T>()` bytes.
    ///
    /// # Safety
    ///
    /// If any of the following conditions are violated, the result is Undefined Behavior:
    ///
    /// * The computed offset, `count * size_of::<T>()` bytes, must not overflow `isize`.
    ///
    /// * If the computed offset is non-zero, then `self` must be derived from a pointer to some
    ///   [allocated object], and the entire memory range between `self` and the result must be in
    ///   bounds of that allocated object. In particular, this range must not "wrap around" the edge
    ///   of the address space.
    ///
    /// Allocated objects can never be larger than `isize::MAX` bytes, so if the computed offset
    /// stays in bounds of the allocated object, it is guaranteed to satisfy the first requirement.
    /// This implies, for instance, that `vec.as_ptr().add(vec.len())` (for `vec: Vec<T>`) is always
    /// safe.
    ///
    /// [allocated object]: crate::ptr#allocated-object
    ///
    /// # Examples
    ///
    /// ```
    /// use std::ptr::NonNull;
    ///
    /// let mut s = [1, 2, 3];
    /// let ptr: NonNull<u32> = NonNull::new(s.as_mut_ptr()).unwrap();
    ///
    /// unsafe {
    ///     println!("{}", ptr.offset(1).read());
    ///     println!("{}", ptr.offset(2).read());
    /// }
    /// ```
    #[inline(always)]
    #[cfg_attr(miri, track_caller)] // even without panics, this helps for Miri backtraces
    #[must_use = "returns a new pointer rather than modifying its argument"]
    #[stable(feature = "non_null_convenience", since = "1.80.0")]
    #[rustc_const_stable(feature = "non_null_convenience", since = "1.80.0")]
    pub const unsafe fn offset(self, count: isize) -> Self
    where
        T: Sized,
    {
        // SAFETY: the caller must uphold the safety contract for `offset`.
        // Additionally safety contract of `offset` guarantees that the resulting pointer is
        // pointing to an allocation, there can't be an allocation at null, thus it's safe to
        // construct `NonNull`.
        unsafe { NonNull { pointer: intrinsics::offset(self.pointer, count) } }
    }

    /// Calculates the offset from a pointer in bytes.
    ///
    /// `count` is in units of **bytes**.
    ///
    /// This is purely a convenience for casting to a `u8` pointer and
    /// using [offset][pointer::offset] on it. See that method for documentation
    /// and safety requirements.
    ///
    /// For non-`Sized` pointees this operation changes only the data pointer,
    /// leaving the metadata untouched.
    #[must_use]
    #[inline(always)]
    #[cfg_attr(miri, track_caller)] // even without panics, this helps for Miri backtraces
    #[stable(feature = "non_null_convenience", since = "1.80.0")]
    #[rustc_const_stable(feature = "non_null_convenience", since = "1.80.0")]
    pub const unsafe fn byte_offset(self, count: isize) -> Self {
        // SAFETY: the caller must uphold the safety contract for `offset` and `byte_offset` has
        // the same safety contract.
        // Additionally safety contract of `offset` guarantees that the resulting pointer is
        // pointing to an allocation, there can't be an allocation at null, thus it's safe to
        // construct `NonNull`.
        unsafe { NonNull { pointer: self.pointer.byte_offset(count) } }
    }

    /// Adds an offset to a pointer (convenience for `.offset(count as isize)`).
    ///
    /// `count` is in units of T; e.g., a `count` of 3 represents a pointer
    /// offset of `3 * size_of::<T>()` bytes.
    ///
    /// # Safety
    ///
    /// If any of the following conditions are violated, the result is Undefined Behavior:
    ///
    /// * The computed offset, `count * size_of::<T>()` bytes, must not overflow `isize`.
    ///
    /// * If the computed offset is non-zero, then `self` must be derived from a pointer to some
    ///   [allocated object], and the entire memory range between `self` and the result must be in
    ///   bounds of that allocated object. In particular, this range must not "wrap around" the edge
    ///   of the address space.
    ///
    /// Allocated objects can never be larger than `isize::MAX` bytes, so if the computed offset
    /// stays in bounds of the allocated object, it is guaranteed to satisfy the first requirement.
    /// This implies, for instance, that `vec.as_ptr().add(vec.len())` (for `vec: Vec<T>`) is always
    /// safe.
    ///
    /// [allocated object]: crate::ptr#allocated-object
    ///
    /// # Examples
    ///
    /// ```
    /// use std::ptr::NonNull;
    ///
    /// let s: &str = "123";
    /// let ptr: NonNull<u8> = NonNull::new(s.as_ptr().cast_mut()).unwrap();
    ///
    /// unsafe {
    ///     println!("{}", ptr.add(1).read() as char);
    ///     println!("{}", ptr.add(2).read() as char);
    /// }
    /// ```
    #[inline(always)]
    #[cfg_attr(miri, track_caller)] // even without panics, this helps for Miri backtraces
    #[must_use = "returns a new pointer rather than modifying its argument"]
    #[stable(feature = "non_null_convenience", since = "1.80.0")]
    #[rustc_const_stable(feature = "non_null_convenience", since = "1.80.0")]
    #[requires(count.checked_mul(core::mem::size_of::<T>()).is_some()
        && count * core::mem::size_of::<T>() <= isize::MAX as usize
        && (self.pointer as isize).checked_add(count as isize * core::mem::size_of::<T>() as isize).is_some() // check wrapping add
        && kani::mem::same_allocation(self.pointer, self.pointer.wrapping_offset(count as isize)))]
    #[ensures(|result: &NonNull<T>| result.as_ptr() == self.as_ptr().offset(count as isize))]
    pub const unsafe fn add(self, count: usize) -> Self
    where
        T: Sized,
    {
        // SAFETY: the caller must uphold the safety contract for `offset`.
        // Additionally safety contract of `offset` guarantees that the resulting pointer is
        // pointing to an allocation, there can't be an allocation at null, thus it's safe to
        // construct `NonNull`.
        unsafe { NonNull { pointer: intrinsics::offset(self.pointer, count) } }
    }

    /// Calculates the offset from a pointer in bytes (convenience for `.byte_offset(count as isize)`).
    ///
    /// `count` is in units of bytes.
    ///
    /// This is purely a convenience for casting to a `u8` pointer and
    /// using [`add`][NonNull::add] on it. See that method for documentation
    /// and safety requirements.
    ///
    /// For non-`Sized` pointees this operation changes only the data pointer,
    /// leaving the metadata untouched.
    #[must_use]
    #[inline(always)]
    #[cfg_attr(miri, track_caller)] // even without panics, this helps for Miri backtraces
    #[stable(feature = "non_null_convenience", since = "1.80.0")]
    #[rustc_const_stable(feature = "non_null_convenience", since = "1.80.0")]
    pub const unsafe fn byte_add(self, count: usize) -> Self {
        // SAFETY: the caller must uphold the safety contract for `add` and `byte_add` has the same
        // safety contract.
        // Additionally safety contract of `add` guarantees that the resulting pointer is pointing
        // to an allocation, there can't be an allocation at null, thus it's safe to construct
        // `NonNull`.
        unsafe { NonNull { pointer: self.pointer.byte_add(count) } }
    }

    /// Subtracts an offset from a pointer (convenience for
    /// `.offset((count as isize).wrapping_neg())`).
    ///
    /// `count` is in units of T; e.g., a `count` of 3 represents a pointer
    /// offset of `3 * size_of::<T>()` bytes.
    ///
    /// # Safety
    ///
    /// If any of the following conditions are violated, the result is Undefined Behavior:
    ///
    /// * The computed offset, `count * size_of::<T>()` bytes, must not overflow `isize`.
    ///
    /// * If the computed offset is non-zero, then `self` must be derived from a pointer to some
    ///   [allocated object], and the entire memory range between `self` and the result must be in
    ///   bounds of that allocated object. In particular, this range must not "wrap around" the edge
    ///   of the address space.
    ///
    /// Allocated objects can never be larger than `isize::MAX` bytes, so if the computed offset
    /// stays in bounds of the allocated object, it is guaranteed to satisfy the first requirement.
    /// This implies, for instance, that `vec.as_ptr().add(vec.len())` (for `vec: Vec<T>`) is always
    /// safe.
    ///
    /// [allocated object]: crate::ptr#allocated-object
    ///
    /// # Examples
    ///
    /// ```
    /// use std::ptr::NonNull;
    ///
    /// let s: &str = "123";
    ///
    /// unsafe {
    ///     let end: NonNull<u8> = NonNull::new(s.as_ptr().cast_mut()).unwrap().add(3);
    ///     println!("{}", end.sub(1).read() as char);
    ///     println!("{}", end.sub(2).read() as char);
    /// }
    /// ```
    #[inline(always)]
    #[cfg_attr(miri, track_caller)] // even without panics, this helps for Miri backtraces
    #[must_use = "returns a new pointer rather than modifying its argument"]
    #[stable(feature = "non_null_convenience", since = "1.80.0")]
    #[rustc_const_stable(feature = "non_null_convenience", since = "1.80.0")]
    #[cfg_attr(bootstrap, rustc_allow_const_fn_unstable(unchecked_neg))]
    pub const unsafe fn sub(self, count: usize) -> Self
    where
        T: Sized,
    {
        if T::IS_ZST {
            // Pointer arithmetic does nothing when the pointee is a ZST.
            self
        } else {
            // SAFETY: the caller must uphold the safety contract for `offset`.
            // Because the pointee is *not* a ZST, that means that `count` is
            // at most `isize::MAX`, and thus the negation cannot overflow.
            unsafe { self.offset((count as isize).unchecked_neg()) }
        }
    }

    /// Calculates the offset from a pointer in bytes (convenience for
    /// `.byte_offset((count as isize).wrapping_neg())`).
    ///
    /// `count` is in units of bytes.
    ///
    /// This is purely a convenience for casting to a `u8` pointer and
    /// using [`sub`][NonNull::sub] on it. See that method for documentation
    /// and safety requirements.
    ///
    /// For non-`Sized` pointees this operation changes only the data pointer,
    /// leaving the metadata untouched.
    #[must_use]
    #[inline(always)]
    #[cfg_attr(miri, track_caller)] // even without panics, this helps for Miri backtraces
    #[stable(feature = "non_null_convenience", since = "1.80.0")]
    #[rustc_const_stable(feature = "non_null_convenience", since = "1.80.0")]
    pub const unsafe fn byte_sub(self, count: usize) -> Self {
        // SAFETY: the caller must uphold the safety contract for `sub` and `byte_sub` has the same
        // safety contract.
        // Additionally safety contract of `sub` guarantees that the resulting pointer is pointing
        // to an allocation, there can't be an allocation at null, thus it's safe to construct
        // `NonNull`.
        unsafe { NonNull { pointer: self.pointer.byte_sub(count) } }
    }

    /// Calculates the distance between two pointers within the same allocation. The returned value is in
    /// units of T: the distance in bytes divided by `mem::size_of::<T>()`.
    ///
    /// This is equivalent to `(self as isize - origin as isize) / (mem::size_of::<T>() as isize)`,
    /// except that it has a lot more opportunities for UB, in exchange for the compiler
    /// better understanding what you are doing.
    ///
    /// The primary motivation of this method is for computing the `len` of an array/slice
    /// of `T` that you are currently representing as a "start" and "end" pointer
    /// (and "end" is "one past the end" of the array).
    /// In that case, `end.offset_from(start)` gets you the length of the array.
    ///
    /// All of the following safety requirements are trivially satisfied for this usecase.
    ///
    /// [`offset`]: #method.offset
    ///
    /// # Safety
    ///
    /// If any of the following conditions are violated, the result is Undefined Behavior:
    ///
    /// * `self` and `origin` must either
    ///
    ///   * point to the same address, or
    ///   * both be *derived from* a pointer to the same [allocated object], and the memory range between
    ///     the two pointers must be in bounds of that object. (See below for an example.)
    ///
    /// * The distance between the pointers, in bytes, must be an exact multiple
    ///   of the size of `T`.
    ///
    /// As a consequence, the absolute distance between the pointers, in bytes, computed on
    /// mathematical integers (without "wrapping around"), cannot overflow an `isize`. This is
    /// implied by the in-bounds requirement, and the fact that no allocated object can be larger
    /// than `isize::MAX` bytes.
    ///
    /// The requirement for pointers to be derived from the same allocated object is primarily
    /// needed for `const`-compatibility: the distance between pointers into *different* allocated
    /// objects is not known at compile-time. However, the requirement also exists at
    /// runtime and may be exploited by optimizations. If you wish to compute the difference between
    /// pointers that are not guaranteed to be from the same allocation, use `(self as isize -
    /// origin as isize) / mem::size_of::<T>()`.
    // FIXME: recommend `addr()` instead of `as usize` once that is stable.
    ///
    /// [`add`]: #method.add
    /// [allocated object]: crate::ptr#allocated-object
    ///
    /// # Panics
    ///
    /// This function panics if `T` is a Zero-Sized Type ("ZST").
    ///
    /// # Examples
    ///
    /// Basic usage:
    ///
    /// ```
    /// use std::ptr::NonNull;
    ///
    /// let a = [0; 5];
    /// let ptr1: NonNull<u32> = NonNull::from(&a[1]);
    /// let ptr2: NonNull<u32> = NonNull::from(&a[3]);
    /// unsafe {
    ///     assert_eq!(ptr2.offset_from(ptr1), 2);
    ///     assert_eq!(ptr1.offset_from(ptr2), -2);
    ///     assert_eq!(ptr1.offset(2), ptr2);
    ///     assert_eq!(ptr2.offset(-2), ptr1);
    /// }
    /// ```
    ///
    /// *Incorrect* usage:
    ///
    /// ```rust,no_run
    /// use std::ptr::NonNull;
    ///
    /// let ptr1 = NonNull::new(Box::into_raw(Box::new(0u8))).unwrap();
    /// let ptr2 = NonNull::new(Box::into_raw(Box::new(1u8))).unwrap();
    /// let diff = (ptr2.addr().get() as isize).wrapping_sub(ptr1.addr().get() as isize);
    /// // Make ptr2_other an "alias" of ptr2.add(1), but derived from ptr1.
    /// let diff_plus_1 = diff.wrapping_add(1);
    /// let ptr2_other = NonNull::new(ptr1.as_ptr().wrapping_byte_offset(diff_plus_1)).unwrap();
    /// assert_eq!(ptr2.addr(), ptr2_other.addr());
    /// // Since ptr2_other and ptr2 are derived from pointers to different objects,
    /// // computing their offset is undefined behavior, even though
    /// // they point to addresses that are in-bounds of the same object!
    ///
    /// let one = unsafe { ptr2_other.offset_from(ptr2) }; // Undefined Behavior! ⚠️
    /// ```
    #[inline]
    #[cfg_attr(miri, track_caller)] // even without panics, this helps for Miri backtraces
    #[stable(feature = "non_null_convenience", since = "1.80.0")]
    #[rustc_const_stable(feature = "non_null_convenience", since = "1.80.0")]
    pub const unsafe fn offset_from(self, origin: NonNull<T>) -> isize
    where
        T: Sized,
    {
        // SAFETY: the caller must uphold the safety contract for `offset_from`.
        unsafe { self.pointer.offset_from(origin.pointer) }
    }

    /// Calculates the distance between two pointers within the same allocation. The returned value is in
    /// units of **bytes**.
    ///
    /// This is purely a convenience for casting to a `u8` pointer and
    /// using [`offset_from`][NonNull::offset_from] on it. See that method for
    /// documentation and safety requirements.
    ///
    /// For non-`Sized` pointees this operation considers only the data pointers,
    /// ignoring the metadata.
    #[inline(always)]
    #[cfg_attr(miri, track_caller)] // even without panics, this helps for Miri backtraces
    #[stable(feature = "non_null_convenience", since = "1.80.0")]
    #[rustc_const_stable(feature = "non_null_convenience", since = "1.80.0")]
    pub const unsafe fn byte_offset_from<U: ?Sized>(self, origin: NonNull<U>) -> isize {
        // SAFETY: the caller must uphold the safety contract for `byte_offset_from`.
        unsafe { self.pointer.byte_offset_from(origin.pointer) }
    }

    // N.B. `wrapping_offset``, `wrapping_add`, etc are not implemented because they can wrap to null

    /// Calculates the distance between two pointers within the same allocation, *where it's known that
    /// `self` is equal to or greater than `origin`*. The returned value is in
    /// units of T: the distance in bytes is divided by `mem::size_of::<T>()`.
    ///
    /// This computes the same value that [`offset_from`](#method.offset_from)
    /// would compute, but with the added precondition that the offset is
    /// guaranteed to be non-negative.  This method is equivalent to
    /// `usize::try_from(self.offset_from(origin)).unwrap_unchecked()`,
    /// but it provides slightly more information to the optimizer, which can
    /// sometimes allow it to optimize slightly better with some backends.
    ///
    /// This method can be though of as recovering the `count` that was passed
    /// to [`add`](#method.add) (or, with the parameters in the other order,
    /// to [`sub`](#method.sub)).  The following are all equivalent, assuming
    /// that their safety preconditions are met:
    /// ```rust
    /// # #![feature(ptr_sub_ptr)]
    /// # unsafe fn blah(ptr: std::ptr::NonNull<u32>, origin: std::ptr::NonNull<u32>, count: usize) -> bool {
    /// ptr.sub_ptr(origin) == count
    /// # &&
    /// origin.add(count) == ptr
    /// # &&
    /// ptr.sub(count) == origin
    /// # }
    /// ```
    ///
    /// # Safety
    ///
    /// - The distance between the pointers must be non-negative (`self >= origin`)
    ///
    /// - *All* the safety conditions of [`offset_from`](#method.offset_from)
    ///   apply to this method as well; see it for the full details.
    ///
    /// Importantly, despite the return type of this method being able to represent
    /// a larger offset, it's still *not permitted* to pass pointers which differ
    /// by more than `isize::MAX` *bytes*.  As such, the result of this method will
    /// always be less than or equal to `isize::MAX as usize`.
    ///
    /// # Panics
    ///
    /// This function panics if `T` is a Zero-Sized Type ("ZST").
    ///
    /// # Examples
    ///
    /// ```
    /// #![feature(ptr_sub_ptr)]
    /// use std::ptr::NonNull;
    ///
    /// let a = [0; 5];
    /// let ptr1: NonNull<u32> = NonNull::from(&a[1]);
    /// let ptr2: NonNull<u32> = NonNull::from(&a[3]);
    /// unsafe {
    ///     assert_eq!(ptr2.sub_ptr(ptr1), 2);
    ///     assert_eq!(ptr1.add(2), ptr2);
    ///     assert_eq!(ptr2.sub(2), ptr1);
    ///     assert_eq!(ptr2.sub_ptr(ptr2), 0);
    /// }
    ///
    /// // This would be incorrect, as the pointers are not correctly ordered:
    /// // ptr1.sub_ptr(ptr2)
    /// ```
    #[inline]
    #[cfg_attr(miri, track_caller)] // even without panics, this helps for Miri backtraces
    #[unstable(feature = "ptr_sub_ptr", issue = "95892")]
    #[rustc_const_unstable(feature = "const_ptr_sub_ptr", issue = "95892")]
    pub const unsafe fn sub_ptr(self, subtracted: NonNull<T>) -> usize
    where
        T: Sized,
    {
        // SAFETY: the caller must uphold the safety contract for `sub_ptr`.
        unsafe { self.pointer.sub_ptr(subtracted.pointer) }
    }

    /// Calculates the distance between two pointers within the same allocation, *where it's known that
    /// `self` is equal to or greater than `origin`*. The returned value is in
    /// units of **bytes**.
    ///
    /// This is purely a convenience for casting to a `u8` pointer and
    /// using [`sub_ptr`][NonNull::sub_ptr] on it. See that method for
    /// documentation and safety requirements.
    ///
    /// For non-`Sized` pointees this operation considers only the data pointers,
    /// ignoring the metadata.
    #[inline(always)]
    #[cfg_attr(miri, track_caller)] // even without panics, this helps for Miri backtraces
    #[unstable(feature = "ptr_sub_ptr", issue = "95892")]
    #[rustc_const_unstable(feature = "const_ptr_sub_ptr", issue = "95892")]
    pub const unsafe fn byte_sub_ptr<U: ?Sized>(self, origin: NonNull<U>) -> usize {
        // SAFETY: the caller must uphold the safety contract for `byte_sub_ptr`.
        unsafe { self.pointer.byte_sub_ptr(origin.pointer) }
    }

    /// Reads the value from `self` without moving it. This leaves the
    /// memory in `self` unchanged.
    ///
    /// See [`ptr::read`] for safety concerns and examples.
    ///
    /// [`ptr::read`]: crate::ptr::read()
    #[inline]
    #[cfg_attr(miri, track_caller)] // even without panics, this helps for Miri backtraces
    #[stable(feature = "non_null_convenience", since = "1.80.0")]
    #[rustc_const_stable(feature = "non_null_convenience", since = "1.80.0")]
    #[requires(ub_checks::can_dereference(self.pointer))]
    pub const unsafe fn read(self) -> T
    where
        T: Sized,
    {
        // SAFETY: the caller must uphold the safety contract for `read`.
        unsafe { ptr::read(self.pointer) }
    }

    /// Performs a volatile read of the value from `self` without moving it. This
    /// leaves the memory in `self` unchanged.
    ///
    /// Volatile operations are intended to act on I/O memory, and are guaranteed
    /// to not be elided or reordered by the compiler across other volatile
    /// operations.
    ///
    /// See [`ptr::read_volatile`] for safety concerns and examples.
    ///
    /// [`ptr::read_volatile`]: crate::ptr::read_volatile()
    #[inline]
    #[cfg_attr(miri, track_caller)] // even without panics, this helps for Miri backtraces
    #[stable(feature = "non_null_convenience", since = "1.80.0")]
    #[requires(ub_checks::can_dereference(self.pointer))]
    pub unsafe fn read_volatile(self) -> T
    where
        T: Sized,
    {
        // SAFETY: the caller must uphold the safety contract for `read_volatile`.
        unsafe { ptr::read_volatile(self.pointer) }
    }

    /// Reads the value from `self` without moving it. This leaves the
    /// memory in `self` unchanged.
    ///
    /// Unlike `read`, the pointer may be unaligned.
    ///
    /// See [`ptr::read_unaligned`] for safety concerns and examples.
    ///
    /// [`ptr::read_unaligned`]: crate::ptr::read_unaligned()
    #[inline]
    #[cfg_attr(miri, track_caller)] // even without panics, this helps for Miri backtraces
    #[stable(feature = "non_null_convenience", since = "1.80.0")]
    #[rustc_const_stable(feature = "non_null_convenience", since = "1.80.0")]
    #[requires(ub_checks::can_read_unaligned(self.pointer))]
    pub const unsafe fn read_unaligned(self) -> T
    where
        T: Sized,
    {
        // SAFETY: the caller must uphold the safety contract for `read_unaligned`.
        unsafe { ptr::read_unaligned(self.pointer) }
    }

    /// Copies `count * size_of<T>` bytes from `self` to `dest`. The source
    /// and destination may overlap.
    ///
    /// NOTE: this has the *same* argument order as [`ptr::copy`].
    ///
    /// See [`ptr::copy`] for safety concerns and examples.
    ///
    /// [`ptr::copy`]: crate::ptr::copy()
    #[inline(always)]
    #[cfg_attr(miri, track_caller)] // even without panics, this helps for Miri backtraces
    #[stable(feature = "non_null_convenience", since = "1.80.0")]
    #[rustc_const_stable(feature = "const_intrinsic_copy", since = "1.83.0")]
    pub const unsafe fn copy_to(self, dest: NonNull<T>, count: usize)
    where
        T: Sized,
    {
        // SAFETY: the caller must uphold the safety contract for `copy`.
        unsafe { ptr::copy(self.pointer, dest.as_ptr(), count) }
    }

    /// Copies `count * size_of<T>` bytes from `self` to `dest`. The source
    /// and destination may *not* overlap.
    ///
    /// NOTE: this has the *same* argument order as [`ptr::copy_nonoverlapping`].
    ///
    /// See [`ptr::copy_nonoverlapping`] for safety concerns and examples.
    ///
    /// [`ptr::copy_nonoverlapping`]: crate::ptr::copy_nonoverlapping()
    #[inline(always)]
    #[cfg_attr(miri, track_caller)] // even without panics, this helps for Miri backtraces
    #[stable(feature = "non_null_convenience", since = "1.80.0")]
    #[rustc_const_stable(feature = "const_intrinsic_copy", since = "1.83.0")]
    pub const unsafe fn copy_to_nonoverlapping(self, dest: NonNull<T>, count: usize)
    where
        T: Sized,
    {
        // SAFETY: the caller must uphold the safety contract for `copy_nonoverlapping`.
        unsafe { ptr::copy_nonoverlapping(self.pointer, dest.as_ptr(), count) }
    }

    /// Copies `count * size_of<T>` bytes from `src` to `self`. The source
    /// and destination may overlap.
    ///
    /// NOTE: this has the *opposite* argument order of [`ptr::copy`].
    ///
    /// See [`ptr::copy`] for safety concerns and examples.
    ///
    /// [`ptr::copy`]: crate::ptr::copy()
    #[inline(always)]
    #[cfg_attr(miri, track_caller)] // even without panics, this helps for Miri backtraces
    #[stable(feature = "non_null_convenience", since = "1.80.0")]
    #[rustc_const_stable(feature = "const_intrinsic_copy", since = "1.83.0")]
    pub const unsafe fn copy_from(self, src: NonNull<T>, count: usize)
    where
        T: Sized,
    {
        // SAFETY: the caller must uphold the safety contract for `copy`.
        unsafe { ptr::copy(src.pointer, self.as_ptr(), count) }
    }

    /// Copies `count * size_of<T>` bytes from `src` to `self`. The source
    /// and destination may *not* overlap.
    ///
    /// NOTE: this has the *opposite* argument order of [`ptr::copy_nonoverlapping`].
    ///
    /// See [`ptr::copy_nonoverlapping`] for safety concerns and examples.
    ///
    /// [`ptr::copy_nonoverlapping`]: crate::ptr::copy_nonoverlapping()
    #[inline(always)]
    #[cfg_attr(miri, track_caller)] // even without panics, this helps for Miri backtraces
    #[stable(feature = "non_null_convenience", since = "1.80.0")]
    #[rustc_const_stable(feature = "const_intrinsic_copy", since = "1.83.0")]
    pub const unsafe fn copy_from_nonoverlapping(self, src: NonNull<T>, count: usize)
    where
        T: Sized,
    {
        // SAFETY: the caller must uphold the safety contract for `copy_nonoverlapping`.
        unsafe { ptr::copy_nonoverlapping(src.pointer, self.as_ptr(), count) }
    }

    /// Executes the destructor (if any) of the pointed-to value.
    ///
    /// See [`ptr::drop_in_place`] for safety concerns and examples.
    ///
    /// [`ptr::drop_in_place`]: crate::ptr::drop_in_place()
    #[inline(always)]
    #[stable(feature = "non_null_convenience", since = "1.80.0")]
    #[requires(ub_checks::can_dereference(self.as_ptr() as *const()))] // Ensure self is aligned, initialized, and valid for read
    #[requires(ub_checks::can_write(self.as_ptr() as *mut()))] // Ensure self is valid for write
    pub unsafe fn drop_in_place(self) {
        // SAFETY: the caller must uphold the safety contract for `drop_in_place`.
        unsafe { ptr::drop_in_place(self.as_ptr()) }
    }

    /// Overwrites a memory location with the given value without reading or
    /// dropping the old value.
    ///
    /// See [`ptr::write`] for safety concerns and examples.
    ///
    /// [`ptr::write`]: crate::ptr::write()
    #[inline(always)]
    #[cfg_attr(miri, track_caller)] // even without panics, this helps for Miri backtraces
    #[stable(feature = "non_null_convenience", since = "1.80.0")]
    #[rustc_const_stable(feature = "const_ptr_write", since = "1.83.0")]
    pub const unsafe fn write(self, val: T)
    where
        T: Sized,
    {
        // SAFETY: the caller must uphold the safety contract for `write`.
        unsafe { ptr::write(self.as_ptr(), val) }
    }

    /// Invokes memset on the specified pointer, setting `count * size_of::<T>()`
    /// bytes of memory starting at `self` to `val`.
    ///
    /// See [`ptr::write_bytes`] for safety concerns and examples.
    ///
    /// [`ptr::write_bytes`]: crate::ptr::write_bytes()
    #[inline(always)]
    #[doc(alias = "memset")]
    #[cfg_attr(miri, track_caller)] // even without panics, this helps for Miri backtraces
    #[stable(feature = "non_null_convenience", since = "1.80.0")]
    #[rustc_const_stable(feature = "const_ptr_write", since = "1.83.0")]
    pub const unsafe fn write_bytes(self, val: u8, count: usize)
    where
        T: Sized,
    {
        // SAFETY: the caller must uphold the safety contract for `write_bytes`.
        unsafe { ptr::write_bytes(self.as_ptr(), val, count) }
    }

    /// Performs a volatile write of a memory location with the given value without
    /// reading or dropping the old value.
    ///
    /// Volatile operations are intended to act on I/O memory, and are guaranteed
    /// to not be elided or reordered by the compiler across other volatile
    /// operations.
    ///
    /// See [`ptr::write_volatile`] for safety concerns and examples.
    ///
    /// [`ptr::write_volatile`]: crate::ptr::write_volatile()
    #[inline(always)]
    #[cfg_attr(miri, track_caller)] // even without panics, this helps for Miri backtraces
    #[stable(feature = "non_null_convenience", since = "1.80.0")]
    pub unsafe fn write_volatile(self, val: T)
    where
        T: Sized,
    {
        // SAFETY: the caller must uphold the safety contract for `write_volatile`.
        unsafe { ptr::write_volatile(self.as_ptr(), val) }
    }

    /// Overwrites a memory location with the given value without reading or
    /// dropping the old value.
    ///
    /// Unlike `write`, the pointer may be unaligned.
    ///
    /// See [`ptr::write_unaligned`] for safety concerns and examples.
    ///
    /// [`ptr::write_unaligned`]: crate::ptr::write_unaligned()
    #[inline(always)]
    #[cfg_attr(miri, track_caller)] // even without panics, this helps for Miri backtraces
    #[stable(feature = "non_null_convenience", since = "1.80.0")]
    #[rustc_const_stable(feature = "const_ptr_write", since = "1.83.0")]
    pub const unsafe fn write_unaligned(self, val: T)
    where
        T: Sized,
    {
        // SAFETY: the caller must uphold the safety contract for `write_unaligned`.
        unsafe { ptr::write_unaligned(self.as_ptr(), val) }
    }

    /// Replaces the value at `self` with `src`, returning the old
    /// value, without dropping either.
    ///
    /// See [`ptr::replace`] for safety concerns and examples.
    ///
    /// [`ptr::replace`]: crate::ptr::replace()
    #[inline(always)]
    #[stable(feature = "non_null_convenience", since = "1.80.0")]
    #[kani::modifies(self.as_ptr())]
    #[requires(ub_checks::can_dereference(self.as_ptr()))] // Ensure self is aligned, initialized, and valid for read
    #[requires(ub_checks::can_write(self.as_ptr()))] // Ensure self is valid for write
    pub unsafe fn replace(self, src: T) -> T
    where
        T: Sized,
    {
        // SAFETY: the caller must uphold the safety contract for `replace`.
        unsafe { ptr::replace(self.as_ptr(), src) }
    }

    /// Swaps the values at two mutable locations of the same type, without
    /// deinitializing either. They may overlap, unlike `mem::swap` which is
    /// otherwise equivalent.
    ///
    /// See [`ptr::swap`] for safety concerns and examples.
    ///
    /// [`ptr::swap`]: crate::ptr::swap()
    #[inline(always)]
    #[stable(feature = "non_null_convenience", since = "1.80.0")]
    #[rustc_const_unstable(feature = "const_swap", issue = "83163")]
    #[kani::modifies(self.as_ptr(), with.as_ptr())]
    #[requires(ub_checks::can_dereference(self.as_ptr()) && ub_checks::can_write(self.as_ptr()))]
    #[requires(ub_checks::can_dereference(with.as_ptr()) && ub_checks::can_write(with.as_ptr()))]
    pub const unsafe fn swap(self, with: NonNull<T>)
    where
        T: Sized,
    {
        // SAFETY: the caller must uphold the safety contract for `swap`.
        unsafe { ptr::swap(self.as_ptr(), with.as_ptr()) }
    }

    /// Computes the offset that needs to be applied to the pointer in order to make it aligned to
    /// `align`.
    ///
    /// If it is not possible to align the pointer, the implementation returns
    /// `usize::MAX`.
    ///
    /// The offset is expressed in number of `T` elements, and not bytes.
    ///
    /// There are no guarantees whatsoever that offsetting the pointer will not overflow or go
    /// beyond the allocation that the pointer points into. It is up to the caller to ensure that
    /// the returned offset is correct in all terms other than alignment.
    ///
    /// When this is called during compile-time evaluation (which is unstable), the implementation
    /// may return `usize::MAX` in cases where that can never happen at runtime. This is because the
    /// actual alignment of pointers is not known yet during compile-time, so an offset with
    /// guaranteed alignment can sometimes not be computed. For example, a buffer declared as `[u8;
    /// N]` might be allocated at an odd or an even address, but at compile-time this is not yet
    /// known, so the execution has to be correct for either choice. It is therefore impossible to
    /// find an offset that is guaranteed to be 2-aligned. (This behavior is subject to change, as usual
    /// for unstable APIs.)
    ///
    /// # Panics
    ///
    /// The function panics if `align` is not a power-of-two.
    ///
    /// # Examples
    ///
    /// Accessing adjacent `u8` as `u16`
    ///
    /// ```
    /// use std::mem::align_of;
    /// use std::ptr::NonNull;
    ///
    /// # unsafe {
    /// let x = [5_u8, 6, 7, 8, 9];
    /// let ptr = NonNull::new(x.as_ptr() as *mut u8).unwrap();
    /// let offset = ptr.align_offset(align_of::<u16>());
    ///
    /// if offset < x.len() - 1 {
    ///     let u16_ptr = ptr.add(offset).cast::<u16>();
    ///     assert!(u16_ptr.read() == u16::from_ne_bytes([5, 6]) || u16_ptr.read() == u16::from_ne_bytes([6, 7]));
    /// } else {
    ///     // while the pointer can be aligned via `offset`, it would point
    ///     // outside the allocation
    /// }
    /// # }
    /// ```
    #[inline]
    #[must_use]
    #[stable(feature = "non_null_convenience", since = "1.80.0")]
    #[rustc_const_unstable(feature = "const_align_offset", issue = "90962")]
    #[ensures(|result| {
        // Post-condition reference: https://github.com/model-checking/verify-rust-std/pull/69/files
        let stride = crate::mem::size_of::<T>();
        // ZSTs
        if stride == 0 {
            if self.pointer.addr() % align == 0 {
                return *result == 0;
            } else {
                return *result == usize::MAX;
            }
        }
        // In this case, the pointer cannot be aligned
        if (align % stride == 0) && (self.pointer.addr() % stride != 0) {
            return *result == usize::MAX;
        }
        // Checking if the answer should indeed be usize::MAX when align % stride != 0
        // requires computing gcd(a, stride), which is too expensive without
        // quantifiers (https://model-checking.github.io/kani/rfc/rfcs/0010-quantifiers.html).
        // This should be updated once quantifiers are available.
        if (align % stride != 0 && *result == usize::MAX) {
            return true;
        }
        // If we reach this case, either:
        //  - align % stride == 0 and self.pointer.addr() % stride == 0, so it is definitely possible to align the pointer
        //  - align % stride != 0 and result != usize::MAX, so align_offset is claiming that it's possible to align the pointer
        // Check that applying the returned result does indeed produce an aligned address
        let product = usize::wrapping_mul(*result, stride);
        let new_addr = usize::wrapping_add(product, self.pointer.addr());
        *result != usize::MAX && new_addr % align == 0
    })]
    pub const fn align_offset(self, align: usize) -> usize
    where
        T: Sized,
    {
        if !align.is_power_of_two() {
            panic!("align_offset: align is not a power-of-two");
        }

        {
            // SAFETY: `align` has been checked to be a power of 2 above.
            unsafe { ptr::align_offset(self.pointer, align) }
        }
    }

    /// Returns whether the pointer is properly aligned for `T`.
    ///
    /// # Examples
    ///
    /// ```
    /// use std::ptr::NonNull;
    ///
    /// // On some platforms, the alignment of i32 is less than 4.
    /// #[repr(align(4))]
    /// struct AlignedI32(i32);
    ///
    /// let data = AlignedI32(42);
    /// let ptr = NonNull::<AlignedI32>::from(&data);
    ///
    /// assert!(ptr.is_aligned());
    /// assert!(!NonNull::new(ptr.as_ptr().wrapping_byte_add(1)).unwrap().is_aligned());
    /// ```
    ///
    /// # At compiletime
    /// **Note: Alignment at compiletime is experimental and subject to change. See the
    /// [tracking issue] for details.**
    ///
    /// At compiletime, the compiler may not know where a value will end up in memory.
    /// Calling this function on a pointer created from a reference at compiletime will only
    /// return `true` if the pointer is guaranteed to be aligned. This means that the pointer
    /// is never aligned if cast to a type with a stricter alignment than the reference's
    /// underlying allocation.
    ///
    /// ```
    /// #![feature(const_nonnull_new)]
    /// #![feature(const_pointer_is_aligned)]
    /// use std::ptr::NonNull;
    ///
    /// // On some platforms, the alignment of primitives is less than their size.
    /// #[repr(align(4))]
    /// struct AlignedI32(i32);
    /// #[repr(align(8))]
    /// struct AlignedI64(i64);
    ///
    /// const _: () = {
    ///     let data = [AlignedI32(42), AlignedI32(42)];
    ///     let ptr = NonNull::<AlignedI32>::new(&data[0] as *const _ as *mut _).unwrap();
    ///     assert!(ptr.is_aligned());
    ///
    ///     // At runtime either `ptr1` or `ptr2` would be aligned, but at compiletime neither is aligned.
    ///     let ptr1 = ptr.cast::<AlignedI64>();
    ///     let ptr2 = unsafe { ptr.add(1).cast::<AlignedI64>() };
    ///     assert!(!ptr1.is_aligned());
    ///     assert!(!ptr2.is_aligned());
    /// };
    /// ```
    ///
    /// Due to this behavior, it is possible that a runtime pointer derived from a compiletime
    /// pointer is aligned, even if the compiletime pointer wasn't aligned.
    ///
    /// ```
    /// #![feature(const_pointer_is_aligned)]
    ///
    /// // On some platforms, the alignment of primitives is less than their size.
    /// #[repr(align(4))]
    /// struct AlignedI32(i32);
    /// #[repr(align(8))]
    /// struct AlignedI64(i64);
    ///
    /// // At compiletime, neither `COMPTIME_PTR` nor `COMPTIME_PTR + 1` is aligned.
    /// const COMPTIME_PTR: *const AlignedI32 = &AlignedI32(42);
    /// const _: () = assert!(!COMPTIME_PTR.cast::<AlignedI64>().is_aligned());
    /// const _: () = assert!(!COMPTIME_PTR.wrapping_add(1).cast::<AlignedI64>().is_aligned());
    ///
    /// // At runtime, either `runtime_ptr` or `runtime_ptr + 1` is aligned.
    /// let runtime_ptr = COMPTIME_PTR;
    /// assert_ne!(
    ///     runtime_ptr.cast::<AlignedI64>().is_aligned(),
    ///     runtime_ptr.wrapping_add(1).cast::<AlignedI64>().is_aligned(),
    /// );
    /// ```
    ///
    /// If a pointer is created from a fixed address, this function behaves the same during
    /// runtime and compiletime.
    ///
    /// ```
    /// #![feature(const_pointer_is_aligned)]
    /// #![feature(const_nonnull_new)]
    /// use std::ptr::NonNull;
    ///
    /// // On some platforms, the alignment of primitives is less than their size.
    /// #[repr(align(4))]
    /// struct AlignedI32(i32);
    /// #[repr(align(8))]
    /// struct AlignedI64(i64);
    ///
    /// const _: () = {
    ///     let ptr = NonNull::new(40 as *mut AlignedI32).unwrap();
    ///     assert!(ptr.is_aligned());
    ///
    ///     // For pointers with a known address, runtime and compiletime behavior are identical.
    ///     let ptr1 = ptr.cast::<AlignedI64>();
    ///     let ptr2 = NonNull::new(ptr.as_ptr().wrapping_add(1)).unwrap().cast::<AlignedI64>();
    ///     assert!(ptr1.is_aligned());
    ///     assert!(!ptr2.is_aligned());
    /// };
    /// ```
    ///
    /// [tracking issue]: https://github.com/rust-lang/rust/issues/104203
    #[inline]
    #[must_use]
    #[stable(feature = "pointer_is_aligned", since = "1.79.0")]
    #[rustc_const_unstable(feature = "const_pointer_is_aligned", issue = "104203")]
    pub const fn is_aligned(self) -> bool
    where
        T: Sized,
    {
        self.pointer.is_aligned()
    }

    /// Returns whether the pointer is aligned to `align`.
    ///
    /// For non-`Sized` pointees this operation considers only the data pointer,
    /// ignoring the metadata.
    ///
    /// # Panics
    ///
    /// The function panics if `align` is not a power-of-two (this includes 0).
    ///
    /// # Examples
    ///
    /// ```
    /// #![feature(pointer_is_aligned_to)]
    ///
    /// // On some platforms, the alignment of i32 is less than 4.
    /// #[repr(align(4))]
    /// struct AlignedI32(i32);
    ///
    /// let data = AlignedI32(42);
    /// let ptr = &data as *const AlignedI32;
    ///
    /// assert!(ptr.is_aligned_to(1));
    /// assert!(ptr.is_aligned_to(2));
    /// assert!(ptr.is_aligned_to(4));
    ///
    /// assert!(ptr.wrapping_byte_add(2).is_aligned_to(2));
    /// assert!(!ptr.wrapping_byte_add(2).is_aligned_to(4));
    ///
    /// assert_ne!(ptr.is_aligned_to(8), ptr.wrapping_add(1).is_aligned_to(8));
    /// ```
    ///
    /// # At compiletime
    /// **Note: Alignment at compiletime is experimental and subject to change. See the
    /// [tracking issue] for details.**
    ///
    /// At compiletime, the compiler may not know where a value will end up in memory.
    /// Calling this function on a pointer created from a reference at compiletime will only
    /// return `true` if the pointer is guaranteed to be aligned. This means that the pointer
    /// cannot be stricter aligned than the reference's underlying allocation.
    ///
    /// ```
    /// #![feature(pointer_is_aligned_to)]
    /// #![feature(const_pointer_is_aligned)]
    ///
    /// // On some platforms, the alignment of i32 is less than 4.
    /// #[repr(align(4))]
    /// struct AlignedI32(i32);
    ///
    /// const _: () = {
    ///     let data = AlignedI32(42);
    ///     let ptr = &data as *const AlignedI32;
    ///
    ///     assert!(ptr.is_aligned_to(1));
    ///     assert!(ptr.is_aligned_to(2));
    ///     assert!(ptr.is_aligned_to(4));
    ///
    ///     // At compiletime, we know for sure that the pointer isn't aligned to 8.
    ///     assert!(!ptr.is_aligned_to(8));
    ///     assert!(!ptr.wrapping_add(1).is_aligned_to(8));
    /// };
    /// ```
    ///
    /// Due to this behavior, it is possible that a runtime pointer derived from a compiletime
    /// pointer is aligned, even if the compiletime pointer wasn't aligned.
    ///
    /// ```
    /// #![feature(pointer_is_aligned_to)]
    /// #![feature(const_pointer_is_aligned)]
    ///
    /// // On some platforms, the alignment of i32 is less than 4.
    /// #[repr(align(4))]
    /// struct AlignedI32(i32);
    ///
    /// // At compiletime, neither `COMPTIME_PTR` nor `COMPTIME_PTR + 1` is aligned.
    /// const COMPTIME_PTR: *const AlignedI32 = &AlignedI32(42);
    /// const _: () = assert!(!COMPTIME_PTR.is_aligned_to(8));
    /// const _: () = assert!(!COMPTIME_PTR.wrapping_add(1).is_aligned_to(8));
    ///
    /// // At runtime, either `runtime_ptr` or `runtime_ptr + 1` is aligned.
    /// let runtime_ptr = COMPTIME_PTR;
    /// assert_ne!(
    ///     runtime_ptr.is_aligned_to(8),
    ///     runtime_ptr.wrapping_add(1).is_aligned_to(8),
    /// );
    /// ```
    ///
    /// If a pointer is created from a fixed address, this function behaves the same during
    /// runtime and compiletime.
    ///
    /// ```
    /// #![feature(pointer_is_aligned_to)]
    /// #![feature(const_pointer_is_aligned)]
    ///
    /// const _: () = {
    ///     let ptr = 40 as *const u8;
    ///     assert!(ptr.is_aligned_to(1));
    ///     assert!(ptr.is_aligned_to(2));
    ///     assert!(ptr.is_aligned_to(4));
    ///     assert!(ptr.is_aligned_to(8));
    ///     assert!(!ptr.is_aligned_to(16));
    /// };
    /// ```
    ///
    /// [tracking issue]: https://github.com/rust-lang/rust/issues/104203
    #[inline]
    #[must_use]
    #[unstable(feature = "pointer_is_aligned_to", issue = "96284")]
    #[rustc_const_unstable(feature = "const_pointer_is_aligned", issue = "104203")]
    pub const fn is_aligned_to(self, align: usize) -> bool {
        self.pointer.is_aligned_to(align)
    }
}

impl<T> NonNull<[T]> {
    /// Creates a non-null raw slice from a thin pointer and a length.
    ///
    /// The `len` argument is the number of **elements**, not the number of bytes.
    ///
    /// This function is safe, but dereferencing the return value is unsafe.
    /// See the documentation of [`slice::from_raw_parts`] for slice safety requirements.
    ///
    /// # Examples
    ///
    /// ```rust
    /// use std::ptr::NonNull;
    ///
    /// // create a slice pointer when starting out with a pointer to the first element
    /// let mut x = [5, 6, 7];
    /// let nonnull_pointer = NonNull::new(x.as_mut_ptr()).unwrap();
    /// let slice = NonNull::slice_from_raw_parts(nonnull_pointer, 3);
    /// assert_eq!(unsafe { slice.as_ref()[2] }, 7);
    /// ```
    ///
    /// (Note that this example artificially demonstrates a use of this method,
    /// but `let slice = NonNull::from(&x[..]);` would be a better way to write code like this.)
    #[stable(feature = "nonnull_slice_from_raw_parts", since = "1.70.0")]
    #[rustc_const_stable(feature = "const_slice_from_raw_parts_mut", since = "1.83.0")]
    #[must_use]
    #[inline]
    pub const fn slice_from_raw_parts(data: NonNull<T>, len: usize) -> Self {
        // SAFETY: `data` is a `NonNull` pointer which is necessarily non-null
        unsafe { Self::new_unchecked(super::slice_from_raw_parts_mut(data.as_ptr(), len)) }
    }

    /// Returns the length of a non-null raw slice.
    ///
    /// The returned value is the number of **elements**, not the number of bytes.
    ///
    /// This function is safe, even when the non-null raw slice cannot be dereferenced to a slice
    /// because the pointer does not have a valid address.
    ///
    /// # Examples
    ///
    /// ```rust
    /// use std::ptr::NonNull;
    ///
    /// let slice: NonNull<[i8]> = NonNull::slice_from_raw_parts(NonNull::dangling(), 3);
    /// assert_eq!(slice.len(), 3);
    /// ```
    #[stable(feature = "slice_ptr_len_nonnull", since = "1.63.0")]
    #[rustc_const_stable(feature = "const_slice_ptr_len_nonnull", since = "1.63.0")]
    #[must_use]
    #[inline]
    pub const fn len(self) -> usize {
        self.as_ptr().len()
    }

    /// Returns `true` if the non-null raw slice has a length of 0.
    ///
    /// # Examples
    ///
    /// ```rust
    /// use std::ptr::NonNull;
    ///
    /// let slice: NonNull<[i8]> = NonNull::slice_from_raw_parts(NonNull::dangling(), 3);
    /// assert!(!slice.is_empty());
    /// ```
    #[stable(feature = "slice_ptr_is_empty_nonnull", since = "1.79.0")]
    #[rustc_const_stable(feature = "const_slice_ptr_is_empty_nonnull", since = "1.79.0")]
    #[must_use]
    #[inline]
    pub const fn is_empty(self) -> bool {
        self.len() == 0
    }

    /// Returns a non-null pointer to the slice's buffer.
    ///
    /// # Examples
    ///
    /// ```rust
    /// #![feature(slice_ptr_get)]
    /// use std::ptr::NonNull;
    ///
    /// let slice: NonNull<[i8]> = NonNull::slice_from_raw_parts(NonNull::dangling(), 3);
    /// assert_eq!(slice.as_non_null_ptr(), NonNull::<i8>::dangling());
    /// ```
    #[inline]
    #[must_use]
    #[unstable(feature = "slice_ptr_get", issue = "74265")]
    pub const fn as_non_null_ptr(self) -> NonNull<T> {
        self.cast()
    }

    /// Returns a raw pointer to the slice's buffer.
    ///
    /// # Examples
    ///
    /// ```rust
    /// #![feature(slice_ptr_get)]
    /// use std::ptr::NonNull;
    ///
    /// let slice: NonNull<[i8]> = NonNull::slice_from_raw_parts(NonNull::dangling(), 3);
    /// assert_eq!(slice.as_mut_ptr(), NonNull::<i8>::dangling().as_ptr());
    /// ```
    #[inline]
    #[must_use]
    #[unstable(feature = "slice_ptr_get", issue = "74265")]
    #[rustc_const_unstable(feature = "slice_ptr_get", issue = "74265")]
    #[rustc_never_returns_null_ptr]
    pub const fn as_mut_ptr(self) -> *mut T {
        self.as_non_null_ptr().as_ptr()
    }

    /// Returns a shared reference to a slice of possibly uninitialized values. In contrast to
    /// [`as_ref`], this does not require that the value has to be initialized.
    ///
    /// For the mutable counterpart see [`as_uninit_slice_mut`].
    ///
    /// [`as_ref`]: NonNull::as_ref
    /// [`as_uninit_slice_mut`]: NonNull::as_uninit_slice_mut
    ///
    /// # Safety
    ///
    /// When calling this method, you have to ensure that all of the following is true:
    ///
    /// * The pointer must be [valid] for reads for `ptr.len() * mem::size_of::<T>()` many bytes,
    ///   and it must be properly aligned. This means in particular:
    ///
    ///     * The entire memory range of this slice must be contained within a single allocated object!
    ///       Slices can never span across multiple allocated objects.
    ///
    ///     * The pointer must be aligned even for zero-length slices. One
    ///       reason for this is that enum layout optimizations may rely on references
    ///       (including slices of any length) being aligned and non-null to distinguish
    ///       them from other data. You can obtain a pointer that is usable as `data`
    ///       for zero-length slices using [`NonNull::dangling()`].
    ///
    /// * The total size `ptr.len() * mem::size_of::<T>()` of the slice must be no larger than `isize::MAX`.
    ///   See the safety documentation of [`pointer::offset`].
    ///
    /// * You must enforce Rust's aliasing rules, since the returned lifetime `'a` is
    ///   arbitrarily chosen and does not necessarily reflect the actual lifetime of the data.
    ///   In particular, while this reference exists, the memory the pointer points to must
    ///   not get mutated (except inside `UnsafeCell`).
    ///
    /// This applies even if the result of this method is unused!
    ///
    /// See also [`slice::from_raw_parts`].
    ///
    /// [valid]: crate::ptr#safety
    #[inline]
    #[must_use]
    #[unstable(feature = "ptr_as_uninit", issue = "75402")]
    #[rustc_const_unstable(feature = "ptr_as_uninit", issue = "75402")]
    #[requires(self.as_ptr().cast::<T>().align_offset(core::mem::align_of::<T>()) == 0)] // Ensure the pointer is properly aligned
    #[requires(self.len().checked_mul(core::mem::size_of::<T>()).is_some() && self.len() * core::mem::size_of::<T>() <= isize::MAX as usize)] // Ensure the slice size does not exceed isize::MAX
    #[requires(kani::mem::same_allocation(self.as_ptr() as *const(), self.as_ptr().byte_add(self.len() * core::mem::size_of::<T>()) as *const()))] // Ensure the slice is contained within a single allocation
    #[ensures(|result: &&[MaybeUninit<T>]| result.len() == self.len())] // Length check
    #[ensures(|result: &&[MaybeUninit<T>]| core::ptr::eq(result.as_ptr(), self.cast().as_ptr()))] // Ensure the memory addresses match.
    pub const unsafe fn as_uninit_slice<'a>(self) -> &'a [MaybeUninit<T>] {
        // SAFETY: the caller must uphold the safety contract for `as_uninit_slice`.
        unsafe { slice::from_raw_parts(self.cast().as_ptr(), self.len()) }
    }

    /// Returns a unique reference to a slice of possibly uninitialized values. In contrast to
    /// [`as_mut`], this does not require that the value has to be initialized.
    ///
    /// For the shared counterpart see [`as_uninit_slice`].
    ///
    /// [`as_mut`]: NonNull::as_mut
    /// [`as_uninit_slice`]: NonNull::as_uninit_slice
    ///
    /// # Safety
    ///
    /// When calling this method, you have to ensure that all of the following is true:
    ///
    /// * The pointer must be [valid] for reads and writes for `ptr.len() * mem::size_of::<T>()`
    ///   many bytes, and it must be properly aligned. This means in particular:
    ///
    ///     * The entire memory range of this slice must be contained within a single allocated object!
    ///       Slices can never span across multiple allocated objects.
    ///
    ///     * The pointer must be aligned even for zero-length slices. One
    ///       reason for this is that enum layout optimizations may rely on references
    ///       (including slices of any length) being aligned and non-null to distinguish
    ///       them from other data. You can obtain a pointer that is usable as `data`
    ///       for zero-length slices using [`NonNull::dangling()`].
    ///
    /// * The total size `ptr.len() * mem::size_of::<T>()` of the slice must be no larger than `isize::MAX`.
    ///   See the safety documentation of [`pointer::offset`].
    ///
    /// * You must enforce Rust's aliasing rules, since the returned lifetime `'a` is
    ///   arbitrarily chosen and does not necessarily reflect the actual lifetime of the data.
    ///   In particular, while this reference exists, the memory the pointer points to must
    ///   not get accessed (read or written) through any other pointer.
    ///
    /// This applies even if the result of this method is unused!
    ///
    /// See also [`slice::from_raw_parts_mut`].
    ///
    /// [valid]: crate::ptr#safety
    ///
    /// # Examples
    ///
    /// ```rust
    /// #![feature(allocator_api, ptr_as_uninit)]
    ///
    /// use std::alloc::{Allocator, Layout, Global};
    /// use std::mem::MaybeUninit;
    /// use std::ptr::NonNull;
    ///
    /// let memory: NonNull<[u8]> = Global.allocate(Layout::new::<[u8; 32]>())?;
    /// // This is safe as `memory` is valid for reads and writes for `memory.len()` many bytes.
    /// // Note that calling `memory.as_mut()` is not allowed here as the content may be uninitialized.
    /// # #[allow(unused_variables)]
    /// let slice: &mut [MaybeUninit<u8>] = unsafe { memory.as_uninit_slice_mut() };
    /// # // Prevent leaks for Miri.
    /// # unsafe { Global.deallocate(memory.cast(), Layout::new::<[u8; 32]>()); }
    /// # Ok::<_, std::alloc::AllocError>(())
    /// ```
    #[inline]
    #[must_use]
    #[unstable(feature = "ptr_as_uninit", issue = "75402")]
    #[rustc_const_unstable(feature = "ptr_as_uninit", issue = "75402")]
    #[requires(self.as_ptr().cast::<T>().align_offset(core::mem::align_of::<T>()) == 0)] // Ensure the pointer is properly aligned
    #[requires(self.len().checked_mul(core::mem::size_of::<T>()).is_some() && self.len() * core::mem::size_of::<T>() <= isize::MAX as usize)] // Ensure the slice size does not exceed isize::MAX
    #[requires(kani::mem::same_allocation(self.as_ptr() as *const(), self.as_ptr().byte_add(self.len() * core::mem::size_of::<T>()) as *const()))] // Ensure the slice is contained within a single allocation
    #[ensures(|result: &&mut [MaybeUninit<T>]| result.len() == self.len())] // Length check
    #[ensures(|result: &&mut [MaybeUninit<T>]| core::ptr::eq(result.as_ptr(), self.cast().as_ptr()))]  // Address check
    pub const unsafe fn as_uninit_slice_mut<'a>(self) -> &'a mut [MaybeUninit<T>] {
        // SAFETY: the caller must uphold the safety contract for `as_uninit_slice_mut`.
        unsafe { slice::from_raw_parts_mut(self.cast().as_ptr(), self.len()) }
    }

    /// Returns a raw pointer to an element or subslice, without doing bounds
    /// checking.
    ///
    /// Calling this method with an out-of-bounds index or when `self` is not dereferenceable
    /// is *[undefined behavior]* even if the resulting pointer is not used.
    ///
    /// [undefined behavior]: https://doc.rust-lang.org/reference/behavior-considered-undefined.html
    ///
    /// # Examples
    ///
    /// ```
    /// #![feature(slice_ptr_get)]
    /// use std::ptr::NonNull;
    ///
    /// let x = &mut [1, 2, 4];
    /// let x = NonNull::slice_from_raw_parts(NonNull::new(x.as_mut_ptr()).unwrap(), x.len());
    ///
    /// unsafe {
    ///     assert_eq!(x.get_unchecked_mut(1).as_ptr(), x.as_non_null_ptr().as_ptr().add(1));
    /// }
    /// ```
    #[unstable(feature = "slice_ptr_get", issue = "74265")]
    #[inline]
    #[requires(ub_checks::can_dereference(self.as_ptr()))] // Ensure self can be dereferenced
    pub unsafe fn get_unchecked_mut<I>(self, index: I) -> NonNull<I::Output>
    where
        I: SliceIndex<[T]>,
    {
        // SAFETY: the caller ensures that `self` is dereferenceable and `index` in-bounds.
        // As a consequence, the resulting pointer cannot be null.
        unsafe { NonNull::new_unchecked(self.as_ptr().get_unchecked_mut(index)) }
    }
}

#[stable(feature = "nonnull", since = "1.25.0")]
impl<T: ?Sized> Clone for NonNull<T> {
    #[inline(always)]
    fn clone(&self) -> Self {
        *self
    }
}

#[stable(feature = "nonnull", since = "1.25.0")]
impl<T: ?Sized> Copy for NonNull<T> {}

#[unstable(feature = "coerce_unsized", issue = "18598")]
impl<T: ?Sized, U: ?Sized> CoerceUnsized<NonNull<U>> for NonNull<T> where T: Unsize<U> {}

#[unstable(feature = "dispatch_from_dyn", issue = "none")]
impl<T: ?Sized, U: ?Sized> DispatchFromDyn<NonNull<U>> for NonNull<T> where T: Unsize<U> {}

#[stable(feature = "pin", since = "1.33.0")]
unsafe impl<T: ?Sized> PinCoerceUnsized for NonNull<T> {}

#[stable(feature = "nonnull", since = "1.25.0")]
impl<T: ?Sized> fmt::Debug for NonNull<T> {
    fn fmt(&self, f: &mut fmt::Formatter<'_>) -> fmt::Result {
        fmt::Pointer::fmt(&self.as_ptr(), f)
    }
}

#[stable(feature = "nonnull", since = "1.25.0")]
impl<T: ?Sized> fmt::Pointer for NonNull<T> {
    fn fmt(&self, f: &mut fmt::Formatter<'_>) -> fmt::Result {
        fmt::Pointer::fmt(&self.as_ptr(), f)
    }
}

#[stable(feature = "nonnull", since = "1.25.0")]
impl<T: ?Sized> Eq for NonNull<T> {}

#[stable(feature = "nonnull", since = "1.25.0")]
impl<T: ?Sized> PartialEq for NonNull<T> {
    #[inline]
    #[allow(ambiguous_wide_pointer_comparisons)]
    fn eq(&self, other: &Self) -> bool {
        self.as_ptr() == other.as_ptr()
    }
}

#[stable(feature = "nonnull", since = "1.25.0")]
impl<T: ?Sized> Ord for NonNull<T> {
    #[inline]
    #[allow(ambiguous_wide_pointer_comparisons)]
    fn cmp(&self, other: &Self) -> Ordering {
        self.as_ptr().cmp(&other.as_ptr())
    }
}

#[stable(feature = "nonnull", since = "1.25.0")]
impl<T: ?Sized> PartialOrd for NonNull<T> {
    #[inline]
    #[allow(ambiguous_wide_pointer_comparisons)]
    fn partial_cmp(&self, other: &Self) -> Option<Ordering> {
        self.as_ptr().partial_cmp(&other.as_ptr())
    }
}

#[stable(feature = "nonnull", since = "1.25.0")]
impl<T: ?Sized> hash::Hash for NonNull<T> {
    #[inline]
    fn hash<H: hash::Hasher>(&self, state: &mut H) {
        self.as_ptr().hash(state)
    }
}

#[unstable(feature = "ptr_internals", issue = "none")]
impl<T: ?Sized> From<Unique<T>> for NonNull<T> {
    #[inline]
    fn from(unique: Unique<T>) -> Self {
        unique.as_non_null_ptr()
    }
}

#[stable(feature = "nonnull", since = "1.25.0")]
impl<T: ?Sized> From<&mut T> for NonNull<T> {
    /// Converts a `&mut T` to a `NonNull<T>`.
    ///
    /// This conversion is safe and infallible since references cannot be null.
    #[inline]
    fn from(r: &mut T) -> Self {
        NonNull::from_mut(r)
    }
}

#[stable(feature = "nonnull", since = "1.25.0")]
impl<T: ?Sized> From<&T> for NonNull<T> {
    /// Converts a `&T` to a `NonNull<T>`.
    ///
    /// This conversion is safe and infallible since references cannot be null.
    #[inline]
    fn from(r: &T) -> Self {
        NonNull::from_ref(r)
    }
}

#[cfg(kani)]
#[unstable(feature="kani", issue="none")]
mod verify {
    use super::*;
    use crate::ptr::null_mut;
    use kani::PointerGenerator;

    // pub const unsafe fn new_unchecked(ptr: *mut T) -> Self
    #[kani::proof_for_contract(NonNull::new_unchecked)]
    pub fn non_null_check_new_unchecked() {
        let raw_ptr = kani::any::<usize>() as *mut i32;
        unsafe {
            let _ = NonNull::new_unchecked(raw_ptr);
        }
    }

    // pub const fn new(ptr: *mut T) -> Option<Self>
    #[kani::proof_for_contract(NonNull::new)]
    pub fn non_null_check_new() {
        let mut x: i32 = kani::any();
        let xptr = &mut x;
        let maybe_null_ptr =  if kani::any() { xptr as *mut i32 } else { null_mut() };
        let _ = NonNull::new(maybe_null_ptr);
    }
    
    // pub const unsafe fn read(self) -> T where T: Sized
    #[kani::proof_for_contract(NonNull::read)]
    pub fn non_null_check_read() {
        let ptr_u8: *mut u8 = &mut kani::any();
        let nonnull_ptr_u8 = NonNull::new(ptr_u8).unwrap();
        unsafe {
            let result = nonnull_ptr_u8.read();
            kani::assert(*ptr_u8 == result, "read returns the correct value");
        }

        // array example
        const ARR_LEN: usize = 10000;
        let mut generator = PointerGenerator::<ARR_LEN>::new();
        let raw_ptr: *mut i8 = generator.any_in_bounds().ptr;
        let nonnull_ptr = unsafe { NonNull::new(raw_ptr).unwrap()};
        unsafe {
            let result = nonnull_ptr.read();
            kani::assert( *nonnull_ptr.as_ptr() == result, "read returns the correct value");
        }
    }

    // pub unsafe fn read_volatile(self) -> T where T: Sized
    #[kani::proof_for_contract(NonNull::read_volatile)]
    pub fn non_null_check_read_volatile() {
        let ptr_u8: *mut u8 = &mut kani::any();
        let nonnull_ptr_u8 = NonNull::new(ptr_u8).unwrap();
        unsafe {
            let result = nonnull_ptr_u8.read_volatile();
            kani::assert(*ptr_u8 == result, "read returns the correct value");
        }

        // array example
        const ARR_LEN: usize = 10000;
        let mut generator = PointerGenerator::<ARR_LEN>::new();
        let raw_ptr: *mut i8 = generator.any_in_bounds().ptr;
        let nonnull_ptr = unsafe { NonNull::new(raw_ptr).unwrap()};
        unsafe {
            let result = nonnull_ptr.read_volatile();
            kani::assert( *nonnull_ptr.as_ptr() == result, "read returns the correct value");
        }
    }

    #[repr(packed, C)]
    struct Packed {
        _padding: u8,
        unaligned: u32,
    }

    // pub const unsafe fn read_unaligned(self) -> T where T: Sized
    #[kani::proof_for_contract(NonNull::read_unaligned)]
    pub fn non_null_check_read_unaligned() {
        // unaligned pointer
        let mut generator = PointerGenerator::<10000>::new();
        let unaligned_ptr: *mut u8 = generator.any_in_bounds().ptr;
        let unaligned_nonnull_ptr = NonNull::new(unaligned_ptr).unwrap();
        unsafe {
            let result = unaligned_nonnull_ptr.read_unaligned();
            kani::assert( *unaligned_nonnull_ptr.as_ptr() == result, "read returns the correct value");
        }

        // read an unaligned value from a packed struct
        let unaligned_value: u32 = kani::any();
        let packed = Packed {
            _padding: kani::any::<u8>(),
            unaligned: unaligned_value,
        };

        let unaligned_ptr = ptr::addr_of!(packed.unaligned);
        let nonnull_packed_ptr = NonNull::new(unaligned_ptr as *mut u32).unwrap();
        let v = unsafe { nonnull_packed_ptr.read_unaligned() };
        assert_eq!(v, unaligned_value);
    }

    // pub const unsafe fn add(self, count: usize) -> Self
    #[kani::proof_for_contract(NonNull::add)]
    pub fn non_null_check_add() {
        const SIZE: usize = 100000;
        let mut generator = PointerGenerator::<100000>::new();
        let raw_ptr: *mut i8 = generator.any_in_bounds().ptr;
        let ptr = unsafe { NonNull::new(raw_ptr).unwrap()};
        // Create a non-deterministic count value
        let count: usize = kani::any();

        unsafe {
            let result = ptr.add(count);
        }
    }

    // pub fn addr(self) -> NonZero<usize>
    #[kani::proof_for_contract(NonNull::addr)]
    pub fn non_null_check_addr() {
        // Create NonNull pointer & get pointer address
        let x = kani::any::<usize>() as *mut i32;
        let Some(nonnull_xptr) = NonNull::new(x) else { return; };
        let address = nonnull_xptr.addr();
    }

    // pub fn align_offset(self, align: usize) -> usize
    #[kani::proof_for_contract(NonNull::align_offset)]
    pub fn non_null_check_align_offset() {
        // Create NonNull pointer
        let x = kani::any::<usize>() as *mut i32;
        let Some(nonnull_xptr) = NonNull::new(x) else { return; };

        // Call align_offset with valid align value
        let align: usize = kani::any();
        kani::assume(align.is_power_of_two());
        nonnull_xptr.align_offset(align);
    }

    // pub fn align_offset(self, align: usize) -> usize
    #[kani::should_panic]
    #[kani::proof_for_contract(NonNull::align_offset)]
    pub fn non_null_check_align_offset_negative() {
        // Create NonNull pointer
        let x = kani::any::<usize>() as *mut i8;
        let Some(nonnull_xptr) = NonNull::new(x) else { return; };

        // Generate align value that is not necessarily a power of two
        let invalid_align: usize = kani::any();

        // Trigger panic
        let offset = nonnull_xptr.align_offset(invalid_align);
    }

<<<<<<< HEAD
    #[kani::proof_for_contract(NonNull::replace)]
    pub fn non_null_check_replace() {
        let mut x: i32 = kani::any();
        let mut y: i32 = kani::any();

        let origin_ptr = NonNull::new(&mut x as *mut i32).unwrap();
        unsafe {
            let captured_original = ptr::read(origin_ptr.as_ptr());
            let replaced = origin_ptr.replace(y);
            let after_replace = ptr::read(origin_ptr.as_ptr());

            assert_eq!(captured_original, replaced);
            assert_eq!(after_replace, y)
        }
    }

    #[kani::proof_for_contract(NonNull::drop_in_place)]
    pub fn non_null_check_drop_in_place() {
        struct Droppable {
            value: i32,
        }
        
        impl Drop for Droppable {
            fn drop(&mut self) {
            }
        }

        let mut droppable = Droppable { value: kani::any() };
        let ptr = NonNull::new(&mut droppable as *mut Droppable).unwrap();
        unsafe {
            ptr.drop_in_place();
        }
    }

    #[kani::proof_for_contract(NonNull::swap)]
    pub fn non_null_check_swap() {
        let mut a: i32 = kani::any();
        let mut b: i32 = kani::any();

        let ptr_a = NonNull::new(&mut a as *mut i32).unwrap();
        let ptr_b = NonNull::new(&mut b as *mut i32).unwrap();

        unsafe {
            let old_a = ptr::read(ptr_a.as_ptr());
            let old_b = ptr::read(ptr_b.as_ptr());
            ptr_a.swap(ptr_b);
            // Verify that the values have been swapped.
            let new_a = ptr::read(ptr_a.as_ptr());
            let new_b = ptr::read(ptr_b.as_ptr());
            assert_eq!(old_a, new_b);
            assert_eq!(old_b, new_a);
=======
    #[kani::proof_for_contract(NonNull::as_mut)]
    pub fn non_null_check_as_mut() {
        let mut x: i32 = kani::any();
        if let Some(mut ptr) = NonNull::new(&mut x as *mut i32) {
            unsafe {
                let result = ptr.as_mut();
            }
        }
    }

    #[kani::proof_for_contract(NonNull::as_ref)]
    pub fn non_null_check_as_ref() {
        let mut x: i32 = kani::any();
        if let Some(ptr) = NonNull::new(&mut x as *mut i32) {
            unsafe {
                let _ = ptr.as_ref();
            }
        }
    }

    #[kani::proof_for_contract(NonNull::as_uninit_mut)]
    pub fn non_null_check_as_uninit_mut() {
        use core::mem::MaybeUninit;

        // Create an uninitialized MaybeUninit value
        let mut uninit: MaybeUninit<i32> = MaybeUninit::uninit();
        let mut ptr = NonNull::new(uninit.as_mut_ptr()).unwrap();

        unsafe {
            let _ = ptr.as_uninit_mut();
        }
    }

    #[kani::proof_for_contract(NonNull::as_uninit_ref)]
    pub fn non_null_check_as_uninit_ref() {
        use core::mem::MaybeUninit;

        // Create an uninitialized MaybeUninit value
        let mut uninit: MaybeUninit<i32> = MaybeUninit::uninit();
        let ptr = NonNull::new(uninit.as_mut_ptr()).unwrap();

        unsafe {
            let uninit_ref = ptr.as_uninit_ref();
        }
    }

    #[kani::proof_for_contract(NonNull::as_uninit_slice)]
    pub fn non_null_check_as_uninit_slice() {
        use core::mem::MaybeUninit;

        const SIZE: usize = 100000;
        let arr: [MaybeUninit<i32>; SIZE] = MaybeUninit::uninit_array();
        let slice: &[MaybeUninit<i32>] = kani::slice::any_slice_of_array(&arr);
        let ptr = NonNull::slice_from_raw_parts(
            NonNull::new(slice.as_ptr() as *mut MaybeUninit<i32>).unwrap(),
            slice.len(),
        );

        unsafe {
            let _ = ptr.as_uninit_slice();
        }
    }

    #[kani::proof_for_contract(NonNull::as_uninit_slice_mut)]
    pub fn non_null_check_as_uninit_slice_mut() {
        use core::mem::MaybeUninit;

        const SIZE: usize = 100000;
        let mut arr: [MaybeUninit<i32>; SIZE] = MaybeUninit::uninit_array();
        let slice: &[MaybeUninit<i32>] = kani::slice::any_slice_of_array(&mut arr);
        let ptr = NonNull::slice_from_raw_parts(
            NonNull::new(slice.as_ptr() as *mut MaybeUninit<i32>).unwrap(),
            SIZE,
        );

        unsafe {
            let _ = ptr.as_uninit_slice_mut();
        }
    }

    #[kani::proof_for_contract(NonNull::get_unchecked_mut)]
    pub fn non_null_check_get_unchecked_mut() {
        const ARR_SIZE: usize = 100000;
        let mut arr: [i32; ARR_SIZE] = kani::any();
        let raw_ptr = arr.as_mut_ptr();
        let ptr = NonNull::slice_from_raw_parts(
            NonNull::new(raw_ptr).unwrap(),
            ARR_SIZE,
        );
        let lower = kani::any_where(|x| *x < ARR_SIZE);
        let upper = kani::any_where(|x| *x < ARR_SIZE && *x >= lower);
        unsafe {
            // NOTE: The `index` parameter cannot be used in the function contracts without being moved.
            // Since the `SliceIndex` trait does not guarantee that `index` implements `Clone` or `Copy`,
            // it cannot be reused after being consumed in the precondition. To comply with Rust's ownership
            // rules and ensure `index` is only used once, the in-bounds check is moved to the proof harness
            // as a workaround.
            kani::assume(ptr.as_ref().get(lower..upper).is_some());
            let _ = ptr.get_unchecked_mut(lower..upper);
>>>>>>> 922c51a1
        }
    }
}<|MERGE_RESOLUTION|>--- conflicted
+++ resolved
@@ -9,7 +9,6 @@
 use crate::ub_checks::assert_unsafe_precondition;
 use crate::{fmt, hash, intrinsics, ptr};
 use safety::{ensures, requires};
-use crate::ub_checks;
 
 #[cfg(kani)]
 use crate::kani;
@@ -2025,59 +2024,6 @@
         let offset = nonnull_xptr.align_offset(invalid_align);
     }
 
-<<<<<<< HEAD
-    #[kani::proof_for_contract(NonNull::replace)]
-    pub fn non_null_check_replace() {
-        let mut x: i32 = kani::any();
-        let mut y: i32 = kani::any();
-
-        let origin_ptr = NonNull::new(&mut x as *mut i32).unwrap();
-        unsafe {
-            let captured_original = ptr::read(origin_ptr.as_ptr());
-            let replaced = origin_ptr.replace(y);
-            let after_replace = ptr::read(origin_ptr.as_ptr());
-
-            assert_eq!(captured_original, replaced);
-            assert_eq!(after_replace, y)
-        }
-    }
-
-    #[kani::proof_for_contract(NonNull::drop_in_place)]
-    pub fn non_null_check_drop_in_place() {
-        struct Droppable {
-            value: i32,
-        }
-        
-        impl Drop for Droppable {
-            fn drop(&mut self) {
-            }
-        }
-
-        let mut droppable = Droppable { value: kani::any() };
-        let ptr = NonNull::new(&mut droppable as *mut Droppable).unwrap();
-        unsafe {
-            ptr.drop_in_place();
-        }
-    }
-
-    #[kani::proof_for_contract(NonNull::swap)]
-    pub fn non_null_check_swap() {
-        let mut a: i32 = kani::any();
-        let mut b: i32 = kani::any();
-
-        let ptr_a = NonNull::new(&mut a as *mut i32).unwrap();
-        let ptr_b = NonNull::new(&mut b as *mut i32).unwrap();
-
-        unsafe {
-            let old_a = ptr::read(ptr_a.as_ptr());
-            let old_b = ptr::read(ptr_b.as_ptr());
-            ptr_a.swap(ptr_b);
-            // Verify that the values have been swapped.
-            let new_a = ptr::read(ptr_a.as_ptr());
-            let new_b = ptr::read(ptr_b.as_ptr());
-            assert_eq!(old_a, new_b);
-            assert_eq!(old_b, new_a);
-=======
     #[kani::proof_for_contract(NonNull::as_mut)]
     pub fn non_null_check_as_mut() {
         let mut x: i32 = kani::any();
@@ -2177,7 +2123,60 @@
             // as a workaround.
             kani::assume(ptr.as_ref().get(lower..upper).is_some());
             let _ = ptr.get_unchecked_mut(lower..upper);
->>>>>>> 922c51a1
+        }
+    }
+
+    #[kani::proof_for_contract(NonNull::replace)]
+    pub fn non_null_check_replace() {
+        let mut x: i32 = kani::any();
+        let mut y: i32 = kani::any();
+
+        let origin_ptr = NonNull::new(&mut x as *mut i32).unwrap();
+        unsafe {
+            let captured_original = ptr::read(origin_ptr.as_ptr());
+            let replaced = origin_ptr.replace(y);
+            let after_replace = ptr::read(origin_ptr.as_ptr());
+
+            assert_eq!(captured_original, replaced);
+            assert_eq!(after_replace, y)
+        }
+    }
+
+    #[kani::proof_for_contract(NonNull::drop_in_place)]
+    pub fn non_null_check_drop_in_place() {
+        struct Droppable {
+            value: i32,
+        }
+        
+        impl Drop for Droppable {
+            fn drop(&mut self) {
+            }
+        }
+
+        let mut droppable = Droppable { value: kani::any() };
+        let ptr = NonNull::new(&mut droppable as *mut Droppable).unwrap();
+        unsafe {
+            ptr.drop_in_place();
+        }
+    }
+
+    #[kani::proof_for_contract(NonNull::swap)]
+    pub fn non_null_check_swap() {
+        let mut a: i32 = kani::any();
+        let mut b: i32 = kani::any();
+
+        let ptr_a = NonNull::new(&mut a as *mut i32).unwrap();
+        let ptr_b = NonNull::new(&mut b as *mut i32).unwrap();
+
+        unsafe {
+            let old_a = ptr::read(ptr_a.as_ptr());
+            let old_b = ptr::read(ptr_b.as_ptr());
+            ptr_a.swap(ptr_b);
+            // Verify that the values have been swapped.
+            let new_a = ptr::read(ptr_a.as_ptr());
+            let new_b = ptr::read(ptr_b.as_ptr());
+            assert_eq!(old_a, new_b);
+            assert_eq!(old_b, new_a);
         }
     }
 }