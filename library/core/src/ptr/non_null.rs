use crate::cmp::Ordering;
use crate::marker::Unsize;
use crate::mem::{MaybeUninit, SizedTypeProperties};
use crate::num::NonZero;
use crate::ops::{CoerceUnsized, DispatchFromDyn};
use crate::pin::PinCoerceUnsized;
use crate::ptr::Unique;
use crate::slice::{self, SliceIndex};
use crate::ub_checks::assert_unsafe_precondition;
use crate::{fmt, hash, intrinsics, ptr};
use safety::{ensures, requires};

<<<<<<< HEAD
=======

>>>>>>> 1bf01fdd
#[cfg(kani)]
use crate::kani;

/// `*mut T` but non-zero and [covariant].
///
/// This is often the correct thing to use when building data structures using
/// raw pointers, but is ultimately more dangerous to use because of its additional
/// properties. If you're not sure if you should use `NonNull<T>`, just use `*mut T`!
///
/// Unlike `*mut T`, the pointer must always be non-null, even if the pointer
/// is never dereferenced. This is so that enums may use this forbidden value
/// as a discriminant -- `Option<NonNull<T>>` has the same size as `*mut T`.
/// However the pointer may still dangle if it isn't dereferenced.
///
/// Unlike `*mut T`, `NonNull<T>` was chosen to be covariant over `T`. This makes it
/// possible to use `NonNull<T>` when building covariant types, but introduces the
/// risk of unsoundness if used in a type that shouldn't actually be covariant.
/// (The opposite choice was made for `*mut T` even though technically the unsoundness
/// could only be caused by calling unsafe functions.)
///
/// Covariance is correct for most safe abstractions, such as `Box`, `Rc`, `Arc`, `Vec`,
/// and `LinkedList`. This is the case because they provide a public API that follows the
/// normal shared XOR mutable rules of Rust.
///
/// If your type cannot safely be covariant, you must ensure it contains some
/// additional field to provide invariance. Often this field will be a [`PhantomData`]
/// type like `PhantomData<Cell<T>>` or `PhantomData<&'a mut T>`.
///
/// Notice that `NonNull<T>` has a `From` instance for `&T`. However, this does
/// not change the fact that mutating through a (pointer derived from a) shared
/// reference is undefined behavior unless the mutation happens inside an
/// [`UnsafeCell<T>`]. The same goes for creating a mutable reference from a shared
/// reference. When using this `From` instance without an `UnsafeCell<T>`,
/// it is your responsibility to ensure that `as_mut` is never called, and `as_ptr`
/// is never used for mutation.
///
/// # Representation
///
/// Thanks to the [null pointer optimization],
/// `NonNull<T>` and `Option<NonNull<T>>`
/// are guaranteed to have the same size and alignment:
///
/// ```
/// # use std::mem::{size_of, align_of};
/// use std::ptr::NonNull;
///
/// assert_eq!(size_of::<NonNull<i16>>(), size_of::<Option<NonNull<i16>>>());
/// assert_eq!(align_of::<NonNull<i16>>(), align_of::<Option<NonNull<i16>>>());
///
/// assert_eq!(size_of::<NonNull<str>>(), size_of::<Option<NonNull<str>>>());
/// assert_eq!(align_of::<NonNull<str>>(), align_of::<Option<NonNull<str>>>());
/// ```
///
/// [covariant]: https://doc.rust-lang.org/reference/subtyping.html
/// [`PhantomData`]: crate::marker::PhantomData
/// [`UnsafeCell<T>`]: crate::cell::UnsafeCell
/// [null pointer optimization]: crate::option#representation
#[stable(feature = "nonnull", since = "1.25.0")]
#[repr(transparent)]
#[rustc_layout_scalar_valid_range_start(1)]
#[rustc_nonnull_optimization_guaranteed]
#[rustc_diagnostic_item = "NonNull"]
pub struct NonNull<T: ?Sized> {
    pointer: *const T,
}

/// `NonNull` pointers are not `Send` because the data they reference may be aliased.
// N.B., this impl is unnecessary, but should provide better error messages.
#[stable(feature = "nonnull", since = "1.25.0")]
impl<T: ?Sized> !Send for NonNull<T> {}

/// `NonNull` pointers are not `Sync` because the data they reference may be aliased.
// N.B., this impl is unnecessary, but should provide better error messages.
#[stable(feature = "nonnull", since = "1.25.0")]
impl<T: ?Sized> !Sync for NonNull<T> {}

impl<T: Sized> NonNull<T> {
    /// Creates a new `NonNull` that is dangling, but well-aligned.
    ///
    /// This is useful for initializing types which lazily allocate, like
    /// `Vec::new` does.
    ///
    /// Note that the pointer value may potentially represent a valid pointer to
    /// a `T`, which means this must not be used as a "not yet initialized"
    /// sentinel value. Types that lazily allocate must track initialization by
    /// some other means.
    ///
    /// # Examples
    ///
    /// ```
    /// use std::ptr::NonNull;
    ///
    /// let ptr = NonNull::<u32>::dangling();
    /// // Important: don't try to access the value of `ptr` without
    /// // initializing it first! The pointer is not null but isn't valid either!
    /// ```
    #[stable(feature = "nonnull", since = "1.25.0")]
    #[rustc_const_stable(feature = "const_nonnull_dangling", since = "1.36.0")]
    #[must_use]
    #[inline]
    pub const fn dangling() -> Self {
        // SAFETY: mem::align_of() returns a non-zero usize which is then casted
        // to a *mut T. Therefore, `ptr` is not null and the conditions for
        // calling new_unchecked() are respected.
        unsafe {
            let ptr = crate::ptr::dangling_mut::<T>();
            NonNull::new_unchecked(ptr)
        }
    }

    /// Returns a shared references to the value. In contrast to [`as_ref`], this does not require
    /// that the value has to be initialized.
    ///
    /// For the mutable counterpart see [`as_uninit_mut`].
    ///
    /// [`as_ref`]: NonNull::as_ref
    /// [`as_uninit_mut`]: NonNull::as_uninit_mut
    ///
    /// # Safety
    ///
    /// When calling this method, you have to ensure that
    /// the pointer is [convertible to a reference](crate::ptr#pointer-to-reference-conversion).
    /// Note that because the created reference is to `MaybeUninit<T>`, the
    /// source pointer can point to uninitialized memory.
    #[inline]
    #[must_use]
    #[unstable(feature = "ptr_as_uninit", issue = "75402")]
    #[rustc_const_unstable(feature = "const_ptr_as_ref", issue = "91822")]
    pub const unsafe fn as_uninit_ref<'a>(self) -> &'a MaybeUninit<T> {
        // SAFETY: the caller must guarantee that `self` meets all the
        // requirements for a reference.
        unsafe { &*self.cast().as_ptr() }
    }

    /// Returns a unique references to the value. In contrast to [`as_mut`], this does not require
    /// that the value has to be initialized.
    ///
    /// For the shared counterpart see [`as_uninit_ref`].
    ///
    /// [`as_mut`]: NonNull::as_mut
    /// [`as_uninit_ref`]: NonNull::as_uninit_ref
    ///
    /// # Safety
    ///
    /// When calling this method, you have to ensure that
    /// the pointer is [convertible to a reference](crate::ptr#pointer-to-reference-conversion).
    /// Note that because the created reference is to `MaybeUninit<T>`, the
    /// source pointer can point to uninitialized memory.
    #[inline]
    #[must_use]
    #[unstable(feature = "ptr_as_uninit", issue = "75402")]
    #[rustc_const_unstable(feature = "const_ptr_as_ref", issue = "91822")]
    pub const unsafe fn as_uninit_mut<'a>(self) -> &'a mut MaybeUninit<T> {
        // SAFETY: the caller must guarantee that `self` meets all the
        // requirements for a reference.
        unsafe { &mut *self.cast().as_ptr() }
    }
}

impl<T: ?Sized> NonNull<T> {
    /// Creates a new `NonNull`.
    ///
    /// # Safety
    ///
    /// `ptr` must be non-null.
    ///
    /// # Examples
    ///
    /// ```
    /// use std::ptr::NonNull;
    ///
    /// let mut x = 0u32;
    /// let ptr = unsafe { NonNull::new_unchecked(&mut x as *mut _) };
    /// ```
    ///
    /// *Incorrect* usage of this function:
    ///
    /// ```rust,no_run
    /// use std::ptr::NonNull;
    ///
    /// // NEVER DO THAT!!! This is undefined behavior. ⚠️
    /// let ptr = unsafe { NonNull::<u32>::new_unchecked(std::ptr::null_mut()) };
    /// ```
    #[stable(feature = "nonnull", since = "1.25.0")]
    #[rustc_const_stable(feature = "const_nonnull_new_unchecked", since = "1.25.0")]
    #[inline]
    #[requires(!ptr.is_null())]
    #[ensures(|result| result.as_ptr() == ptr)]
    pub const unsafe fn new_unchecked(ptr: *mut T) -> Self {
        // SAFETY: the caller must guarantee that `ptr` is non-null.
        unsafe {
            assert_unsafe_precondition!(
                check_language_ub,
                "NonNull::new_unchecked requires that the pointer is non-null",
                (ptr: *mut () = ptr as *mut ()) => !ptr.is_null()
            );
            NonNull { pointer: ptr as _ }
        }
    }

    /// Creates a new `NonNull` if `ptr` is non-null.
    ///
    /// # Examples
    ///
    /// ```
    /// use std::ptr::NonNull;
    ///
    /// let mut x = 0u32;
    /// let ptr = NonNull::<u32>::new(&mut x as *mut _).expect("ptr is null!");
    ///
    /// if let Some(ptr) = NonNull::<u32>::new(std::ptr::null_mut()) {
    ///     unreachable!();
    /// }
    /// ```
    #[stable(feature = "nonnull", since = "1.25.0")]
    #[rustc_const_unstable(feature = "const_nonnull_new", issue = "93235")]
    #[inline]
    #[ensures(|result| result.is_some() == !ptr.is_null())]
    #[ensures(|result| result.is_none() || result.expect("ptr is null!").as_ptr() == ptr)]
    pub const fn new(ptr: *mut T) -> Option<Self> {
        if !ptr.is_null() {
            // SAFETY: The pointer is already checked and is not null
            Some(unsafe { Self::new_unchecked(ptr) })
        } else {
            None
        }
    }

    /// Performs the same functionality as [`std::ptr::from_raw_parts`], except that a
    /// `NonNull` pointer is returned, as opposed to a raw `*const` pointer.
    ///
    /// See the documentation of [`std::ptr::from_raw_parts`] for more details.
    ///
    /// [`std::ptr::from_raw_parts`]: crate::ptr::from_raw_parts
    #[unstable(feature = "ptr_metadata", issue = "81513")]
    #[rustc_const_unstable(feature = "ptr_metadata", issue = "81513")]
    #[inline]
    pub const fn from_raw_parts(
        data_pointer: NonNull<()>,
        metadata: <T as super::Pointee>::Metadata,
    ) -> NonNull<T> {
        // SAFETY: The result of `ptr::from::raw_parts_mut` is non-null because `data_pointer` is.
        unsafe {
            NonNull::new_unchecked(super::from_raw_parts_mut(data_pointer.as_ptr(), metadata))
        }
    }

    /// Decompose a (possibly wide) pointer into its data pointer and metadata components.
    ///
    /// The pointer can be later reconstructed with [`NonNull::from_raw_parts`].
    #[unstable(feature = "ptr_metadata", issue = "81513")]
    #[rustc_const_unstable(feature = "ptr_metadata", issue = "81513")]
    #[must_use = "this returns the result of the operation, \
                  without modifying the original"]
    #[inline]
    pub const fn to_raw_parts(self) -> (NonNull<()>, <T as super::Pointee>::Metadata) {
        (self.cast(), super::metadata(self.as_ptr()))
    }

    /// Gets the "address" portion of the pointer.
    ///
    /// For more details see the equivalent method on a raw pointer, [`pointer::addr`].
    ///
    /// This API and its claimed semantics are part of the Strict Provenance experiment,
    /// see the [`ptr` module documentation][crate::ptr].
    #[must_use]
    #[inline]
    #[unstable(feature = "strict_provenance", issue = "95228")]
    pub fn addr(self) -> NonZero<usize> {
        // SAFETY: The pointer is guaranteed by the type to be non-null,
        // meaning that the address will be non-zero.
        unsafe { NonZero::new_unchecked(self.pointer.addr()) }
    }

    /// Creates a new pointer with the given address.
    ///
    /// For more details see the equivalent method on a raw pointer, [`pointer::with_addr`].
    ///
    /// This API and its claimed semantics are part of the Strict Provenance experiment,
    /// see the [`ptr` module documentation][crate::ptr].
    #[must_use]
    #[inline]
    #[unstable(feature = "strict_provenance", issue = "95228")]
    pub fn with_addr(self, addr: NonZero<usize>) -> Self {
        // SAFETY: The result of `ptr::from::with_addr` is non-null because `addr` is guaranteed to be non-zero.
        unsafe { NonNull::new_unchecked(self.pointer.with_addr(addr.get()) as *mut _) }
    }

    /// Creates a new pointer by mapping `self`'s address to a new one.
    ///
    /// For more details see the equivalent method on a raw pointer, [`pointer::map_addr`].
    ///
    /// This API and its claimed semantics are part of the Strict Provenance experiment,
    /// see the [`ptr` module documentation][crate::ptr].
    #[must_use]
    #[inline]
    #[unstable(feature = "strict_provenance", issue = "95228")]
    pub fn map_addr(self, f: impl FnOnce(NonZero<usize>) -> NonZero<usize>) -> Self {
        self.with_addr(f(self.addr()))
    }

    /// Acquires the underlying `*mut` pointer.
    ///
    /// # Examples
    ///
    /// ```
    /// use std::ptr::NonNull;
    ///
    /// let mut x = 0u32;
    /// let ptr = NonNull::new(&mut x).expect("ptr is null!");
    ///
    /// let x_value = unsafe { *ptr.as_ptr() };
    /// assert_eq!(x_value, 0);
    ///
    /// unsafe { *ptr.as_ptr() += 2; }
    /// let x_value = unsafe { *ptr.as_ptr() };
    /// assert_eq!(x_value, 2);
    /// ```
    #[stable(feature = "nonnull", since = "1.25.0")]
    #[rustc_const_stable(feature = "const_nonnull_as_ptr", since = "1.32.0")]
    #[rustc_never_returns_null_ptr]
    #[must_use]
    #[inline(always)]
    pub const fn as_ptr(self) -> *mut T {
        self.pointer as *mut T
    }

    /// Returns a shared reference to the value. If the value may be uninitialized, [`as_uninit_ref`]
    /// must be used instead.
    ///
    /// For the mutable counterpart see [`as_mut`].
    ///
    /// [`as_uninit_ref`]: NonNull::as_uninit_ref
    /// [`as_mut`]: NonNull::as_mut
    ///
    /// # Safety
    ///
    /// When calling this method, you have to ensure that
    /// the pointer is [convertible to a reference](crate::ptr#pointer-to-reference-conversion).
    ///
    /// # Examples
    ///
    /// ```
    /// use std::ptr::NonNull;
    ///
    /// let mut x = 0u32;
    /// let ptr = NonNull::new(&mut x as *mut _).expect("ptr is null!");
    ///
    /// let ref_x = unsafe { ptr.as_ref() };
    /// println!("{ref_x}");
    /// ```
    ///
    /// [the module documentation]: crate::ptr#safety
    #[stable(feature = "nonnull", since = "1.25.0")]
    #[rustc_const_stable(feature = "const_nonnull_as_ref", since = "1.73.0")]
    #[must_use]
    #[inline(always)]
    pub const unsafe fn as_ref<'a>(&self) -> &'a T {
        // SAFETY: the caller must guarantee that `self` meets all the
        // requirements for a reference.
        // `cast_const` avoids a mutable raw pointer deref.
        unsafe { &*self.as_ptr().cast_const() }
    }

    /// Returns a unique reference to the value. If the value may be uninitialized, [`as_uninit_mut`]
    /// must be used instead.
    ///
    /// For the shared counterpart see [`as_ref`].
    ///
    /// [`as_uninit_mut`]: NonNull::as_uninit_mut
    /// [`as_ref`]: NonNull::as_ref
    ///
    /// # Safety
    ///
    /// When calling this method, you have to ensure that
    /// the pointer is [convertible to a reference](crate::ptr#pointer-to-reference-conversion).
    /// # Examples
    ///
    /// ```
    /// use std::ptr::NonNull;
    ///
    /// let mut x = 0u32;
    /// let mut ptr = NonNull::new(&mut x).expect("null pointer");
    ///
    /// let x_ref = unsafe { ptr.as_mut() };
    /// assert_eq!(*x_ref, 0);
    /// *x_ref += 2;
    /// assert_eq!(*x_ref, 2);
    /// ```
    ///
    /// [the module documentation]: crate::ptr#safety
    #[stable(feature = "nonnull", since = "1.25.0")]
    #[rustc_const_unstable(feature = "const_ptr_as_ref", issue = "91822")]
    #[must_use]
    #[inline(always)]
    pub const unsafe fn as_mut<'a>(&mut self) -> &'a mut T {
        // SAFETY: the caller must guarantee that `self` meets all the
        // requirements for a mutable reference.
        unsafe { &mut *self.as_ptr() }
    }

    /// Casts to a pointer of another type.
    ///
    /// # Examples
    ///
    /// ```
    /// use std::ptr::NonNull;
    ///
    /// let mut x = 0u32;
    /// let ptr = NonNull::new(&mut x as *mut _).expect("null pointer");
    ///
    /// let casted_ptr = ptr.cast::<i8>();
    /// let raw_ptr: *mut i8 = casted_ptr.as_ptr();
    /// ```
    #[stable(feature = "nonnull_cast", since = "1.27.0")]
    #[rustc_const_stable(feature = "const_nonnull_cast", since = "1.36.0")]
    #[must_use = "this returns the result of the operation, \
                  without modifying the original"]
    #[inline]
    pub const fn cast<U>(self) -> NonNull<U> {
        // SAFETY: `self` is a `NonNull` pointer which is necessarily non-null
        unsafe { NonNull { pointer: self.as_ptr() as *mut U } }
    }

    /// Adds an offset to a pointer.
    ///
    /// `count` is in units of T; e.g., a `count` of 3 represents a pointer
    /// offset of `3 * size_of::<T>()` bytes.
    ///
    /// # Safety
    ///
    /// If any of the following conditions are violated, the result is Undefined Behavior:
    ///
    /// * The computed offset, `count * size_of::<T>()` bytes, must not overflow `isize`.
    ///
    /// * If the computed offset is non-zero, then `self` must be derived from a pointer to some
    ///   [allocated object], and the entire memory range between `self` and the result must be in
    ///   bounds of that allocated object. In particular, this range must not "wrap around" the edge
    ///   of the address space.
    ///
    /// Allocated objects can never be larger than `isize::MAX` bytes, so if the computed offset
    /// stays in bounds of the allocated object, it is guaranteed to satisfy the first requirement.
    /// This implies, for instance, that `vec.as_ptr().add(vec.len())` (for `vec: Vec<T>`) is always
    /// safe.
    ///
    /// [allocated object]: crate::ptr#allocated-object
    ///
    /// # Examples
    ///
    /// ```
    /// use std::ptr::NonNull;
    ///
    /// let mut s = [1, 2, 3];
    /// let ptr: NonNull<u32> = NonNull::new(s.as_mut_ptr()).unwrap();
    ///
    /// unsafe {
    ///     println!("{}", ptr.offset(1).read());
    ///     println!("{}", ptr.offset(2).read());
    /// }
    /// ```
    #[inline(always)]
    #[cfg_attr(miri, track_caller)] // even without panics, this helps for Miri backtraces
    #[must_use = "returns a new pointer rather than modifying its argument"]
    #[stable(feature = "non_null_convenience", since = "1.80.0")]
    #[rustc_const_stable(feature = "non_null_convenience", since = "1.80.0")]
    pub const unsafe fn offset(self, count: isize) -> Self
    where
        T: Sized,
    {
        // SAFETY: the caller must uphold the safety contract for `offset`.
        // Additionally safety contract of `offset` guarantees that the resulting pointer is
        // pointing to an allocation, there can't be an allocation at null, thus it's safe to
        // construct `NonNull`.
        unsafe { NonNull { pointer: intrinsics::offset(self.pointer, count) } }
    }

    /// Calculates the offset from a pointer in bytes.
    ///
    /// `count` is in units of **bytes**.
    ///
    /// This is purely a convenience for casting to a `u8` pointer and
    /// using [offset][pointer::offset] on it. See that method for documentation
    /// and safety requirements.
    ///
    /// For non-`Sized` pointees this operation changes only the data pointer,
    /// leaving the metadata untouched.
    #[must_use]
    #[inline(always)]
    #[cfg_attr(miri, track_caller)] // even without panics, this helps for Miri backtraces
    #[stable(feature = "non_null_convenience", since = "1.80.0")]
    #[rustc_const_stable(feature = "non_null_convenience", since = "1.80.0")]
    pub const unsafe fn byte_offset(self, count: isize) -> Self {
        // SAFETY: the caller must uphold the safety contract for `offset` and `byte_offset` has
        // the same safety contract.
        // Additionally safety contract of `offset` guarantees that the resulting pointer is
        // pointing to an allocation, there can't be an allocation at null, thus it's safe to
        // construct `NonNull`.
        unsafe { NonNull { pointer: self.pointer.byte_offset(count) } }
    }

    /// Adds an offset to a pointer (convenience for `.offset(count as isize)`).
    ///
    /// `count` is in units of T; e.g., a `count` of 3 represents a pointer
    /// offset of `3 * size_of::<T>()` bytes.
    ///
    /// # Safety
    ///
    /// If any of the following conditions are violated, the result is Undefined Behavior:
    ///
    /// * The computed offset, `count * size_of::<T>()` bytes, must not overflow `isize`.
    ///
    /// * If the computed offset is non-zero, then `self` must be derived from a pointer to some
    ///   [allocated object], and the entire memory range between `self` and the result must be in
    ///   bounds of that allocated object. In particular, this range must not "wrap around" the edge
    ///   of the address space.
    ///
    /// Allocated objects can never be larger than `isize::MAX` bytes, so if the computed offset
    /// stays in bounds of the allocated object, it is guaranteed to satisfy the first requirement.
    /// This implies, for instance, that `vec.as_ptr().add(vec.len())` (for `vec: Vec<T>`) is always
    /// safe.
    ///
    /// [allocated object]: crate::ptr#allocated-object
    ///
    /// # Examples
    ///
    /// ```
    /// use std::ptr::NonNull;
    ///
    /// let s: &str = "123";
    /// let ptr: NonNull<u8> = NonNull::new(s.as_ptr().cast_mut()).unwrap();
    ///
    /// unsafe {
    ///     println!("{}", ptr.add(1).read() as char);
    ///     println!("{}", ptr.add(2).read() as char);
    /// }
    /// ```
    #[inline(always)]
    #[cfg_attr(miri, track_caller)] // even without panics, this helps for Miri backtraces
    #[must_use = "returns a new pointer rather than modifying its argument"]
    #[stable(feature = "non_null_convenience", since = "1.80.0")]
    #[rustc_const_stable(feature = "non_null_convenience", since = "1.80.0")]
    pub const unsafe fn add(self, count: usize) -> Self
    where
        T: Sized,
    {
        // SAFETY: the caller must uphold the safety contract for `offset`.
        // Additionally safety contract of `offset` guarantees that the resulting pointer is
        // pointing to an allocation, there can't be an allocation at null, thus it's safe to
        // construct `NonNull`.
        unsafe { NonNull { pointer: intrinsics::offset(self.pointer, count) } }
    }

    /// Calculates the offset from a pointer in bytes (convenience for `.byte_offset(count as isize)`).
    ///
    /// `count` is in units of bytes.
    ///
    /// This is purely a convenience for casting to a `u8` pointer and
    /// using [`add`][NonNull::add] on it. See that method for documentation
    /// and safety requirements.
    ///
    /// For non-`Sized` pointees this operation changes only the data pointer,
    /// leaving the metadata untouched.
    #[must_use]
    #[inline(always)]
    #[cfg_attr(miri, track_caller)] // even without panics, this helps for Miri backtraces
    #[rustc_allow_const_fn_unstable(set_ptr_value)]
    #[stable(feature = "non_null_convenience", since = "1.80.0")]
    #[rustc_const_stable(feature = "non_null_convenience", since = "1.80.0")]
    pub const unsafe fn byte_add(self, count: usize) -> Self {
        // SAFETY: the caller must uphold the safety contract for `add` and `byte_add` has the same
        // safety contract.
        // Additionally safety contract of `add` guarantees that the resulting pointer is pointing
        // to an allocation, there can't be an allocation at null, thus it's safe to construct
        // `NonNull`.
        unsafe { NonNull { pointer: self.pointer.byte_add(count) } }
    }

    /// Subtracts an offset from a pointer (convenience for
    /// `.offset((count as isize).wrapping_neg())`).
    ///
    /// `count` is in units of T; e.g., a `count` of 3 represents a pointer
    /// offset of `3 * size_of::<T>()` bytes.
    ///
    /// # Safety
    ///
    /// If any of the following conditions are violated, the result is Undefined Behavior:
    ///
    /// * The computed offset, `count * size_of::<T>()` bytes, must not overflow `isize`.
    ///
    /// * If the computed offset is non-zero, then `self` must be derived from a pointer to some
    ///   [allocated object], and the entire memory range between `self` and the result must be in
    ///   bounds of that allocated object. In particular, this range must not "wrap around" the edge
    ///   of the address space.
    ///
    /// Allocated objects can never be larger than `isize::MAX` bytes, so if the computed offset
    /// stays in bounds of the allocated object, it is guaranteed to satisfy the first requirement.
    /// This implies, for instance, that `vec.as_ptr().add(vec.len())` (for `vec: Vec<T>`) is always
    /// safe.
    ///
    /// [allocated object]: crate::ptr#allocated-object
    ///
    /// # Examples
    ///
    /// ```
    /// use std::ptr::NonNull;
    ///
    /// let s: &str = "123";
    ///
    /// unsafe {
    ///     let end: NonNull<u8> = NonNull::new(s.as_ptr().cast_mut()).unwrap().add(3);
    ///     println!("{}", end.sub(1).read() as char);
    ///     println!("{}", end.sub(2).read() as char);
    /// }
    /// ```
    #[inline(always)]
    #[cfg_attr(miri, track_caller)] // even without panics, this helps for Miri backtraces
    #[must_use = "returns a new pointer rather than modifying its argument"]
    #[stable(feature = "non_null_convenience", since = "1.80.0")]
    #[rustc_const_stable(feature = "non_null_convenience", since = "1.80.0")]
    #[rustc_allow_const_fn_unstable(unchecked_neg)]
    #[kani::requires(count.checked_mul(core::mem::size_of::<T>()).is_some())] // Prevent offset overflow
    #[kani::requires(count * core::mem::size_of::<T>() <= isize::MAX as usize)]
    #[kani::ensures(|result: &NonNull<T>| result.as_ptr() == self.as_ptr().offset(-(count as isize)))]
    pub const unsafe fn sub(self, count: usize) -> Self
    where
        T: Sized,
    {
        if T::IS_ZST {
            // Pointer arithmetic does nothing when the pointee is a ZST.
            self
        } else {
            // SAFETY: the caller must uphold the safety contract for `offset`.
            // Because the pointee is *not* a ZST, that means that `count` is
            // at most `isize::MAX`, and thus the negation cannot overflow.
            unsafe { self.offset((count as isize).unchecked_neg()) }
        }
    }

    /// Calculates the offset from a pointer in bytes (convenience for
    /// `.byte_offset((count as isize).wrapping_neg())`).
    ///
    /// `count` is in units of bytes.
    ///
    /// This is purely a convenience for casting to a `u8` pointer and
    /// using [`sub`][NonNull::sub] on it. See that method for documentation
    /// and safety requirements.
    ///
    /// For non-`Sized` pointees this operation changes only the data pointer,
    /// leaving the metadata untouched.
    #[must_use]
    #[inline(always)]
    #[cfg_attr(miri, track_caller)] // even without panics, this helps for Miri backtraces
    #[rustc_allow_const_fn_unstable(set_ptr_value)]
    #[stable(feature = "non_null_convenience", since = "1.80.0")]
    #[rustc_const_stable(feature = "non_null_convenience", since = "1.80.0")]
    pub const unsafe fn byte_sub(self, count: usize) -> Self {
        // SAFETY: the caller must uphold the safety contract for `sub` and `byte_sub` has the same
        // safety contract.
        // Additionally safety contract of `sub` guarantees that the resulting pointer is pointing
        // to an allocation, there can't be an allocation at null, thus it's safe to construct
        // `NonNull`.
        unsafe { NonNull { pointer: self.pointer.byte_sub(count) } }
    }

    /// Calculates the distance between two pointers. The returned value is in
    /// units of T: the distance in bytes divided by `mem::size_of::<T>()`.
    ///
    /// This is equivalent to `(self as isize - origin as isize) / (mem::size_of::<T>() as isize)`,
    /// except that it has a lot more opportunities for UB, in exchange for the compiler
    /// better understanding what you are doing.
    ///
    /// The primary motivation of this method is for computing the `len` of an array/slice
    /// of `T` that you are currently representing as a "start" and "end" pointer
    /// (and "end" is "one past the end" of the array).
    /// In that case, `end.offset_from(start)` gets you the length of the array.
    ///
    /// All of the following safety requirements are trivially satisfied for this usecase.
    ///
    /// [`offset`]: #method.offset
    ///
    /// # Safety
    ///
    /// If any of the following conditions are violated, the result is Undefined Behavior:
    ///
    /// * `self` and `origin` must either
    ///
    ///   * point to the same address, or
    ///   * both be *derived from* a pointer to the same [allocated object], and the memory range between
    ///     the two pointers must be in bounds of that object. (See below for an example.)
    ///
    /// * The distance between the pointers, in bytes, must be an exact multiple
    ///   of the size of `T`.
    ///
    /// As a consequence, the absolute distance between the pointers, in bytes, computed on
    /// mathematical integers (without "wrapping around"), cannot overflow an `isize`. This is
    /// implied by the in-bounds requirement, and the fact that no allocated object can be larger
    /// than `isize::MAX` bytes.
    ///
    /// The requirement for pointers to be derived from the same allocated object is primarily
    /// needed for `const`-compatibility: the distance between pointers into *different* allocated
    /// objects is not known at compile-time. However, the requirement also exists at
    /// runtime and may be exploited by optimizations. If you wish to compute the difference between
    /// pointers that are not guaranteed to be from the same allocation, use `(self as isize -
    /// origin as isize) / mem::size_of::<T>()`.
    // FIXME: recommend `addr()` instead of `as usize` once that is stable.
    ///
    /// [`add`]: #method.add
    /// [allocated object]: crate::ptr#allocated-object
    ///
    /// # Panics
    ///
    /// This function panics if `T` is a Zero-Sized Type ("ZST").
    ///
    /// # Examples
    ///
    /// Basic usage:
    ///
    /// ```
    /// use std::ptr::NonNull;
    ///
    /// let a = [0; 5];
    /// let ptr1: NonNull<u32> = NonNull::from(&a[1]);
    /// let ptr2: NonNull<u32> = NonNull::from(&a[3]);
    /// unsafe {
    ///     assert_eq!(ptr2.offset_from(ptr1), 2);
    ///     assert_eq!(ptr1.offset_from(ptr2), -2);
    ///     assert_eq!(ptr1.offset(2), ptr2);
    ///     assert_eq!(ptr2.offset(-2), ptr1);
    /// }
    /// ```
    ///
    /// *Incorrect* usage:
    ///
    /// ```rust,no_run
    /// #![feature(strict_provenance)]
    /// use std::ptr::NonNull;
    ///
    /// let ptr1 = NonNull::new(Box::into_raw(Box::new(0u8))).unwrap();
    /// let ptr2 = NonNull::new(Box::into_raw(Box::new(1u8))).unwrap();
    /// let diff = (ptr2.addr().get() as isize).wrapping_sub(ptr1.addr().get() as isize);
    /// // Make ptr2_other an "alias" of ptr2.add(1), but derived from ptr1.
    /// let diff_plus_1 = diff.wrapping_add(1);
    /// let ptr2_other = NonNull::new(ptr1.as_ptr().wrapping_byte_offset(diff_plus_1)).unwrap();
    /// assert_eq!(ptr2.addr(), ptr2_other.addr());
    /// // Since ptr2_other and ptr2 are derived from pointers to different objects,
    /// // computing their offset is undefined behavior, even though
    /// // they point to addresses that are in-bounds of the same object!
    ///
    /// let one = unsafe { ptr2_other.offset_from(ptr2) }; // Undefined Behavior! ⚠️
    /// ```
    #[inline]
    #[cfg_attr(miri, track_caller)] // even without panics, this helps for Miri backtraces
    #[stable(feature = "non_null_convenience", since = "1.80.0")]
    #[rustc_const_stable(feature = "non_null_convenience", since = "1.80.0")]
    #[kani::ensures(|result: &isize| *result == (self.as_ptr() as isize - origin.as_ptr() as isize) / mem::size_of::<T>() as isize)]
    pub const unsafe fn offset_from(self, origin: NonNull<T>) -> isize
    where
        T: Sized,
    {
        // SAFETY: the caller must uphold the safety contract for `offset_from`.
        unsafe { self.pointer.offset_from(origin.pointer) }
    }

    /// Calculates the distance between two pointers. The returned value is in
    /// units of **bytes**.
    ///
    /// This is purely a convenience for casting to a `u8` pointer and
    /// using [`offset_from`][NonNull::offset_from] on it. See that method for
    /// documentation and safety requirements.
    ///
    /// For non-`Sized` pointees this operation considers only the data pointers,
    /// ignoring the metadata.
    #[inline(always)]
    #[cfg_attr(miri, track_caller)] // even without panics, this helps for Miri backtraces
    #[stable(feature = "non_null_convenience", since = "1.80.0")]
    #[rustc_const_stable(feature = "non_null_convenience", since = "1.80.0")]
    pub const unsafe fn byte_offset_from<U: ?Sized>(self, origin: NonNull<U>) -> isize {
        // SAFETY: the caller must uphold the safety contract for `byte_offset_from`.
        unsafe { self.pointer.byte_offset_from(origin.pointer) }
    }

    // N.B. `wrapping_offset``, `wrapping_add`, etc are not implemented because they can wrap to null

    /// Calculates the distance between two pointers, *where it's known that
    /// `self` is equal to or greater than `origin`*. The returned value is in
    /// units of T: the distance in bytes is divided by `mem::size_of::<T>()`.
    ///
    /// This computes the same value that [`offset_from`](#method.offset_from)
    /// would compute, but with the added precondition that the offset is
    /// guaranteed to be non-negative.  This method is equivalent to
    /// `usize::try_from(self.offset_from(origin)).unwrap_unchecked()`,
    /// but it provides slightly more information to the optimizer, which can
    /// sometimes allow it to optimize slightly better with some backends.
    ///
    /// This method can be though of as recovering the `count` that was passed
    /// to [`add`](#method.add) (or, with the parameters in the other order,
    /// to [`sub`](#method.sub)).  The following are all equivalent, assuming
    /// that their safety preconditions are met:
    /// ```rust
    /// # #![feature(ptr_sub_ptr)]
    /// # unsafe fn blah(ptr: std::ptr::NonNull<u32>, origin: std::ptr::NonNull<u32>, count: usize) -> bool {
    /// ptr.sub_ptr(origin) == count
    /// # &&
    /// origin.add(count) == ptr
    /// # &&
    /// ptr.sub(count) == origin
    /// # }
    /// ```
    ///
    /// # Safety
    ///
    /// - The distance between the pointers must be non-negative (`self >= origin`)
    ///
    /// - *All* the safety conditions of [`offset_from`](#method.offset_from)
    ///   apply to this method as well; see it for the full details.
    ///
    /// Importantly, despite the return type of this method being able to represent
    /// a larger offset, it's still *not permitted* to pass pointers which differ
    /// by more than `isize::MAX` *bytes*.  As such, the result of this method will
    /// always be less than or equal to `isize::MAX as usize`.
    ///
    /// # Panics
    ///
    /// This function panics if `T` is a Zero-Sized Type ("ZST").
    ///
    /// # Examples
    ///
    /// ```
    /// #![feature(ptr_sub_ptr)]
    /// use std::ptr::NonNull;
    ///
    /// let a = [0; 5];
    /// let ptr1: NonNull<u32> = NonNull::from(&a[1]);
    /// let ptr2: NonNull<u32> = NonNull::from(&a[3]);
    /// unsafe {
    ///     assert_eq!(ptr2.sub_ptr(ptr1), 2);
    ///     assert_eq!(ptr1.add(2), ptr2);
    ///     assert_eq!(ptr2.sub(2), ptr1);
    ///     assert_eq!(ptr2.sub_ptr(ptr2), 0);
    /// }
    ///
    /// // This would be incorrect, as the pointers are not correctly ordered:
    /// // ptr1.sub_ptr(ptr2)
    /// ```
    #[inline]
    #[cfg_attr(miri, track_caller)] // even without panics, this helps for Miri backtraces
    #[unstable(feature = "ptr_sub_ptr", issue = "95892")]
    #[rustc_const_unstable(feature = "const_ptr_sub_ptr", issue = "95892")]
    #[kani::ensures(|result: &usize| *result == self.as_ptr().offset_from(subtracted.as_ptr()) as usize)]
    pub const unsafe fn sub_ptr(self, subtracted: NonNull<T>) -> usize
    where
        T: Sized,
    {
        // SAFETY: the caller must uphold the safety contract for `sub_ptr`.
        unsafe { self.pointer.sub_ptr(subtracted.pointer) }
    }

    /// Reads the value from `self` without moving it. This leaves the
    /// memory in `self` unchanged.
    ///
    /// See [`ptr::read`] for safety concerns and examples.
    ///
    /// [`ptr::read`]: crate::ptr::read()
    #[inline]
    #[cfg_attr(miri, track_caller)] // even without panics, this helps for Miri backtraces
    #[stable(feature = "non_null_convenience", since = "1.80.0")]
    #[rustc_const_stable(feature = "non_null_convenience", since = "1.80.0")]
    pub const unsafe fn read(self) -> T
    where
        T: Sized,
    {
        // SAFETY: the caller must uphold the safety contract for `read`.
        unsafe { ptr::read(self.pointer) }
    }

    /// Performs a volatile read of the value from `self` without moving it. This
    /// leaves the memory in `self` unchanged.
    ///
    /// Volatile operations are intended to act on I/O memory, and are guaranteed
    /// to not be elided or reordered by the compiler across other volatile
    /// operations.
    ///
    /// See [`ptr::read_volatile`] for safety concerns and examples.
    ///
    /// [`ptr::read_volatile`]: crate::ptr::read_volatile()
    #[inline]
    #[cfg_attr(miri, track_caller)] // even without panics, this helps for Miri backtraces
    #[stable(feature = "non_null_convenience", since = "1.80.0")]
    pub unsafe fn read_volatile(self) -> T
    where
        T: Sized,
    {
        // SAFETY: the caller must uphold the safety contract for `read_volatile`.
        unsafe { ptr::read_volatile(self.pointer) }
    }

    /// Reads the value from `self` without moving it. This leaves the
    /// memory in `self` unchanged.
    ///
    /// Unlike `read`, the pointer may be unaligned.
    ///
    /// See [`ptr::read_unaligned`] for safety concerns and examples.
    ///
    /// [`ptr::read_unaligned`]: crate::ptr::read_unaligned()
    #[inline]
    #[cfg_attr(miri, track_caller)] // even without panics, this helps for Miri backtraces
    #[stable(feature = "non_null_convenience", since = "1.80.0")]
    #[rustc_const_stable(feature = "non_null_convenience", since = "1.80.0")]
    pub const unsafe fn read_unaligned(self) -> T
    where
        T: Sized,
    {
        // SAFETY: the caller must uphold the safety contract for `read_unaligned`.
        unsafe { ptr::read_unaligned(self.pointer) }
    }

    /// Copies `count * size_of<T>` bytes from `self` to `dest`. The source
    /// and destination may overlap.
    ///
    /// NOTE: this has the *same* argument order as [`ptr::copy`].
    ///
    /// See [`ptr::copy`] for safety concerns and examples.
    ///
    /// [`ptr::copy`]: crate::ptr::copy()
    #[inline(always)]
    #[cfg_attr(miri, track_caller)] // even without panics, this helps for Miri backtraces
    #[stable(feature = "non_null_convenience", since = "1.80.0")]
    #[rustc_const_unstable(feature = "const_intrinsic_copy", issue = "80697")]
    pub const unsafe fn copy_to(self, dest: NonNull<T>, count: usize)
    where
        T: Sized,
    {
        // SAFETY: the caller must uphold the safety contract for `copy`.
        unsafe { ptr::copy(self.pointer, dest.as_ptr(), count) }
    }

    /// Copies `count * size_of<T>` bytes from `self` to `dest`. The source
    /// and destination may *not* overlap.
    ///
    /// NOTE: this has the *same* argument order as [`ptr::copy_nonoverlapping`].
    ///
    /// See [`ptr::copy_nonoverlapping`] for safety concerns and examples.
    ///
    /// [`ptr::copy_nonoverlapping`]: crate::ptr::copy_nonoverlapping()
    #[inline(always)]
    #[cfg_attr(miri, track_caller)] // even without panics, this helps for Miri backtraces
    #[stable(feature = "non_null_convenience", since = "1.80.0")]
    #[rustc_const_unstable(feature = "const_intrinsic_copy", issue = "80697")]
    pub const unsafe fn copy_to_nonoverlapping(self, dest: NonNull<T>, count: usize)
    where
        T: Sized,
    {
        // SAFETY: the caller must uphold the safety contract for `copy_nonoverlapping`.
        unsafe { ptr::copy_nonoverlapping(self.pointer, dest.as_ptr(), count) }
    }

    /// Copies `count * size_of<T>` bytes from `src` to `self`. The source
    /// and destination may overlap.
    ///
    /// NOTE: this has the *opposite* argument order of [`ptr::copy`].
    ///
    /// See [`ptr::copy`] for safety concerns and examples.
    ///
    /// [`ptr::copy`]: crate::ptr::copy()
    #[inline(always)]
    #[cfg_attr(miri, track_caller)] // even without panics, this helps for Miri backtraces
    #[stable(feature = "non_null_convenience", since = "1.80.0")]
    #[rustc_const_unstable(feature = "const_intrinsic_copy", issue = "80697")]
    pub const unsafe fn copy_from(self, src: NonNull<T>, count: usize)
    where
        T: Sized,
    {
        // SAFETY: the caller must uphold the safety contract for `copy`.
        unsafe { ptr::copy(src.pointer, self.as_ptr(), count) }
    }

    /// Copies `count * size_of<T>` bytes from `src` to `self`. The source
    /// and destination may *not* overlap.
    ///
    /// NOTE: this has the *opposite* argument order of [`ptr::copy_nonoverlapping`].
    ///
    /// See [`ptr::copy_nonoverlapping`] for safety concerns and examples.
    ///
    /// [`ptr::copy_nonoverlapping`]: crate::ptr::copy_nonoverlapping()
    #[inline(always)]
    #[cfg_attr(miri, track_caller)] // even without panics, this helps for Miri backtraces
    #[stable(feature = "non_null_convenience", since = "1.80.0")]
    #[rustc_const_unstable(feature = "const_intrinsic_copy", issue = "80697")]
    pub const unsafe fn copy_from_nonoverlapping(self, src: NonNull<T>, count: usize)
    where
        T: Sized,
    {
        // SAFETY: the caller must uphold the safety contract for `copy_nonoverlapping`.
        unsafe { ptr::copy_nonoverlapping(src.pointer, self.as_ptr(), count) }
    }

    /// Executes the destructor (if any) of the pointed-to value.
    ///
    /// See [`ptr::drop_in_place`] for safety concerns and examples.
    ///
    /// [`ptr::drop_in_place`]: crate::ptr::drop_in_place()
    #[inline(always)]
    #[stable(feature = "non_null_convenience", since = "1.80.0")]
    pub unsafe fn drop_in_place(self) {
        // SAFETY: the caller must uphold the safety contract for `drop_in_place`.
        unsafe { ptr::drop_in_place(self.as_ptr()) }
    }

    /// Overwrites a memory location with the given value without reading or
    /// dropping the old value.
    ///
    /// See [`ptr::write`] for safety concerns and examples.
    ///
    /// [`ptr::write`]: crate::ptr::write()
    #[inline(always)]
    #[cfg_attr(miri, track_caller)] // even without panics, this helps for Miri backtraces
    #[stable(feature = "non_null_convenience", since = "1.80.0")]
    #[rustc_const_unstable(feature = "const_ptr_write", issue = "86302")]
    pub const unsafe fn write(self, val: T)
    where
        T: Sized,
    {
        // SAFETY: the caller must uphold the safety contract for `write`.
        unsafe { ptr::write(self.as_ptr(), val) }
    }

    /// Invokes memset on the specified pointer, setting `count * size_of::<T>()`
    /// bytes of memory starting at `self` to `val`.
    ///
    /// See [`ptr::write_bytes`] for safety concerns and examples.
    ///
    /// [`ptr::write_bytes`]: crate::ptr::write_bytes()
    #[inline(always)]
    #[doc(alias = "memset")]
    #[cfg_attr(miri, track_caller)] // even without panics, this helps for Miri backtraces
    #[stable(feature = "non_null_convenience", since = "1.80.0")]
    #[rustc_const_unstable(feature = "const_ptr_write", issue = "86302")]
    pub const unsafe fn write_bytes(self, val: u8, count: usize)
    where
        T: Sized,
    {
        // SAFETY: the caller must uphold the safety contract for `write_bytes`.
        unsafe { ptr::write_bytes(self.as_ptr(), val, count) }
    }

    /// Performs a volatile write of a memory location with the given value without
    /// reading or dropping the old value.
    ///
    /// Volatile operations are intended to act on I/O memory, and are guaranteed
    /// to not be elided or reordered by the compiler across other volatile
    /// operations.
    ///
    /// See [`ptr::write_volatile`] for safety concerns and examples.
    ///
    /// [`ptr::write_volatile`]: crate::ptr::write_volatile()
    #[inline(always)]
    #[cfg_attr(miri, track_caller)] // even without panics, this helps for Miri backtraces
    #[stable(feature = "non_null_convenience", since = "1.80.0")]
    pub unsafe fn write_volatile(self, val: T)
    where
        T: Sized,
    {
        // SAFETY: the caller must uphold the safety contract for `write_volatile`.
        unsafe { ptr::write_volatile(self.as_ptr(), val) }
    }

    /// Overwrites a memory location with the given value without reading or
    /// dropping the old value.
    ///
    /// Unlike `write`, the pointer may be unaligned.
    ///
    /// See [`ptr::write_unaligned`] for safety concerns and examples.
    ///
    /// [`ptr::write_unaligned`]: crate::ptr::write_unaligned()
    #[inline(always)]
    #[cfg_attr(miri, track_caller)] // even without panics, this helps for Miri backtraces
    #[stable(feature = "non_null_convenience", since = "1.80.0")]
    #[rustc_const_unstable(feature = "const_ptr_write", issue = "86302")]
    pub const unsafe fn write_unaligned(self, val: T)
    where
        T: Sized,
    {
        // SAFETY: the caller must uphold the safety contract for `write_unaligned`.
        unsafe { ptr::write_unaligned(self.as_ptr(), val) }
    }

    /// Replaces the value at `self` with `src`, returning the old
    /// value, without dropping either.
    ///
    /// See [`ptr::replace`] for safety concerns and examples.
    ///
    /// [`ptr::replace`]: crate::ptr::replace()
    #[inline(always)]
    #[stable(feature = "non_null_convenience", since = "1.80.0")]
    pub unsafe fn replace(self, src: T) -> T
    where
        T: Sized,
    {
        // SAFETY: the caller must uphold the safety contract for `replace`.
        unsafe { ptr::replace(self.as_ptr(), src) }
    }

    /// Swaps the values at two mutable locations of the same type, without
    /// deinitializing either. They may overlap, unlike `mem::swap` which is
    /// otherwise equivalent.
    ///
    /// See [`ptr::swap`] for safety concerns and examples.
    ///
    /// [`ptr::swap`]: crate::ptr::swap()
    #[inline(always)]
    #[stable(feature = "non_null_convenience", since = "1.80.0")]
    #[rustc_const_unstable(feature = "const_swap", issue = "83163")]
    pub const unsafe fn swap(self, with: NonNull<T>)
    where
        T: Sized,
    {
        // SAFETY: the caller must uphold the safety contract for `swap`.
        unsafe { ptr::swap(self.as_ptr(), with.as_ptr()) }
    }

    /// Computes the offset that needs to be applied to the pointer in order to make it aligned to
    /// `align`.
    ///
    /// If it is not possible to align the pointer, the implementation returns
    /// `usize::MAX`.
    ///
    /// The offset is expressed in number of `T` elements, and not bytes.
    ///
    /// There are no guarantees whatsoever that offsetting the pointer will not overflow or go
    /// beyond the allocation that the pointer points into. It is up to the caller to ensure that
    /// the returned offset is correct in all terms other than alignment.
    ///
    /// When this is called during compile-time evaluation (which is unstable), the implementation
    /// may return `usize::MAX` in cases where that can never happen at runtime. This is because the
    /// actual alignment of pointers is not known yet during compile-time, so an offset with
    /// guaranteed alignment can sometimes not be computed. For example, a buffer declared as `[u8;
    /// N]` might be allocated at an odd or an even address, but at compile-time this is not yet
    /// known, so the execution has to be correct for either choice. It is therefore impossible to
    /// find an offset that is guaranteed to be 2-aligned. (This behavior is subject to change, as usual
    /// for unstable APIs.)
    ///
    /// # Panics
    ///
    /// The function panics if `align` is not a power-of-two.
    ///
    /// # Examples
    ///
    /// Accessing adjacent `u8` as `u16`
    ///
    /// ```
    /// use std::mem::align_of;
    /// use std::ptr::NonNull;
    ///
    /// # unsafe {
    /// let x = [5_u8, 6, 7, 8, 9];
    /// let ptr = NonNull::new(x.as_ptr() as *mut u8).unwrap();
    /// let offset = ptr.align_offset(align_of::<u16>());
    ///
    /// if offset < x.len() - 1 {
    ///     let u16_ptr = ptr.add(offset).cast::<u16>();
    ///     assert!(u16_ptr.read() == u16::from_ne_bytes([5, 6]) || u16_ptr.read() == u16::from_ne_bytes([6, 7]));
    /// } else {
    ///     // while the pointer can be aligned via `offset`, it would point
    ///     // outside the allocation
    /// }
    /// # }
    /// ```
    #[inline]
    #[must_use]
    #[stable(feature = "non_null_convenience", since = "1.80.0")]
    #[rustc_const_unstable(feature = "const_align_offset", issue = "90962")]
    pub const fn align_offset(self, align: usize) -> usize
    where
        T: Sized,
    {
        if !align.is_power_of_two() {
            panic!("align_offset: align is not a power-of-two");
        }

        {
            // SAFETY: `align` has been checked to be a power of 2 above.
            unsafe { ptr::align_offset(self.pointer, align) }
        }
    }

    /// Returns whether the pointer is properly aligned for `T`.
    ///
    /// # Examples
    ///
    /// ```
    /// use std::ptr::NonNull;
    ///
    /// // On some platforms, the alignment of i32 is less than 4.
    /// #[repr(align(4))]
    /// struct AlignedI32(i32);
    ///
    /// let data = AlignedI32(42);
    /// let ptr = NonNull::<AlignedI32>::from(&data);
    ///
    /// assert!(ptr.is_aligned());
    /// assert!(!NonNull::new(ptr.as_ptr().wrapping_byte_add(1)).unwrap().is_aligned());
    /// ```
    ///
    /// # At compiletime
    /// **Note: Alignment at compiletime is experimental and subject to change. See the
    /// [tracking issue] for details.**
    ///
    /// At compiletime, the compiler may not know where a value will end up in memory.
    /// Calling this function on a pointer created from a reference at compiletime will only
    /// return `true` if the pointer is guaranteed to be aligned. This means that the pointer
    /// is never aligned if cast to a type with a stricter alignment than the reference's
    /// underlying allocation.
    ///
    /// ```
    /// #![feature(const_nonnull_new)]
    /// #![feature(const_option)]
    /// #![feature(const_pointer_is_aligned)]
    /// use std::ptr::NonNull;
    ///
    /// // On some platforms, the alignment of primitives is less than their size.
    /// #[repr(align(4))]
    /// struct AlignedI32(i32);
    /// #[repr(align(8))]
    /// struct AlignedI64(i64);
    ///
    /// const _: () = {
    ///     let data = [AlignedI32(42), AlignedI32(42)];
    ///     let ptr = NonNull::<AlignedI32>::new(&data[0] as *const _ as *mut _).unwrap();
    ///     assert!(ptr.is_aligned());
    ///
    ///     // At runtime either `ptr1` or `ptr2` would be aligned, but at compiletime neither is aligned.
    ///     let ptr1 = ptr.cast::<AlignedI64>();
    ///     let ptr2 = unsafe { ptr.add(1).cast::<AlignedI64>() };
    ///     assert!(!ptr1.is_aligned());
    ///     assert!(!ptr2.is_aligned());
    /// };
    /// ```
    ///
    /// Due to this behavior, it is possible that a runtime pointer derived from a compiletime
    /// pointer is aligned, even if the compiletime pointer wasn't aligned.
    ///
    /// ```
    /// #![feature(const_pointer_is_aligned)]
    ///
    /// // On some platforms, the alignment of primitives is less than their size.
    /// #[repr(align(4))]
    /// struct AlignedI32(i32);
    /// #[repr(align(8))]
    /// struct AlignedI64(i64);
    ///
    /// // At compiletime, neither `COMPTIME_PTR` nor `COMPTIME_PTR + 1` is aligned.
    /// const COMPTIME_PTR: *const AlignedI32 = &AlignedI32(42);
    /// const _: () = assert!(!COMPTIME_PTR.cast::<AlignedI64>().is_aligned());
    /// const _: () = assert!(!COMPTIME_PTR.wrapping_add(1).cast::<AlignedI64>().is_aligned());
    ///
    /// // At runtime, either `runtime_ptr` or `runtime_ptr + 1` is aligned.
    /// let runtime_ptr = COMPTIME_PTR;
    /// assert_ne!(
    ///     runtime_ptr.cast::<AlignedI64>().is_aligned(),
    ///     runtime_ptr.wrapping_add(1).cast::<AlignedI64>().is_aligned(),
    /// );
    /// ```
    ///
    /// If a pointer is created from a fixed address, this function behaves the same during
    /// runtime and compiletime.
    ///
    /// ```
    /// #![feature(const_pointer_is_aligned)]
    /// #![feature(const_option)]
    /// #![feature(const_nonnull_new)]
    /// use std::ptr::NonNull;
    ///
    /// // On some platforms, the alignment of primitives is less than their size.
    /// #[repr(align(4))]
    /// struct AlignedI32(i32);
    /// #[repr(align(8))]
    /// struct AlignedI64(i64);
    ///
    /// const _: () = {
    ///     let ptr = NonNull::new(40 as *mut AlignedI32).unwrap();
    ///     assert!(ptr.is_aligned());
    ///
    ///     // For pointers with a known address, runtime and compiletime behavior are identical.
    ///     let ptr1 = ptr.cast::<AlignedI64>();
    ///     let ptr2 = NonNull::new(ptr.as_ptr().wrapping_add(1)).unwrap().cast::<AlignedI64>();
    ///     assert!(ptr1.is_aligned());
    ///     assert!(!ptr2.is_aligned());
    /// };
    /// ```
    ///
    /// [tracking issue]: https://github.com/rust-lang/rust/issues/104203
    #[inline]
    #[must_use]
    #[stable(feature = "pointer_is_aligned", since = "1.79.0")]
    #[rustc_const_unstable(feature = "const_pointer_is_aligned", issue = "104203")]
    pub const fn is_aligned(self) -> bool
    where
        T: Sized,
    {
        self.pointer.is_aligned()
    }

    /// Returns whether the pointer is aligned to `align`.
    ///
    /// For non-`Sized` pointees this operation considers only the data pointer,
    /// ignoring the metadata.
    ///
    /// # Panics
    ///
    /// The function panics if `align` is not a power-of-two (this includes 0).
    ///
    /// # Examples
    ///
    /// ```
    /// #![feature(pointer_is_aligned_to)]
    ///
    /// // On some platforms, the alignment of i32 is less than 4.
    /// #[repr(align(4))]
    /// struct AlignedI32(i32);
    ///
    /// let data = AlignedI32(42);
    /// let ptr = &data as *const AlignedI32;
    ///
    /// assert!(ptr.is_aligned_to(1));
    /// assert!(ptr.is_aligned_to(2));
    /// assert!(ptr.is_aligned_to(4));
    ///
    /// assert!(ptr.wrapping_byte_add(2).is_aligned_to(2));
    /// assert!(!ptr.wrapping_byte_add(2).is_aligned_to(4));
    ///
    /// assert_ne!(ptr.is_aligned_to(8), ptr.wrapping_add(1).is_aligned_to(8));
    /// ```
    ///
    /// # At compiletime
    /// **Note: Alignment at compiletime is experimental and subject to change. See the
    /// [tracking issue] for details.**
    ///
    /// At compiletime, the compiler may not know where a value will end up in memory.
    /// Calling this function on a pointer created from a reference at compiletime will only
    /// return `true` if the pointer is guaranteed to be aligned. This means that the pointer
    /// cannot be stricter aligned than the reference's underlying allocation.
    ///
    /// ```
    /// #![feature(pointer_is_aligned_to)]
    /// #![feature(const_pointer_is_aligned)]
    ///
    /// // On some platforms, the alignment of i32 is less than 4.
    /// #[repr(align(4))]
    /// struct AlignedI32(i32);
    ///
    /// const _: () = {
    ///     let data = AlignedI32(42);
    ///     let ptr = &data as *const AlignedI32;
    ///
    ///     assert!(ptr.is_aligned_to(1));
    ///     assert!(ptr.is_aligned_to(2));
    ///     assert!(ptr.is_aligned_to(4));
    ///
    ///     // At compiletime, we know for sure that the pointer isn't aligned to 8.
    ///     assert!(!ptr.is_aligned_to(8));
    ///     assert!(!ptr.wrapping_add(1).is_aligned_to(8));
    /// };
    /// ```
    ///
    /// Due to this behavior, it is possible that a runtime pointer derived from a compiletime
    /// pointer is aligned, even if the compiletime pointer wasn't aligned.
    ///
    /// ```
    /// #![feature(pointer_is_aligned_to)]
    /// #![feature(const_pointer_is_aligned)]
    ///
    /// // On some platforms, the alignment of i32 is less than 4.
    /// #[repr(align(4))]
    /// struct AlignedI32(i32);
    ///
    /// // At compiletime, neither `COMPTIME_PTR` nor `COMPTIME_PTR + 1` is aligned.
    /// const COMPTIME_PTR: *const AlignedI32 = &AlignedI32(42);
    /// const _: () = assert!(!COMPTIME_PTR.is_aligned_to(8));
    /// const _: () = assert!(!COMPTIME_PTR.wrapping_add(1).is_aligned_to(8));
    ///
    /// // At runtime, either `runtime_ptr` or `runtime_ptr + 1` is aligned.
    /// let runtime_ptr = COMPTIME_PTR;
    /// assert_ne!(
    ///     runtime_ptr.is_aligned_to(8),
    ///     runtime_ptr.wrapping_add(1).is_aligned_to(8),
    /// );
    /// ```
    ///
    /// If a pointer is created from a fixed address, this function behaves the same during
    /// runtime and compiletime.
    ///
    /// ```
    /// #![feature(pointer_is_aligned_to)]
    /// #![feature(const_pointer_is_aligned)]
    ///
    /// const _: () = {
    ///     let ptr = 40 as *const u8;
    ///     assert!(ptr.is_aligned_to(1));
    ///     assert!(ptr.is_aligned_to(2));
    ///     assert!(ptr.is_aligned_to(4));
    ///     assert!(ptr.is_aligned_to(8));
    ///     assert!(!ptr.is_aligned_to(16));
    /// };
    /// ```
    ///
    /// [tracking issue]: https://github.com/rust-lang/rust/issues/104203
    #[inline]
    #[must_use]
    #[unstable(feature = "pointer_is_aligned_to", issue = "96284")]
    #[rustc_const_unstable(feature = "const_pointer_is_aligned", issue = "104203")]
    pub const fn is_aligned_to(self, align: usize) -> bool {
        self.pointer.is_aligned_to(align)
    }
}

impl<T> NonNull<[T]> {
    /// Creates a non-null raw slice from a thin pointer and a length.
    ///
    /// The `len` argument is the number of **elements**, not the number of bytes.
    ///
    /// This function is safe, but dereferencing the return value is unsafe.
    /// See the documentation of [`slice::from_raw_parts`] for slice safety requirements.
    ///
    /// # Examples
    ///
    /// ```rust
    /// use std::ptr::NonNull;
    ///
    /// // create a slice pointer when starting out with a pointer to the first element
    /// let mut x = [5, 6, 7];
    /// let nonnull_pointer = NonNull::new(x.as_mut_ptr()).unwrap();
    /// let slice = NonNull::slice_from_raw_parts(nonnull_pointer, 3);
    /// assert_eq!(unsafe { slice.as_ref()[2] }, 7);
    /// ```
    ///
    /// (Note that this example artificially demonstrates a use of this method,
    /// but `let slice = NonNull::from(&x[..]);` would be a better way to write code like this.)
    #[stable(feature = "nonnull_slice_from_raw_parts", since = "1.70.0")]
    #[rustc_const_unstable(feature = "const_slice_from_raw_parts_mut", issue = "67456")]
    #[must_use]
    #[inline]
    pub const fn slice_from_raw_parts(data: NonNull<T>, len: usize) -> Self {
        // SAFETY: `data` is a `NonNull` pointer which is necessarily non-null
        unsafe { Self::new_unchecked(super::slice_from_raw_parts_mut(data.as_ptr(), len)) }
    }

    /// Returns the length of a non-null raw slice.
    ///
    /// The returned value is the number of **elements**, not the number of bytes.
    ///
    /// This function is safe, even when the non-null raw slice cannot be dereferenced to a slice
    /// because the pointer does not have a valid address.
    ///
    /// # Examples
    ///
    /// ```rust
    /// use std::ptr::NonNull;
    ///
    /// let slice: NonNull<[i8]> = NonNull::slice_from_raw_parts(NonNull::dangling(), 3);
    /// assert_eq!(slice.len(), 3);
    /// ```
    #[stable(feature = "slice_ptr_len_nonnull", since = "1.63.0")]
    #[rustc_const_stable(feature = "const_slice_ptr_len_nonnull", since = "1.63.0")]
    #[must_use]
    #[inline]
    pub const fn len(self) -> usize {
        self.as_ptr().len()
    }

    /// Returns `true` if the non-null raw slice has a length of 0.
    ///
    /// # Examples
    ///
    /// ```rust
    /// use std::ptr::NonNull;
    ///
    /// let slice: NonNull<[i8]> = NonNull::slice_from_raw_parts(NonNull::dangling(), 3);
    /// assert!(!slice.is_empty());
    /// ```
    #[stable(feature = "slice_ptr_is_empty_nonnull", since = "1.79.0")]
    #[rustc_const_stable(feature = "const_slice_ptr_is_empty_nonnull", since = "1.79.0")]
    #[must_use]
    #[inline]
    pub const fn is_empty(self) -> bool {
        self.len() == 0
    }

    /// Returns a non-null pointer to the slice's buffer.
    ///
    /// # Examples
    ///
    /// ```rust
    /// #![feature(slice_ptr_get)]
    /// use std::ptr::NonNull;
    ///
    /// let slice: NonNull<[i8]> = NonNull::slice_from_raw_parts(NonNull::dangling(), 3);
    /// assert_eq!(slice.as_non_null_ptr(), NonNull::<i8>::dangling());
    /// ```
    #[inline]
    #[must_use]
    #[unstable(feature = "slice_ptr_get", issue = "74265")]
    #[rustc_const_unstable(feature = "slice_ptr_get", issue = "74265")]
    pub const fn as_non_null_ptr(self) -> NonNull<T> {
        self.cast()
    }

    /// Returns a raw pointer to the slice's buffer.
    ///
    /// # Examples
    ///
    /// ```rust
    /// #![feature(slice_ptr_get)]
    /// use std::ptr::NonNull;
    ///
    /// let slice: NonNull<[i8]> = NonNull::slice_from_raw_parts(NonNull::dangling(), 3);
    /// assert_eq!(slice.as_mut_ptr(), NonNull::<i8>::dangling().as_ptr());
    /// ```
    #[inline]
    #[must_use]
    #[unstable(feature = "slice_ptr_get", issue = "74265")]
    #[rustc_const_unstable(feature = "slice_ptr_get", issue = "74265")]
    #[rustc_never_returns_null_ptr]
    pub const fn as_mut_ptr(self) -> *mut T {
        self.as_non_null_ptr().as_ptr()
    }

    /// Returns a shared reference to a slice of possibly uninitialized values. In contrast to
    /// [`as_ref`], this does not require that the value has to be initialized.
    ///
    /// For the mutable counterpart see [`as_uninit_slice_mut`].
    ///
    /// [`as_ref`]: NonNull::as_ref
    /// [`as_uninit_slice_mut`]: NonNull::as_uninit_slice_mut
    ///
    /// # Safety
    ///
    /// When calling this method, you have to ensure that all of the following is true:
    ///
    /// * The pointer must be [valid] for reads for `ptr.len() * mem::size_of::<T>()` many bytes,
    ///   and it must be properly aligned. This means in particular:
    ///
    ///     * The entire memory range of this slice must be contained within a single allocated object!
    ///       Slices can never span across multiple allocated objects.
    ///
    ///     * The pointer must be aligned even for zero-length slices. One
    ///       reason for this is that enum layout optimizations may rely on references
    ///       (including slices of any length) being aligned and non-null to distinguish
    ///       them from other data. You can obtain a pointer that is usable as `data`
    ///       for zero-length slices using [`NonNull::dangling()`].
    ///
    /// * The total size `ptr.len() * mem::size_of::<T>()` of the slice must be no larger than `isize::MAX`.
    ///   See the safety documentation of [`pointer::offset`].
    ///
    /// * You must enforce Rust's aliasing rules, since the returned lifetime `'a` is
    ///   arbitrarily chosen and does not necessarily reflect the actual lifetime of the data.
    ///   In particular, while this reference exists, the memory the pointer points to must
    ///   not get mutated (except inside `UnsafeCell`).
    ///
    /// This applies even if the result of this method is unused!
    ///
    /// See also [`slice::from_raw_parts`].
    ///
    /// [valid]: crate::ptr#safety
    #[inline]
    #[must_use]
    #[unstable(feature = "ptr_as_uninit", issue = "75402")]
    #[rustc_const_unstable(feature = "const_ptr_as_ref", issue = "91822")]
    pub const unsafe fn as_uninit_slice<'a>(self) -> &'a [MaybeUninit<T>] {
        // SAFETY: the caller must uphold the safety contract for `as_uninit_slice`.
        unsafe { slice::from_raw_parts(self.cast().as_ptr(), self.len()) }
    }

    /// Returns a unique reference to a slice of possibly uninitialized values. In contrast to
    /// [`as_mut`], this does not require that the value has to be initialized.
    ///
    /// For the shared counterpart see [`as_uninit_slice`].
    ///
    /// [`as_mut`]: NonNull::as_mut
    /// [`as_uninit_slice`]: NonNull::as_uninit_slice
    ///
    /// # Safety
    ///
    /// When calling this method, you have to ensure that all of the following is true:
    ///
    /// * The pointer must be [valid] for reads and writes for `ptr.len() * mem::size_of::<T>()`
    ///   many bytes, and it must be properly aligned. This means in particular:
    ///
    ///     * The entire memory range of this slice must be contained within a single allocated object!
    ///       Slices can never span across multiple allocated objects.
    ///
    ///     * The pointer must be aligned even for zero-length slices. One
    ///       reason for this is that enum layout optimizations may rely on references
    ///       (including slices of any length) being aligned and non-null to distinguish
    ///       them from other data. You can obtain a pointer that is usable as `data`
    ///       for zero-length slices using [`NonNull::dangling()`].
    ///
    /// * The total size `ptr.len() * mem::size_of::<T>()` of the slice must be no larger than `isize::MAX`.
    ///   See the safety documentation of [`pointer::offset`].
    ///
    /// * You must enforce Rust's aliasing rules, since the returned lifetime `'a` is
    ///   arbitrarily chosen and does not necessarily reflect the actual lifetime of the data.
    ///   In particular, while this reference exists, the memory the pointer points to must
    ///   not get accessed (read or written) through any other pointer.
    ///
    /// This applies even if the result of this method is unused!
    ///
    /// See also [`slice::from_raw_parts_mut`].
    ///
    /// [valid]: crate::ptr#safety
    ///
    /// # Examples
    ///
    /// ```rust
    /// #![feature(allocator_api, ptr_as_uninit)]
    ///
    /// use std::alloc::{Allocator, Layout, Global};
    /// use std::mem::MaybeUninit;
    /// use std::ptr::NonNull;
    ///
    /// let memory: NonNull<[u8]> = Global.allocate(Layout::new::<[u8; 32]>())?;
    /// // This is safe as `memory` is valid for reads and writes for `memory.len()` many bytes.
    /// // Note that calling `memory.as_mut()` is not allowed here as the content may be uninitialized.
    /// # #[allow(unused_variables)]
    /// let slice: &mut [MaybeUninit<u8>] = unsafe { memory.as_uninit_slice_mut() };
    /// # // Prevent leaks for Miri.
    /// # unsafe { Global.deallocate(memory.cast(), Layout::new::<[u8; 32]>()); }
    /// # Ok::<_, std::alloc::AllocError>(())
    /// ```
    #[inline]
    #[must_use]
    #[unstable(feature = "ptr_as_uninit", issue = "75402")]
    #[rustc_const_unstable(feature = "const_ptr_as_ref", issue = "91822")]
    pub const unsafe fn as_uninit_slice_mut<'a>(self) -> &'a mut [MaybeUninit<T>] {
        // SAFETY: the caller must uphold the safety contract for `as_uninit_slice_mut`.
        unsafe { slice::from_raw_parts_mut(self.cast().as_ptr(), self.len()) }
    }

    /// Returns a raw pointer to an element or subslice, without doing bounds
    /// checking.
    ///
    /// Calling this method with an out-of-bounds index or when `self` is not dereferenceable
    /// is *[undefined behavior]* even if the resulting pointer is not used.
    ///
    /// [undefined behavior]: https://doc.rust-lang.org/reference/behavior-considered-undefined.html
    ///
    /// # Examples
    ///
    /// ```
    /// #![feature(slice_ptr_get)]
    /// use std::ptr::NonNull;
    ///
    /// let x = &mut [1, 2, 4];
    /// let x = NonNull::slice_from_raw_parts(NonNull::new(x.as_mut_ptr()).unwrap(), x.len());
    ///
    /// unsafe {
    ///     assert_eq!(x.get_unchecked_mut(1).as_ptr(), x.as_non_null_ptr().as_ptr().add(1));
    /// }
    /// ```
    #[unstable(feature = "slice_ptr_get", issue = "74265")]
    #[inline]
    pub unsafe fn get_unchecked_mut<I>(self, index: I) -> NonNull<I::Output>
    where
        I: SliceIndex<[T]>,
    {
        // SAFETY: the caller ensures that `self` is dereferenceable and `index` in-bounds.
        // As a consequence, the resulting pointer cannot be null.
        unsafe { NonNull::new_unchecked(self.as_ptr().get_unchecked_mut(index)) }
    }
}

#[stable(feature = "nonnull", since = "1.25.0")]
impl<T: ?Sized> Clone for NonNull<T> {
    #[inline(always)]
    fn clone(&self) -> Self {
        *self
    }
}

#[stable(feature = "nonnull", since = "1.25.0")]
impl<T: ?Sized> Copy for NonNull<T> {}

#[unstable(feature = "coerce_unsized", issue = "18598")]
impl<T: ?Sized, U: ?Sized> CoerceUnsized<NonNull<U>> for NonNull<T> where T: Unsize<U> {}

#[unstable(feature = "dispatch_from_dyn", issue = "none")]
impl<T: ?Sized, U: ?Sized> DispatchFromDyn<NonNull<U>> for NonNull<T> where T: Unsize<U> {}

#[stable(feature = "pin", since = "1.33.0")]
unsafe impl<T: ?Sized> PinCoerceUnsized for NonNull<T> {}

#[stable(feature = "nonnull", since = "1.25.0")]
impl<T: ?Sized> fmt::Debug for NonNull<T> {
    fn fmt(&self, f: &mut fmt::Formatter<'_>) -> fmt::Result {
        fmt::Pointer::fmt(&self.as_ptr(), f)
    }
}

#[stable(feature = "nonnull", since = "1.25.0")]
impl<T: ?Sized> fmt::Pointer for NonNull<T> {
    fn fmt(&self, f: &mut fmt::Formatter<'_>) -> fmt::Result {
        fmt::Pointer::fmt(&self.as_ptr(), f)
    }
}

#[stable(feature = "nonnull", since = "1.25.0")]
impl<T: ?Sized> Eq for NonNull<T> {}

#[stable(feature = "nonnull", since = "1.25.0")]
impl<T: ?Sized> PartialEq for NonNull<T> {
    #[inline]
    #[allow(ambiguous_wide_pointer_comparisons)]
    fn eq(&self, other: &Self) -> bool {
        self.as_ptr() == other.as_ptr()
    }
}

#[stable(feature = "nonnull", since = "1.25.0")]
impl<T: ?Sized> Ord for NonNull<T> {
    #[inline]
    #[allow(ambiguous_wide_pointer_comparisons)]
    fn cmp(&self, other: &Self) -> Ordering {
        self.as_ptr().cmp(&other.as_ptr())
    }
}

#[stable(feature = "nonnull", since = "1.25.0")]
impl<T: ?Sized> PartialOrd for NonNull<T> {
    #[inline]
    #[allow(ambiguous_wide_pointer_comparisons)]
    fn partial_cmp(&self, other: &Self) -> Option<Ordering> {
        self.as_ptr().partial_cmp(&other.as_ptr())
    }
}

#[stable(feature = "nonnull", since = "1.25.0")]
impl<T: ?Sized> hash::Hash for NonNull<T> {
    #[inline]
    fn hash<H: hash::Hasher>(&self, state: &mut H) {
        self.as_ptr().hash(state)
    }
}

#[unstable(feature = "ptr_internals", issue = "none")]
impl<T: ?Sized> From<Unique<T>> for NonNull<T> {
    #[inline]
    fn from(unique: Unique<T>) -> Self {
        unique.as_non_null_ptr()
    }
}

#[stable(feature = "nonnull", since = "1.25.0")]
impl<T: ?Sized> From<&mut T> for NonNull<T> {
    /// Converts a `&mut T` to a `NonNull<T>`.
    ///
    /// This conversion is safe and infallible since references cannot be null.
    #[inline]
    fn from(reference: &mut T) -> Self {
        // SAFETY: A mutable reference cannot be null.
        unsafe { NonNull { pointer: reference as *mut T } }
    }
}

#[stable(feature = "nonnull", since = "1.25.0")]
impl<T: ?Sized> From<&T> for NonNull<T> {
    /// Converts a `&T` to a `NonNull<T>`.
    ///
    /// This conversion is safe and infallible since references cannot be null.
    #[inline]
    fn from(reference: &T) -> Self {
        // SAFETY: A reference cannot be null.
        unsafe { NonNull { pointer: reference as *const T } }
    }
}

#[cfg(kani)]
#[unstable(feature="kani", issue="none")]
mod verify {
    use super::*;
<<<<<<< HEAD

    #[kani::proof_for_contract(NonNull::sub)]
    pub fn non_null_check_sub() {
        const SIZE: usize = 10;
        // Randomiz pointer offset within array bound
        let offset = kani::any_where(|x| *x < SIZE);
        // Create a non-deterministic array of size SIZE
        let arr: [i32; SIZE] = kani::any();  
        // Get a raw pointer to the array
        let raw_ptr: *mut i32 = arr.as_ptr() as *mut i32;  
        // NonNUll pointer to the random offset
        let ptr = unsafe { NonNull::new(raw_ptr.add(offset)).unwrap() };  
        // Create a non-deterministic count value
        let count: usize = kani::any();  
 
        // SAFETY: Ensure that the subtraction does not go out of the bounds of the array
        kani::assume(count < SIZE - offset);

        unsafe {
            // Perform the pointer subtraction from the last element
            let result = ptr.sub(count);
        }
    }
    
    #[kani::proof_for_contract(NonNull::sub_ptr)]
    pub fn non_null_check_sub_ptr() {

        const SIZE: usize = 100000;


        // Create a non-deterministic array of size SIZE
        let arr: [i32; SIZE] = kani::any();  
        // Get a raw pointer to the array
        let raw_ptr: *mut i32 = arr.as_ptr() as *mut i32;  


        // Point to the first element of the array
        let first_ptr = unsafe { NonNull::new(raw_ptr).unwrap() };  // Pointer to the first element

        // Ensure that the memory is properly aligned
        //kani::assume(raw_ptr as usize % mem::align_of::<i32>() == 0);  // Ensure proper alignment


        // Perform pointer subtraction safely
        unsafe {
            let distance = offset_ptr.sub_ptr(head_ptr); 
        }
    }


    // todo: offset_from
    #[kani::proof_for_contract(NonNull::offset_from)]
    pub fn non_null_check_offset_from() {
        const SIZE: usize = 200000;

        let index = kani::any_where(|x| *x < SIZE);

        let arr: [i32; SIZE] = kani::any();  // Create a non-deterministic array of size SIZE
        let raw_ptr: *mut i32 = arr.as_ptr() as *mut i32;  // Get a raw pointer to the array

        let ptr = unsafe { NonNull::new(raw_ptr.add(index)).unwrap() };  // Pointer to random index

        // Point to the first element of the array
        let first_ptr = unsafe { NonNull::new(raw_ptr).unwrap() };  // Pointer to the first element

        // Ensure that the memory is properly aligned
        //kani::assume(raw_ptr as usize % mem::align_of::<i32>() == 0);  // Ensure proper alignment

        // Perform pointer subtraction safely
        unsafe {
            let distance = ptr.offset_from(first_ptr); 
        }
    }
}
=======
    use crate::ptr::null_mut;

    // pub const unsafe fn new_unchecked(ptr: *mut T) -> Self
    #[kani::proof_for_contract(NonNull::new_unchecked)]
    pub fn non_null_check_new_unchecked() {
        let raw_ptr = kani::any::<usize>() as *mut i32;
        unsafe {
            let _ = NonNull::new_unchecked(raw_ptr);
        }
    }

    // pub const unsafe fn new(ptr: *mut T) -> Option<Self>
    #[kani::proof_for_contract(NonNull::new)]
    pub fn non_null_check_new() {
        let mut x: i32 = kani::any();
        let xptr = &mut x;
        let maybe_null_ptr =  if kani::any() { xptr as *mut i32 } else { null_mut() };
        let _ = NonNull::new(maybe_null_ptr);
    }
}
>>>>>>> 1bf01fdd
<|MERGE_RESOLUTION|>--- conflicted
+++ resolved
@@ -1,6 +1,6 @@
 use crate::cmp::Ordering;
 use crate::marker::Unsize;
-use crate::mem::{MaybeUninit, SizedTypeProperties};
+use crate::mem::{self, MaybeUninit, SizedTypeProperties};
 use crate::num::NonZero;
 use crate::ops::{CoerceUnsized, DispatchFromDyn};
 use crate::pin::PinCoerceUnsized;
@@ -10,10 +10,6 @@
 use crate::{fmt, hash, intrinsics, ptr};
 use safety::{ensures, requires};
 
-<<<<<<< HEAD
-=======
-
->>>>>>> 1bf01fdd
 #[cfg(kani)]
 use crate::kani;
 
@@ -1792,7 +1788,25 @@
 #[unstable(feature="kani", issue="none")]
 mod verify {
     use super::*;
-<<<<<<< HEAD
+    use crate::ptr::null_mut;
+
+    // pub const unsafe fn new_unchecked(ptr: *mut T) -> Self
+    #[kani::proof_for_contract(NonNull::new_unchecked)]
+    pub fn non_null_check_new_unchecked() {
+        let raw_ptr = kani::any::<usize>() as *mut i32;
+        unsafe {
+            let _ = NonNull::new_unchecked(raw_ptr);
+        }
+    }
+
+    // pub const unsafe fn new(ptr: *mut T) -> Option<Self>
+    #[kani::proof_for_contract(NonNull::new)]
+    pub fn non_null_check_new() {
+        let mut x: i32 = kani::any();
+        let xptr = &mut x;
+        let maybe_null_ptr =  if kani::any() { xptr as *mut i32 } else { null_mut() };
+        let _ = NonNull::new(maybe_null_ptr);
+    }
 
     #[kani::proof_for_contract(NonNull::sub)]
     pub fn non_null_check_sub() {
@@ -1816,19 +1830,19 @@
             let result = ptr.sub(count);
         }
     }
-    
+
     #[kani::proof_for_contract(NonNull::sub_ptr)]
     pub fn non_null_check_sub_ptr() {
 
         const SIZE: usize = 100000;
 
-
+        let index = kani::any_where(|x| *x < SIZE);
         // Create a non-deterministic array of size SIZE
         let arr: [i32; SIZE] = kani::any();  
         // Get a raw pointer to the array
         let raw_ptr: *mut i32 = arr.as_ptr() as *mut i32;  
 
-
+        let ptr = unsafe { NonNull::new(raw_ptr.add(index)).unwrap() };
         // Point to the first element of the array
         let first_ptr = unsafe { NonNull::new(raw_ptr).unwrap() };  // Pointer to the first element
 
@@ -1838,10 +1852,9 @@
 
         // Perform pointer subtraction safely
         unsafe {
-            let distance = offset_ptr.sub_ptr(head_ptr); 
+            let distance = ptr.sub_ptr(first_ptr); 
         }
     }
-
 
     // todo: offset_from
     #[kani::proof_for_contract(NonNull::offset_from)]
@@ -1866,26 +1879,5 @@
             let distance = ptr.offset_from(first_ptr); 
         }
     }
-}
-=======
-    use crate::ptr::null_mut;
-
-    // pub const unsafe fn new_unchecked(ptr: *mut T) -> Self
-    #[kani::proof_for_contract(NonNull::new_unchecked)]
-    pub fn non_null_check_new_unchecked() {
-        let raw_ptr = kani::any::<usize>() as *mut i32;
-        unsafe {
-            let _ = NonNull::new_unchecked(raw_ptr);
-        }
-    }
-
-    // pub const unsafe fn new(ptr: *mut T) -> Option<Self>
-    #[kani::proof_for_contract(NonNull::new)]
-    pub fn non_null_check_new() {
-        let mut x: i32 = kani::any();
-        let xptr = &mut x;
-        let maybe_null_ptr =  if kani::any() { xptr as *mut i32 } else { null_mut() };
-        let _ = NonNull::new(maybe_null_ptr);
-    }
-}
->>>>>>> 1bf01fdd
+    
+}