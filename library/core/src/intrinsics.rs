//! Compiler intrinsics.
//!
//! The corresponding definitions are in <https://github.com/rust-lang/rust/blob/master/compiler/rustc_codegen_llvm/src/intrinsic.rs>.
//! The corresponding const implementations are in <https://github.com/rust-lang/rust/blob/master/compiler/rustc_const_eval/src/interpret/intrinsics.rs>.
//!
//! # Const intrinsics
//!
//! Note: any changes to the constness of intrinsics should be discussed with the language team.
//! This includes changes in the stability of the constness.
//!
//! In order to make an intrinsic usable at compile-time, one needs to copy the implementation
//! from <https://github.com/rust-lang/miri/blob/master/src/shims/intrinsics> to
//! <https://github.com/rust-lang/rust/blob/master/compiler/rustc_const_eval/src/interpret/intrinsics.rs> and add a
//! `#[rustc_const_unstable(feature = "const_such_and_such", issue = "01234")]` to the intrinsic declaration.
//!
//! If an intrinsic is supposed to be used from a `const fn` with a `rustc_const_stable` attribute,
//! the intrinsic's attribute must be `rustc_const_stable`, too. Such a change should not be done
//! without T-lang consultation, because it bakes a feature into the language that cannot be
//! replicated in user code without compiler support.
//!
//! # Volatiles
//!
//! The volatile intrinsics provide operations intended to act on I/O
//! memory, which are guaranteed to not be reordered by the compiler
//! across other volatile intrinsics. See the LLVM documentation on
//! [[volatile]].
//!
//! [volatile]: https://llvm.org/docs/LangRef.html#volatile-memory-accesses
//!
//! # Atomics
//!
//! The atomic intrinsics provide common atomic operations on machine
//! words, with multiple possible memory orderings. They obey the same
//! semantics as C++11. See the LLVM documentation on [[atomics]].
//!
//! [atomics]: https://llvm.org/docs/Atomics.html
//!
//! A quick refresher on memory ordering:
//!
//! * Acquire - a barrier for acquiring a lock. Subsequent reads and writes
//!   take place after the barrier.
//! * Release - a barrier for releasing a lock. Preceding reads and writes
//!   take place before the barrier.
//! * Sequentially consistent - sequentially consistent operations are
//!   guaranteed to happen in order. This is the standard mode for working
//!   with atomic types and is equivalent to Java's `volatile`.
//!
//! # Unwinding
//!
//! Rust intrinsics may, in general, unwind. If an intrinsic can never unwind, add the
//! `#[rustc_nounwind]` attribute so that the compiler can make use of this fact.
//!
//! However, even for intrinsics that may unwind, rustc assumes that a Rust intrinsics will never
//! initiate a foreign (non-Rust) unwind, and thus for panic=abort we can always assume that these
//! intrinsics cannot unwind.

#![unstable(
    feature = "core_intrinsics",
    reason = "intrinsics are unlikely to ever be stabilized, instead \
                      they should be used through stabilized interfaces \
                      in the rest of the standard library",
    issue = "none"
)]
#![allow(missing_docs)]

<<<<<<< HEAD
use safety::{ensures, requires};
use crate::marker::DiscriminantKind;
use crate::marker::Tuple;
use crate::ptr;
use crate::ub_checks;
=======
use safety::requires;
use crate::marker::{DiscriminantKind, Tuple};
use crate::{ptr, ub_checks};
>>>>>>> 351e958c

#[cfg(kani)]
use crate::kani;

pub mod mir;
pub mod simd;

// These imports are used for simplifying intra-doc links
#[allow(unused_imports)]
#[cfg(all(target_has_atomic = "8", target_has_atomic = "32", target_has_atomic = "ptr"))]
use crate::sync::atomic::{self, AtomicBool, AtomicI32, AtomicIsize, AtomicU32, Ordering};

#[stable(feature = "drop_in_place", since = "1.8.0")]
#[rustc_allowed_through_unstable_modules]
#[deprecated(note = "no longer an intrinsic - use `ptr::drop_in_place` directly", since = "1.52.0")]
#[inline]
pub unsafe fn drop_in_place<T: ?Sized>(to_drop: *mut T) {
    // SAFETY: see `ptr::drop_in_place`
    unsafe { crate::ptr::drop_in_place(to_drop) }
}

extern "rust-intrinsic" {
    // N.B., these intrinsics take raw pointers because they mutate aliased
    // memory, which is not valid for either `&` or `&mut`.

    /// Stores a value if the current value is the same as the `old` value.
    ///
    /// The stabilized version of this intrinsic is available on the
    /// [`atomic`] types via the `compare_exchange` method by passing
    /// [`Ordering::Relaxed`] as both the success and failure parameters.
    /// For example, [`AtomicBool::compare_exchange`].
    #[rustc_nounwind]
    pub fn atomic_cxchg_relaxed_relaxed<T: Copy>(dst: *mut T, old: T, src: T) -> (T, bool);
    /// Stores a value if the current value is the same as the `old` value.
    ///
    /// The stabilized version of this intrinsic is available on the
    /// [`atomic`] types via the `compare_exchange` method by passing
    /// [`Ordering::Relaxed`] and [`Ordering::Acquire`] as the success and failure parameters.
    /// For example, [`AtomicBool::compare_exchange`].
    #[rustc_nounwind]
    pub fn atomic_cxchg_relaxed_acquire<T: Copy>(dst: *mut T, old: T, src: T) -> (T, bool);
    /// Stores a value if the current value is the same as the `old` value.
    ///
    /// The stabilized version of this intrinsic is available on the
    /// [`atomic`] types via the `compare_exchange` method by passing
    /// [`Ordering::Relaxed`] and [`Ordering::SeqCst`] as the success and failure parameters.
    /// For example, [`AtomicBool::compare_exchange`].
    #[rustc_nounwind]
    pub fn atomic_cxchg_relaxed_seqcst<T: Copy>(dst: *mut T, old: T, src: T) -> (T, bool);
    /// Stores a value if the current value is the same as the `old` value.
    ///
    /// The stabilized version of this intrinsic is available on the
    /// [`atomic`] types via the `compare_exchange` method by passing
    /// [`Ordering::Acquire`] and [`Ordering::Relaxed`] as the success and failure parameters.
    /// For example, [`AtomicBool::compare_exchange`].
    #[rustc_nounwind]
    pub fn atomic_cxchg_acquire_relaxed<T: Copy>(dst: *mut T, old: T, src: T) -> (T, bool);
    /// Stores a value if the current value is the same as the `old` value.
    ///
    /// The stabilized version of this intrinsic is available on the
    /// [`atomic`] types via the `compare_exchange` method by passing
    /// [`Ordering::Acquire`] as both the success and failure parameters.
    /// For example, [`AtomicBool::compare_exchange`].
    #[rustc_nounwind]
    pub fn atomic_cxchg_acquire_acquire<T: Copy>(dst: *mut T, old: T, src: T) -> (T, bool);
    /// Stores a value if the current value is the same as the `old` value.
    ///
    /// The stabilized version of this intrinsic is available on the
    /// [`atomic`] types via the `compare_exchange` method by passing
    /// [`Ordering::Acquire`] and [`Ordering::SeqCst`] as the success and failure parameters.
    /// For example, [`AtomicBool::compare_exchange`].
    #[rustc_nounwind]
    pub fn atomic_cxchg_acquire_seqcst<T: Copy>(dst: *mut T, old: T, src: T) -> (T, bool);
    /// Stores a value if the current value is the same as the `old` value.
    ///
    /// The stabilized version of this intrinsic is available on the
    /// [`atomic`] types via the `compare_exchange` method by passing
    /// [`Ordering::Release`] and [`Ordering::Relaxed`] as the success and failure parameters.
    /// For example, [`AtomicBool::compare_exchange`].
    #[rustc_nounwind]
    pub fn atomic_cxchg_release_relaxed<T: Copy>(dst: *mut T, old: T, src: T) -> (T, bool);
    /// Stores a value if the current value is the same as the `old` value.
    ///
    /// The stabilized version of this intrinsic is available on the
    /// [`atomic`] types via the `compare_exchange` method by passing
    /// [`Ordering::Release`] and [`Ordering::Acquire`] as the success and failure parameters.
    /// For example, [`AtomicBool::compare_exchange`].
    #[rustc_nounwind]
    pub fn atomic_cxchg_release_acquire<T: Copy>(dst: *mut T, old: T, src: T) -> (T, bool);
    /// Stores a value if the current value is the same as the `old` value.
    ///
    /// The stabilized version of this intrinsic is available on the
    /// [`atomic`] types via the `compare_exchange` method by passing
    /// [`Ordering::Release`] and [`Ordering::SeqCst`] as the success and failure parameters.
    /// For example, [`AtomicBool::compare_exchange`].
    #[rustc_nounwind]
    pub fn atomic_cxchg_release_seqcst<T: Copy>(dst: *mut T, old: T, src: T) -> (T, bool);
    /// Stores a value if the current value is the same as the `old` value.
    ///
    /// The stabilized version of this intrinsic is available on the
    /// [`atomic`] types via the `compare_exchange` method by passing
    /// [`Ordering::AcqRel`] and [`Ordering::Relaxed`] as the success and failure parameters.
    /// For example, [`AtomicBool::compare_exchange`].
    #[rustc_nounwind]
    pub fn atomic_cxchg_acqrel_relaxed<T: Copy>(dst: *mut T, old: T, src: T) -> (T, bool);
    /// Stores a value if the current value is the same as the `old` value.
    ///
    /// The stabilized version of this intrinsic is available on the
    /// [`atomic`] types via the `compare_exchange` method by passing
    /// [`Ordering::AcqRel`] and [`Ordering::Acquire`] as the success and failure parameters.
    /// For example, [`AtomicBool::compare_exchange`].
    #[rustc_nounwind]
    pub fn atomic_cxchg_acqrel_acquire<T: Copy>(dst: *mut T, old: T, src: T) -> (T, bool);
    /// Stores a value if the current value is the same as the `old` value.
    ///
    /// The stabilized version of this intrinsic is available on the
    /// [`atomic`] types via the `compare_exchange` method by passing
    /// [`Ordering::AcqRel`] and [`Ordering::SeqCst`] as the success and failure parameters.
    /// For example, [`AtomicBool::compare_exchange`].
    #[rustc_nounwind]
    pub fn atomic_cxchg_acqrel_seqcst<T: Copy>(dst: *mut T, old: T, src: T) -> (T, bool);
    /// Stores a value if the current value is the same as the `old` value.
    ///
    /// The stabilized version of this intrinsic is available on the
    /// [`atomic`] types via the `compare_exchange` method by passing
    /// [`Ordering::SeqCst`] and [`Ordering::Relaxed`] as the success and failure parameters.
    /// For example, [`AtomicBool::compare_exchange`].
    #[rustc_nounwind]
    pub fn atomic_cxchg_seqcst_relaxed<T: Copy>(dst: *mut T, old: T, src: T) -> (T, bool);
    /// Stores a value if the current value is the same as the `old` value.
    ///
    /// The stabilized version of this intrinsic is available on the
    /// [`atomic`] types via the `compare_exchange` method by passing
    /// [`Ordering::SeqCst`] and [`Ordering::Acquire`] as the success and failure parameters.
    /// For example, [`AtomicBool::compare_exchange`].
    #[rustc_nounwind]
    pub fn atomic_cxchg_seqcst_acquire<T: Copy>(dst: *mut T, old: T, src: T) -> (T, bool);
    /// Stores a value if the current value is the same as the `old` value.
    ///
    /// The stabilized version of this intrinsic is available on the
    /// [`atomic`] types via the `compare_exchange` method by passing
    /// [`Ordering::SeqCst`] as both the success and failure parameters.
    /// For example, [`AtomicBool::compare_exchange`].
    #[rustc_nounwind]
    pub fn atomic_cxchg_seqcst_seqcst<T: Copy>(dst: *mut T, old: T, src: T) -> (T, bool);

    /// Stores a value if the current value is the same as the `old` value.
    ///
    /// The stabilized version of this intrinsic is available on the
    /// [`atomic`] types via the `compare_exchange_weak` method by passing
    /// [`Ordering::Relaxed`] as both the success and failure parameters.
    /// For example, [`AtomicBool::compare_exchange_weak`].
    #[rustc_nounwind]
    pub fn atomic_cxchgweak_relaxed_relaxed<T: Copy>(dst: *mut T, old: T, src: T) -> (T, bool);
    /// Stores a value if the current value is the same as the `old` value.
    ///
    /// The stabilized version of this intrinsic is available on the
    /// [`atomic`] types via the `compare_exchange_weak` method by passing
    /// [`Ordering::Relaxed`] and [`Ordering::Acquire`] as the success and failure parameters.
    /// For example, [`AtomicBool::compare_exchange_weak`].
    #[rustc_nounwind]
    pub fn atomic_cxchgweak_relaxed_acquire<T: Copy>(dst: *mut T, old: T, src: T) -> (T, bool);
    /// Stores a value if the current value is the same as the `old` value.
    ///
    /// The stabilized version of this intrinsic is available on the
    /// [`atomic`] types via the `compare_exchange_weak` method by passing
    /// [`Ordering::Relaxed`] and [`Ordering::SeqCst`] as the success and failure parameters.
    /// For example, [`AtomicBool::compare_exchange_weak`].
    #[rustc_nounwind]
    pub fn atomic_cxchgweak_relaxed_seqcst<T: Copy>(dst: *mut T, old: T, src: T) -> (T, bool);
    /// Stores a value if the current value is the same as the `old` value.
    ///
    /// The stabilized version of this intrinsic is available on the
    /// [`atomic`] types via the `compare_exchange_weak` method by passing
    /// [`Ordering::Acquire`] and [`Ordering::Relaxed`] as the success and failure parameters.
    /// For example, [`AtomicBool::compare_exchange_weak`].
    #[rustc_nounwind]
    pub fn atomic_cxchgweak_acquire_relaxed<T: Copy>(dst: *mut T, old: T, src: T) -> (T, bool);
    /// Stores a value if the current value is the same as the `old` value.
    ///
    /// The stabilized version of this intrinsic is available on the
    /// [`atomic`] types via the `compare_exchange_weak` method by passing
    /// [`Ordering::Acquire`] as both the success and failure parameters.
    /// For example, [`AtomicBool::compare_exchange_weak`].
    #[rustc_nounwind]
    pub fn atomic_cxchgweak_acquire_acquire<T: Copy>(dst: *mut T, old: T, src: T) -> (T, bool);
    /// Stores a value if the current value is the same as the `old` value.
    ///
    /// The stabilized version of this intrinsic is available on the
    /// [`atomic`] types via the `compare_exchange_weak` method by passing
    /// [`Ordering::Acquire`] and [`Ordering::SeqCst`] as the success and failure parameters.
    /// For example, [`AtomicBool::compare_exchange_weak`].
    #[rustc_nounwind]
    pub fn atomic_cxchgweak_acquire_seqcst<T: Copy>(dst: *mut T, old: T, src: T) -> (T, bool);
    /// Stores a value if the current value is the same as the `old` value.
    ///
    /// The stabilized version of this intrinsic is available on the
    /// [`atomic`] types via the `compare_exchange_weak` method by passing
    /// [`Ordering::Release`] and [`Ordering::Relaxed`] as the success and failure parameters.
    /// For example, [`AtomicBool::compare_exchange_weak`].
    #[rustc_nounwind]
    pub fn atomic_cxchgweak_release_relaxed<T: Copy>(dst: *mut T, old: T, src: T) -> (T, bool);
    /// Stores a value if the current value is the same as the `old` value.
    ///
    /// The stabilized version of this intrinsic is available on the
    /// [`atomic`] types via the `compare_exchange_weak` method by passing
    /// [`Ordering::Release`] and [`Ordering::Acquire`] as the success and failure parameters.
    /// For example, [`AtomicBool::compare_exchange_weak`].
    #[rustc_nounwind]
    pub fn atomic_cxchgweak_release_acquire<T: Copy>(dst: *mut T, old: T, src: T) -> (T, bool);
    /// Stores a value if the current value is the same as the `old` value.
    ///
    /// The stabilized version of this intrinsic is available on the
    /// [`atomic`] types via the `compare_exchange_weak` method by passing
    /// [`Ordering::Release`] and [`Ordering::SeqCst`] as the success and failure parameters.
    /// For example, [`AtomicBool::compare_exchange_weak`].
    #[rustc_nounwind]
    pub fn atomic_cxchgweak_release_seqcst<T: Copy>(dst: *mut T, old: T, src: T) -> (T, bool);
    /// Stores a value if the current value is the same as the `old` value.
    ///
    /// The stabilized version of this intrinsic is available on the
    /// [`atomic`] types via the `compare_exchange_weak` method by passing
    /// [`Ordering::AcqRel`] and [`Ordering::Relaxed`] as the success and failure parameters.
    /// For example, [`AtomicBool::compare_exchange_weak`].
    #[rustc_nounwind]
    pub fn atomic_cxchgweak_acqrel_relaxed<T: Copy>(dst: *mut T, old: T, src: T) -> (T, bool);
    /// Stores a value if the current value is the same as the `old` value.
    ///
    /// The stabilized version of this intrinsic is available on the
    /// [`atomic`] types via the `compare_exchange_weak` method by passing
    /// [`Ordering::AcqRel`] and [`Ordering::Acquire`] as the success and failure parameters.
    /// For example, [`AtomicBool::compare_exchange_weak`].
    #[rustc_nounwind]
    pub fn atomic_cxchgweak_acqrel_acquire<T: Copy>(dst: *mut T, old: T, src: T) -> (T, bool);
    /// Stores a value if the current value is the same as the `old` value.
    ///
    /// The stabilized version of this intrinsic is available on the
    /// [`atomic`] types via the `compare_exchange_weak` method by passing
    /// [`Ordering::AcqRel`] and [`Ordering::SeqCst`] as the success and failure parameters.
    /// For example, [`AtomicBool::compare_exchange_weak`].
    #[rustc_nounwind]
    pub fn atomic_cxchgweak_acqrel_seqcst<T: Copy>(dst: *mut T, old: T, src: T) -> (T, bool);
    /// Stores a value if the current value is the same as the `old` value.
    ///
    /// The stabilized version of this intrinsic is available on the
    /// [`atomic`] types via the `compare_exchange_weak` method by passing
    /// [`Ordering::SeqCst`] and [`Ordering::Relaxed`] as the success and failure parameters.
    /// For example, [`AtomicBool::compare_exchange_weak`].
    #[rustc_nounwind]
    pub fn atomic_cxchgweak_seqcst_relaxed<T: Copy>(dst: *mut T, old: T, src: T) -> (T, bool);
    /// Stores a value if the current value is the same as the `old` value.
    ///
    /// The stabilized version of this intrinsic is available on the
    /// [`atomic`] types via the `compare_exchange_weak` method by passing
    /// [`Ordering::SeqCst`] and [`Ordering::Acquire`] as the success and failure parameters.
    /// For example, [`AtomicBool::compare_exchange_weak`].
    #[rustc_nounwind]
    pub fn atomic_cxchgweak_seqcst_acquire<T: Copy>(dst: *mut T, old: T, src: T) -> (T, bool);
    /// Stores a value if the current value is the same as the `old` value.
    ///
    /// The stabilized version of this intrinsic is available on the
    /// [`atomic`] types via the `compare_exchange_weak` method by passing
    /// [`Ordering::SeqCst`] as both the success and failure parameters.
    /// For example, [`AtomicBool::compare_exchange_weak`].
    #[rustc_nounwind]
    pub fn atomic_cxchgweak_seqcst_seqcst<T: Copy>(dst: *mut T, old: T, src: T) -> (T, bool);

    /// Loads the current value of the pointer.
    ///
    /// The stabilized version of this intrinsic is available on the
    /// [`atomic`] types via the `load` method by passing
    /// [`Ordering::SeqCst`] as the `order`. For example, [`AtomicBool::load`].
    #[rustc_nounwind]
    pub fn atomic_load_seqcst<T: Copy>(src: *const T) -> T;
    /// Loads the current value of the pointer.
    ///
    /// The stabilized version of this intrinsic is available on the
    /// [`atomic`] types via the `load` method by passing
    /// [`Ordering::Acquire`] as the `order`. For example, [`AtomicBool::load`].
    #[rustc_nounwind]
    pub fn atomic_load_acquire<T: Copy>(src: *const T) -> T;
    /// Loads the current value of the pointer.
    ///
    /// The stabilized version of this intrinsic is available on the
    /// [`atomic`] types via the `load` method by passing
    /// [`Ordering::Relaxed`] as the `order`. For example, [`AtomicBool::load`].
    #[rustc_nounwind]
    pub fn atomic_load_relaxed<T: Copy>(src: *const T) -> T;
    /// Do NOT use this intrinsic; "unordered" operations do not exist in our memory model!
    /// In terms of the Rust Abstract Machine, this operation is equivalent to `src.read()`,
    /// i.e., it performs a non-atomic read.
    #[rustc_nounwind]
    pub fn atomic_load_unordered<T: Copy>(src: *const T) -> T;

    /// Stores the value at the specified memory location.
    ///
    /// The stabilized version of this intrinsic is available on the
    /// [`atomic`] types via the `store` method by passing
    /// [`Ordering::SeqCst`] as the `order`. For example, [`AtomicBool::store`].
    #[rustc_nounwind]
    pub fn atomic_store_seqcst<T: Copy>(dst: *mut T, val: T);
    /// Stores the value at the specified memory location.
    ///
    /// The stabilized version of this intrinsic is available on the
    /// [`atomic`] types via the `store` method by passing
    /// [`Ordering::Release`] as the `order`. For example, [`AtomicBool::store`].
    #[rustc_nounwind]
    pub fn atomic_store_release<T: Copy>(dst: *mut T, val: T);
    /// Stores the value at the specified memory location.
    ///
    /// The stabilized version of this intrinsic is available on the
    /// [`atomic`] types via the `store` method by passing
    /// [`Ordering::Relaxed`] as the `order`. For example, [`AtomicBool::store`].
    #[rustc_nounwind]
    pub fn atomic_store_relaxed<T: Copy>(dst: *mut T, val: T);
    /// Do NOT use this intrinsic; "unordered" operations do not exist in our memory model!
    /// In terms of the Rust Abstract Machine, this operation is equivalent to `dst.write(val)`,
    /// i.e., it performs a non-atomic write.
    #[rustc_nounwind]
    pub fn atomic_store_unordered<T: Copy>(dst: *mut T, val: T);

    /// Stores the value at the specified memory location, returning the old value.
    ///
    /// The stabilized version of this intrinsic is available on the
    /// [`atomic`] types via the `swap` method by passing
    /// [`Ordering::SeqCst`] as the `order`. For example, [`AtomicBool::swap`].
    #[rustc_nounwind]
    pub fn atomic_xchg_seqcst<T: Copy>(dst: *mut T, src: T) -> T;
    /// Stores the value at the specified memory location, returning the old value.
    ///
    /// The stabilized version of this intrinsic is available on the
    /// [`atomic`] types via the `swap` method by passing
    /// [`Ordering::Acquire`] as the `order`. For example, [`AtomicBool::swap`].
    #[rustc_nounwind]
    pub fn atomic_xchg_acquire<T: Copy>(dst: *mut T, src: T) -> T;
    /// Stores the value at the specified memory location, returning the old value.
    ///
    /// The stabilized version of this intrinsic is available on the
    /// [`atomic`] types via the `swap` method by passing
    /// [`Ordering::Release`] as the `order`. For example, [`AtomicBool::swap`].
    #[rustc_nounwind]
    pub fn atomic_xchg_release<T: Copy>(dst: *mut T, src: T) -> T;
    /// Stores the value at the specified memory location, returning the old value.
    ///
    /// The stabilized version of this intrinsic is available on the
    /// [`atomic`] types via the `swap` method by passing
    /// [`Ordering::AcqRel`] as the `order`. For example, [`AtomicBool::swap`].
    #[rustc_nounwind]
    pub fn atomic_xchg_acqrel<T: Copy>(dst: *mut T, src: T) -> T;
    /// Stores the value at the specified memory location, returning the old value.
    ///
    /// The stabilized version of this intrinsic is available on the
    /// [`atomic`] types via the `swap` method by passing
    /// [`Ordering::Relaxed`] as the `order`. For example, [`AtomicBool::swap`].
    #[rustc_nounwind]
    pub fn atomic_xchg_relaxed<T: Copy>(dst: *mut T, src: T) -> T;

    /// Adds to the current value, returning the previous value.
    ///
    /// The stabilized version of this intrinsic is available on the
    /// [`atomic`] types via the `fetch_add` method by passing
    /// [`Ordering::SeqCst`] as the `order`. For example, [`AtomicIsize::fetch_add`].
    #[rustc_nounwind]
    pub fn atomic_xadd_seqcst<T: Copy>(dst: *mut T, src: T) -> T;
    /// Adds to the current value, returning the previous value.
    ///
    /// The stabilized version of this intrinsic is available on the
    /// [`atomic`] types via the `fetch_add` method by passing
    /// [`Ordering::Acquire`] as the `order`. For example, [`AtomicIsize::fetch_add`].
    #[rustc_nounwind]
    pub fn atomic_xadd_acquire<T: Copy>(dst: *mut T, src: T) -> T;
    /// Adds to the current value, returning the previous value.
    ///
    /// The stabilized version of this intrinsic is available on the
    /// [`atomic`] types via the `fetch_add` method by passing
    /// [`Ordering::Release`] as the `order`. For example, [`AtomicIsize::fetch_add`].
    #[rustc_nounwind]
    pub fn atomic_xadd_release<T: Copy>(dst: *mut T, src: T) -> T;
    /// Adds to the current value, returning the previous value.
    ///
    /// The stabilized version of this intrinsic is available on the
    /// [`atomic`] types via the `fetch_add` method by passing
    /// [`Ordering::AcqRel`] as the `order`. For example, [`AtomicIsize::fetch_add`].
    #[rustc_nounwind]
    pub fn atomic_xadd_acqrel<T: Copy>(dst: *mut T, src: T) -> T;
    /// Adds to the current value, returning the previous value.
    ///
    /// The stabilized version of this intrinsic is available on the
    /// [`atomic`] types via the `fetch_add` method by passing
    /// [`Ordering::Relaxed`] as the `order`. For example, [`AtomicIsize::fetch_add`].
    #[rustc_nounwind]
    pub fn atomic_xadd_relaxed<T: Copy>(dst: *mut T, src: T) -> T;

    /// Subtract from the current value, returning the previous value.
    ///
    /// The stabilized version of this intrinsic is available on the
    /// [`atomic`] types via the `fetch_sub` method by passing
    /// [`Ordering::SeqCst`] as the `order`. For example, [`AtomicIsize::fetch_sub`].
    #[rustc_nounwind]
    pub fn atomic_xsub_seqcst<T: Copy>(dst: *mut T, src: T) -> T;
    /// Subtract from the current value, returning the previous value.
    ///
    /// The stabilized version of this intrinsic is available on the
    /// [`atomic`] types via the `fetch_sub` method by passing
    /// [`Ordering::Acquire`] as the `order`. For example, [`AtomicIsize::fetch_sub`].
    #[rustc_nounwind]
    pub fn atomic_xsub_acquire<T: Copy>(dst: *mut T, src: T) -> T;
    /// Subtract from the current value, returning the previous value.
    ///
    /// The stabilized version of this intrinsic is available on the
    /// [`atomic`] types via the `fetch_sub` method by passing
    /// [`Ordering::Release`] as the `order`. For example, [`AtomicIsize::fetch_sub`].
    #[rustc_nounwind]
    pub fn atomic_xsub_release<T: Copy>(dst: *mut T, src: T) -> T;
    /// Subtract from the current value, returning the previous value.
    ///
    /// The stabilized version of this intrinsic is available on the
    /// [`atomic`] types via the `fetch_sub` method by passing
    /// [`Ordering::AcqRel`] as the `order`. For example, [`AtomicIsize::fetch_sub`].
    #[rustc_nounwind]
    pub fn atomic_xsub_acqrel<T: Copy>(dst: *mut T, src: T) -> T;
    /// Subtract from the current value, returning the previous value.
    ///
    /// The stabilized version of this intrinsic is available on the
    /// [`atomic`] types via the `fetch_sub` method by passing
    /// [`Ordering::Relaxed`] as the `order`. For example, [`AtomicIsize::fetch_sub`].
    #[rustc_nounwind]
    pub fn atomic_xsub_relaxed<T: Copy>(dst: *mut T, src: T) -> T;

    /// Bitwise and with the current value, returning the previous value.
    ///
    /// The stabilized version of this intrinsic is available on the
    /// [`atomic`] types via the `fetch_and` method by passing
    /// [`Ordering::SeqCst`] as the `order`. For example, [`AtomicBool::fetch_and`].
    #[rustc_nounwind]
    pub fn atomic_and_seqcst<T: Copy>(dst: *mut T, src: T) -> T;
    /// Bitwise and with the current value, returning the previous value.
    ///
    /// The stabilized version of this intrinsic is available on the
    /// [`atomic`] types via the `fetch_and` method by passing
    /// [`Ordering::Acquire`] as the `order`. For example, [`AtomicBool::fetch_and`].
    #[rustc_nounwind]
    pub fn atomic_and_acquire<T: Copy>(dst: *mut T, src: T) -> T;
    /// Bitwise and with the current value, returning the previous value.
    ///
    /// The stabilized version of this intrinsic is available on the
    /// [`atomic`] types via the `fetch_and` method by passing
    /// [`Ordering::Release`] as the `order`. For example, [`AtomicBool::fetch_and`].
    #[rustc_nounwind]
    pub fn atomic_and_release<T: Copy>(dst: *mut T, src: T) -> T;
    /// Bitwise and with the current value, returning the previous value.
    ///
    /// The stabilized version of this intrinsic is available on the
    /// [`atomic`] types via the `fetch_and` method by passing
    /// [`Ordering::AcqRel`] as the `order`. For example, [`AtomicBool::fetch_and`].
    #[rustc_nounwind]
    pub fn atomic_and_acqrel<T: Copy>(dst: *mut T, src: T) -> T;
    /// Bitwise and with the current value, returning the previous value.
    ///
    /// The stabilized version of this intrinsic is available on the
    /// [`atomic`] types via the `fetch_and` method by passing
    /// [`Ordering::Relaxed`] as the `order`. For example, [`AtomicBool::fetch_and`].
    #[rustc_nounwind]
    pub fn atomic_and_relaxed<T: Copy>(dst: *mut T, src: T) -> T;

    /// Bitwise nand with the current value, returning the previous value.
    ///
    /// The stabilized version of this intrinsic is available on the
    /// [`AtomicBool`] type via the `fetch_nand` method by passing
    /// [`Ordering::SeqCst`] as the `order`. For example, [`AtomicBool::fetch_nand`].
    #[rustc_nounwind]
    pub fn atomic_nand_seqcst<T: Copy>(dst: *mut T, src: T) -> T;
    /// Bitwise nand with the current value, returning the previous value.
    ///
    /// The stabilized version of this intrinsic is available on the
    /// [`AtomicBool`] type via the `fetch_nand` method by passing
    /// [`Ordering::Acquire`] as the `order`. For example, [`AtomicBool::fetch_nand`].
    #[rustc_nounwind]
    pub fn atomic_nand_acquire<T: Copy>(dst: *mut T, src: T) -> T;
    /// Bitwise nand with the current value, returning the previous value.
    ///
    /// The stabilized version of this intrinsic is available on the
    /// [`AtomicBool`] type via the `fetch_nand` method by passing
    /// [`Ordering::Release`] as the `order`. For example, [`AtomicBool::fetch_nand`].
    #[rustc_nounwind]
    pub fn atomic_nand_release<T: Copy>(dst: *mut T, src: T) -> T;
    /// Bitwise nand with the current value, returning the previous value.
    ///
    /// The stabilized version of this intrinsic is available on the
    /// [`AtomicBool`] type via the `fetch_nand` method by passing
    /// [`Ordering::AcqRel`] as the `order`. For example, [`AtomicBool::fetch_nand`].
    #[rustc_nounwind]
    pub fn atomic_nand_acqrel<T: Copy>(dst: *mut T, src: T) -> T;
    /// Bitwise nand with the current value, returning the previous value.
    ///
    /// The stabilized version of this intrinsic is available on the
    /// [`AtomicBool`] type via the `fetch_nand` method by passing
    /// [`Ordering::Relaxed`] as the `order`. For example, [`AtomicBool::fetch_nand`].
    #[rustc_nounwind]
    pub fn atomic_nand_relaxed<T: Copy>(dst: *mut T, src: T) -> T;

    /// Bitwise or with the current value, returning the previous value.
    ///
    /// The stabilized version of this intrinsic is available on the
    /// [`atomic`] types via the `fetch_or` method by passing
    /// [`Ordering::SeqCst`] as the `order`. For example, [`AtomicBool::fetch_or`].
    #[rustc_nounwind]
    pub fn atomic_or_seqcst<T: Copy>(dst: *mut T, src: T) -> T;
    /// Bitwise or with the current value, returning the previous value.
    ///
    /// The stabilized version of this intrinsic is available on the
    /// [`atomic`] types via the `fetch_or` method by passing
    /// [`Ordering::Acquire`] as the `order`. For example, [`AtomicBool::fetch_or`].
    #[rustc_nounwind]
    pub fn atomic_or_acquire<T: Copy>(dst: *mut T, src: T) -> T;
    /// Bitwise or with the current value, returning the previous value.
    ///
    /// The stabilized version of this intrinsic is available on the
    /// [`atomic`] types via the `fetch_or` method by passing
    /// [`Ordering::Release`] as the `order`. For example, [`AtomicBool::fetch_or`].
    #[rustc_nounwind]
    pub fn atomic_or_release<T: Copy>(dst: *mut T, src: T) -> T;
    /// Bitwise or with the current value, returning the previous value.
    ///
    /// The stabilized version of this intrinsic is available on the
    /// [`atomic`] types via the `fetch_or` method by passing
    /// [`Ordering::AcqRel`] as the `order`. For example, [`AtomicBool::fetch_or`].
    #[rustc_nounwind]
    pub fn atomic_or_acqrel<T: Copy>(dst: *mut T, src: T) -> T;
    /// Bitwise or with the current value, returning the previous value.
    ///
    /// The stabilized version of this intrinsic is available on the
    /// [`atomic`] types via the `fetch_or` method by passing
    /// [`Ordering::Relaxed`] as the `order`. For example, [`AtomicBool::fetch_or`].
    #[rustc_nounwind]
    pub fn atomic_or_relaxed<T: Copy>(dst: *mut T, src: T) -> T;

    /// Bitwise xor with the current value, returning the previous value.
    ///
    /// The stabilized version of this intrinsic is available on the
    /// [`atomic`] types via the `fetch_xor` method by passing
    /// [`Ordering::SeqCst`] as the `order`. For example, [`AtomicBool::fetch_xor`].
    #[rustc_nounwind]
    pub fn atomic_xor_seqcst<T: Copy>(dst: *mut T, src: T) -> T;
    /// Bitwise xor with the current value, returning the previous value.
    ///
    /// The stabilized version of this intrinsic is available on the
    /// [`atomic`] types via the `fetch_xor` method by passing
    /// [`Ordering::Acquire`] as the `order`. For example, [`AtomicBool::fetch_xor`].
    #[rustc_nounwind]
    pub fn atomic_xor_acquire<T: Copy>(dst: *mut T, src: T) -> T;
    /// Bitwise xor with the current value, returning the previous value.
    ///
    /// The stabilized version of this intrinsic is available on the
    /// [`atomic`] types via the `fetch_xor` method by passing
    /// [`Ordering::Release`] as the `order`. For example, [`AtomicBool::fetch_xor`].
    #[rustc_nounwind]
    pub fn atomic_xor_release<T: Copy>(dst: *mut T, src: T) -> T;
    /// Bitwise xor with the current value, returning the previous value.
    ///
    /// The stabilized version of this intrinsic is available on the
    /// [`atomic`] types via the `fetch_xor` method by passing
    /// [`Ordering::AcqRel`] as the `order`. For example, [`AtomicBool::fetch_xor`].
    #[rustc_nounwind]
    pub fn atomic_xor_acqrel<T: Copy>(dst: *mut T, src: T) -> T;
    /// Bitwise xor with the current value, returning the previous value.
    ///
    /// The stabilized version of this intrinsic is available on the
    /// [`atomic`] types via the `fetch_xor` method by passing
    /// [`Ordering::Relaxed`] as the `order`. For example, [`AtomicBool::fetch_xor`].
    #[rustc_nounwind]
    pub fn atomic_xor_relaxed<T: Copy>(dst: *mut T, src: T) -> T;

    /// Maximum with the current value using a signed comparison.
    ///
    /// The stabilized version of this intrinsic is available on the
    /// [`atomic`] signed integer types via the `fetch_max` method by passing
    /// [`Ordering::SeqCst`] as the `order`. For example, [`AtomicI32::fetch_max`].
    #[rustc_nounwind]
    pub fn atomic_max_seqcst<T: Copy>(dst: *mut T, src: T) -> T;
    /// Maximum with the current value using a signed comparison.
    ///
    /// The stabilized version of this intrinsic is available on the
    /// [`atomic`] signed integer types via the `fetch_max` method by passing
    /// [`Ordering::Acquire`] as the `order`. For example, [`AtomicI32::fetch_max`].
    #[rustc_nounwind]
    pub fn atomic_max_acquire<T: Copy>(dst: *mut T, src: T) -> T;
    /// Maximum with the current value using a signed comparison.
    ///
    /// The stabilized version of this intrinsic is available on the
    /// [`atomic`] signed integer types via the `fetch_max` method by passing
    /// [`Ordering::Release`] as the `order`. For example, [`AtomicI32::fetch_max`].
    #[rustc_nounwind]
    pub fn atomic_max_release<T: Copy>(dst: *mut T, src: T) -> T;
    /// Maximum with the current value using a signed comparison.
    ///
    /// The stabilized version of this intrinsic is available on the
    /// [`atomic`] signed integer types via the `fetch_max` method by passing
    /// [`Ordering::AcqRel`] as the `order`. For example, [`AtomicI32::fetch_max`].
    #[rustc_nounwind]
    pub fn atomic_max_acqrel<T: Copy>(dst: *mut T, src: T) -> T;
    /// Maximum with the current value.
    ///
    /// The stabilized version of this intrinsic is available on the
    /// [`atomic`] signed integer types via the `fetch_max` method by passing
    /// [`Ordering::Relaxed`] as the `order`. For example, [`AtomicI32::fetch_max`].
    #[rustc_nounwind]
    pub fn atomic_max_relaxed<T: Copy>(dst: *mut T, src: T) -> T;

    /// Minimum with the current value using a signed comparison.
    ///
    /// The stabilized version of this intrinsic is available on the
    /// [`atomic`] signed integer types via the `fetch_min` method by passing
    /// [`Ordering::SeqCst`] as the `order`. For example, [`AtomicI32::fetch_min`].
    #[rustc_nounwind]
    pub fn atomic_min_seqcst<T: Copy>(dst: *mut T, src: T) -> T;
    /// Minimum with the current value using a signed comparison.
    ///
    /// The stabilized version of this intrinsic is available on the
    /// [`atomic`] signed integer types via the `fetch_min` method by passing
    /// [`Ordering::Acquire`] as the `order`. For example, [`AtomicI32::fetch_min`].
    #[rustc_nounwind]
    pub fn atomic_min_acquire<T: Copy>(dst: *mut T, src: T) -> T;
    /// Minimum with the current value using a signed comparison.
    ///
    /// The stabilized version of this intrinsic is available on the
    /// [`atomic`] signed integer types via the `fetch_min` method by passing
    /// [`Ordering::Release`] as the `order`. For example, [`AtomicI32::fetch_min`].
    #[rustc_nounwind]
    pub fn atomic_min_release<T: Copy>(dst: *mut T, src: T) -> T;
    /// Minimum with the current value using a signed comparison.
    ///
    /// The stabilized version of this intrinsic is available on the
    /// [`atomic`] signed integer types via the `fetch_min` method by passing
    /// [`Ordering::AcqRel`] as the `order`. For example, [`AtomicI32::fetch_min`].
    #[rustc_nounwind]
    pub fn atomic_min_acqrel<T: Copy>(dst: *mut T, src: T) -> T;
    /// Minimum with the current value using a signed comparison.
    ///
    /// The stabilized version of this intrinsic is available on the
    /// [`atomic`] signed integer types via the `fetch_min` method by passing
    /// [`Ordering::Relaxed`] as the `order`. For example, [`AtomicI32::fetch_min`].
    #[rustc_nounwind]
    pub fn atomic_min_relaxed<T: Copy>(dst: *mut T, src: T) -> T;

    /// Minimum with the current value using an unsigned comparison.
    ///
    /// The stabilized version of this intrinsic is available on the
    /// [`atomic`] unsigned integer types via the `fetch_min` method by passing
    /// [`Ordering::SeqCst`] as the `order`. For example, [`AtomicU32::fetch_min`].
    #[rustc_nounwind]
    pub fn atomic_umin_seqcst<T: Copy>(dst: *mut T, src: T) -> T;
    /// Minimum with the current value using an unsigned comparison.
    ///
    /// The stabilized version of this intrinsic is available on the
    /// [`atomic`] unsigned integer types via the `fetch_min` method by passing
    /// [`Ordering::Acquire`] as the `order`. For example, [`AtomicU32::fetch_min`].
    #[rustc_nounwind]
    pub fn atomic_umin_acquire<T: Copy>(dst: *mut T, src: T) -> T;
    /// Minimum with the current value using an unsigned comparison.
    ///
    /// The stabilized version of this intrinsic is available on the
    /// [`atomic`] unsigned integer types via the `fetch_min` method by passing
    /// [`Ordering::Release`] as the `order`. For example, [`AtomicU32::fetch_min`].
    #[rustc_nounwind]
    pub fn atomic_umin_release<T: Copy>(dst: *mut T, src: T) -> T;
    /// Minimum with the current value using an unsigned comparison.
    ///
    /// The stabilized version of this intrinsic is available on the
    /// [`atomic`] unsigned integer types via the `fetch_min` method by passing
    /// [`Ordering::AcqRel`] as the `order`. For example, [`AtomicU32::fetch_min`].
    #[rustc_nounwind]
    pub fn atomic_umin_acqrel<T: Copy>(dst: *mut T, src: T) -> T;
    /// Minimum with the current value using an unsigned comparison.
    ///
    /// The stabilized version of this intrinsic is available on the
    /// [`atomic`] unsigned integer types via the `fetch_min` method by passing
    /// [`Ordering::Relaxed`] as the `order`. For example, [`AtomicU32::fetch_min`].
    #[rustc_nounwind]
    pub fn atomic_umin_relaxed<T: Copy>(dst: *mut T, src: T) -> T;

    /// Maximum with the current value using an unsigned comparison.
    ///
    /// The stabilized version of this intrinsic is available on the
    /// [`atomic`] unsigned integer types via the `fetch_max` method by passing
    /// [`Ordering::SeqCst`] as the `order`. For example, [`AtomicU32::fetch_max`].
    #[rustc_nounwind]
    pub fn atomic_umax_seqcst<T: Copy>(dst: *mut T, src: T) -> T;
    /// Maximum with the current value using an unsigned comparison.
    ///
    /// The stabilized version of this intrinsic is available on the
    /// [`atomic`] unsigned integer types via the `fetch_max` method by passing
    /// [`Ordering::Acquire`] as the `order`. For example, [`AtomicU32::fetch_max`].
    #[rustc_nounwind]
    pub fn atomic_umax_acquire<T: Copy>(dst: *mut T, src: T) -> T;
    /// Maximum with the current value using an unsigned comparison.
    ///
    /// The stabilized version of this intrinsic is available on the
    /// [`atomic`] unsigned integer types via the `fetch_max` method by passing
    /// [`Ordering::Release`] as the `order`. For example, [`AtomicU32::fetch_max`].
    #[rustc_nounwind]
    pub fn atomic_umax_release<T: Copy>(dst: *mut T, src: T) -> T;
    /// Maximum with the current value using an unsigned comparison.
    ///
    /// The stabilized version of this intrinsic is available on the
    /// [`atomic`] unsigned integer types via the `fetch_max` method by passing
    /// [`Ordering::AcqRel`] as the `order`. For example, [`AtomicU32::fetch_max`].
    #[rustc_nounwind]
    pub fn atomic_umax_acqrel<T: Copy>(dst: *mut T, src: T) -> T;
    /// Maximum with the current value using an unsigned comparison.
    ///
    /// The stabilized version of this intrinsic is available on the
    /// [`atomic`] unsigned integer types via the `fetch_max` method by passing
    /// [`Ordering::Relaxed`] as the `order`. For example, [`AtomicU32::fetch_max`].
    #[rustc_nounwind]
    pub fn atomic_umax_relaxed<T: Copy>(dst: *mut T, src: T) -> T;

    /// An atomic fence.
    ///
    /// The stabilized version of this intrinsic is available in
    /// [`atomic::fence`] by passing [`Ordering::SeqCst`]
    /// as the `order`.
    #[rustc_nounwind]
    pub fn atomic_fence_seqcst();
    /// An atomic fence.
    ///
    /// The stabilized version of this intrinsic is available in
    /// [`atomic::fence`] by passing [`Ordering::Acquire`]
    /// as the `order`.
    #[rustc_nounwind]
    pub fn atomic_fence_acquire();
    /// An atomic fence.
    ///
    /// The stabilized version of this intrinsic is available in
    /// [`atomic::fence`] by passing [`Ordering::Release`]
    /// as the `order`.
    #[rustc_nounwind]
    pub fn atomic_fence_release();
    /// An atomic fence.
    ///
    /// The stabilized version of this intrinsic is available in
    /// [`atomic::fence`] by passing [`Ordering::AcqRel`]
    /// as the `order`.
    #[rustc_nounwind]
    pub fn atomic_fence_acqrel();

    /// A compiler-only memory barrier.
    ///
    /// Memory accesses will never be reordered across this barrier by the
    /// compiler, but no instructions will be emitted for it. This is
    /// appropriate for operations on the same thread that may be preempted,
    /// such as when interacting with signal handlers.
    ///
    /// The stabilized version of this intrinsic is available in
    /// [`atomic::compiler_fence`] by passing [`Ordering::SeqCst`]
    /// as the `order`.
    #[rustc_nounwind]
    pub fn atomic_singlethreadfence_seqcst();
    /// A compiler-only memory barrier.
    ///
    /// Memory accesses will never be reordered across this barrier by the
    /// compiler, but no instructions will be emitted for it. This is
    /// appropriate for operations on the same thread that may be preempted,
    /// such as when interacting with signal handlers.
    ///
    /// The stabilized version of this intrinsic is available in
    /// [`atomic::compiler_fence`] by passing [`Ordering::Acquire`]
    /// as the `order`.
    #[rustc_nounwind]
    pub fn atomic_singlethreadfence_acquire();
    /// A compiler-only memory barrier.
    ///
    /// Memory accesses will never be reordered across this barrier by the
    /// compiler, but no instructions will be emitted for it. This is
    /// appropriate for operations on the same thread that may be preempted,
    /// such as when interacting with signal handlers.
    ///
    /// The stabilized version of this intrinsic is available in
    /// [`atomic::compiler_fence`] by passing [`Ordering::Release`]
    /// as the `order`.
    #[rustc_nounwind]
    pub fn atomic_singlethreadfence_release();
    /// A compiler-only memory barrier.
    ///
    /// Memory accesses will never be reordered across this barrier by the
    /// compiler, but no instructions will be emitted for it. This is
    /// appropriate for operations on the same thread that may be preempted,
    /// such as when interacting with signal handlers.
    ///
    /// The stabilized version of this intrinsic is available in
    /// [`atomic::compiler_fence`] by passing [`Ordering::AcqRel`]
    /// as the `order`.
    #[rustc_nounwind]
    pub fn atomic_singlethreadfence_acqrel();

    /// The `prefetch` intrinsic is a hint to the code generator to insert a prefetch instruction
    /// if supported; otherwise, it is a no-op.
    /// Prefetches have no effect on the behavior of the program but can change its performance
    /// characteristics.
    ///
    /// The `locality` argument must be a constant integer and is a temporal locality specifier
    /// ranging from (0) - no locality, to (3) - extremely local keep in cache.
    ///
    /// This intrinsic does not have a stable counterpart.
    #[rustc_nounwind]
    pub fn prefetch_read_data<T>(data: *const T, locality: i32);
    /// The `prefetch` intrinsic is a hint to the code generator to insert a prefetch instruction
    /// if supported; otherwise, it is a no-op.
    /// Prefetches have no effect on the behavior of the program but can change its performance
    /// characteristics.
    ///
    /// The `locality` argument must be a constant integer and is a temporal locality specifier
    /// ranging from (0) - no locality, to (3) - extremely local keep in cache.
    ///
    /// This intrinsic does not have a stable counterpart.
    #[rustc_nounwind]
    pub fn prefetch_write_data<T>(data: *const T, locality: i32);
    /// The `prefetch` intrinsic is a hint to the code generator to insert a prefetch instruction
    /// if supported; otherwise, it is a no-op.
    /// Prefetches have no effect on the behavior of the program but can change its performance
    /// characteristics.
    ///
    /// The `locality` argument must be a constant integer and is a temporal locality specifier
    /// ranging from (0) - no locality, to (3) - extremely local keep in cache.
    ///
    /// This intrinsic does not have a stable counterpart.
    #[rustc_nounwind]
    pub fn prefetch_read_instruction<T>(data: *const T, locality: i32);
    /// The `prefetch` intrinsic is a hint to the code generator to insert a prefetch instruction
    /// if supported; otherwise, it is a no-op.
    /// Prefetches have no effect on the behavior of the program but can change its performance
    /// characteristics.
    ///
    /// The `locality` argument must be a constant integer and is a temporal locality specifier
    /// ranging from (0) - no locality, to (3) - extremely local keep in cache.
    ///
    /// This intrinsic does not have a stable counterpart.
    #[rustc_nounwind]
    pub fn prefetch_write_instruction<T>(data: *const T, locality: i32);

    /// Magic intrinsic that derives its meaning from attributes
    /// attached to the function.
    ///
    /// For example, dataflow uses this to inject static assertions so
    /// that `rustc_peek(potentially_uninitialized)` would actually
    /// double-check that dataflow did indeed compute that it is
    /// uninitialized at that point in the control flow.
    ///
    /// This intrinsic should not be used outside of the compiler.
    #[rustc_safe_intrinsic]
    #[rustc_nounwind]
    pub fn rustc_peek<T>(_: T) -> T;

    /// Aborts the execution of the process.
    ///
    /// Note that, unlike most intrinsics, this is safe to call;
    /// it does not require an `unsafe` block.
    /// Therefore, implementations must not require the user to uphold
    /// any safety invariants.
    ///
    /// [`std::process::abort`](../../std/process/fn.abort.html) is to be preferred if possible,
    /// as its behavior is more user-friendly and more stable.
    ///
    /// The current implementation of `intrinsics::abort` is to invoke an invalid instruction,
    /// on most platforms.
    /// On Unix, the
    /// process will probably terminate with a signal like `SIGABRT`, `SIGILL`, `SIGTRAP`, `SIGSEGV` or
    /// `SIGBUS`.  The precise behaviour is not guaranteed and not stable.
    #[rustc_safe_intrinsic]
    #[rustc_nounwind]
    pub fn abort() -> !;

    /// Informs the optimizer that this point in the code is not reachable,
    /// enabling further optimizations.
    ///
    /// N.B., this is very different from the `unreachable!()` macro: Unlike the
    /// macro, which panics when it is executed, it is *undefined behavior* to
    /// reach code marked with this function.
    ///
    /// The stabilized version of this intrinsic is [`core::hint::unreachable_unchecked`].
    #[rustc_const_stable(feature = "const_unreachable_unchecked", since = "1.57.0")]
    #[rustc_nounwind]
    pub fn unreachable() -> !;
}

/// Informs the optimizer that a condition is always true.
/// If the condition is false, the behavior is undefined.
///
/// No code is generated for this intrinsic, but the optimizer will try
/// to preserve it (and its condition) between passes, which may interfere
/// with optimization of surrounding code and reduce performance. It should
/// not be used if the invariant can be discovered by the optimizer on its
/// own, or if it does not enable any significant optimizations.
///
/// The stabilized version of this intrinsic is [`core::hint::assert_unchecked`].
#[rustc_const_stable(feature = "const_assume", since = "1.77.0")]
#[rustc_nounwind]
#[unstable(feature = "core_intrinsics", issue = "none")]
#[rustc_intrinsic]
pub const unsafe fn assume(b: bool) {
    if !b {
        // SAFETY: the caller must guarantee the argument is never `false`
        unsafe { unreachable() }
    }
}

/// Hints to the compiler that branch condition is likely to be true.
/// Returns the value passed to it.
///
/// Any use other than with `if` statements will probably not have an effect.
///
/// Note that, unlike most intrinsics, this is safe to call;
/// it does not require an `unsafe` block.
/// Therefore, implementations must not require the user to uphold
/// any safety invariants.
///
/// This intrinsic does not have a stable counterpart.
#[rustc_const_unstable(feature = "const_likely", issue = "none")]
#[unstable(feature = "core_intrinsics", issue = "none")]
#[rustc_intrinsic]
#[rustc_nounwind]
#[miri::intrinsic_fallback_is_spec]
pub const fn likely(b: bool) -> bool {
    b
}

/// Hints to the compiler that branch condition is likely to be false.
/// Returns the value passed to it.
///
/// Any use other than with `if` statements will probably not have an effect.
///
/// Note that, unlike most intrinsics, this is safe to call;
/// it does not require an `unsafe` block.
/// Therefore, implementations must not require the user to uphold
/// any safety invariants.
///
/// This intrinsic does not have a stable counterpart.
#[rustc_const_unstable(feature = "const_likely", issue = "none")]
#[unstable(feature = "core_intrinsics", issue = "none")]
#[rustc_intrinsic]
#[rustc_nounwind]
#[miri::intrinsic_fallback_is_spec]
pub const fn unlikely(b: bool) -> bool {
    b
}

/// Returns either `true_val` or `false_val` depending on condition `b` with a
/// hint to the compiler that this condition is unlikely to be correctly
/// predicted by a CPU's branch predictor (e.g. a binary search).
///
/// This is otherwise functionally equivalent to `if b { true_val } else { false_val }`.
///
/// Note that, unlike most intrinsics, this is safe to call;
/// it does not require an `unsafe` block.
/// Therefore, implementations must not require the user to uphold
/// any safety invariants.
///
/// This intrinsic does not have a stable counterpart.
#[unstable(feature = "core_intrinsics", issue = "none")]
#[rustc_intrinsic]
#[rustc_nounwind]
#[miri::intrinsic_fallback_is_spec]
#[inline]
pub fn select_unpredictable<T>(b: bool, true_val: T, false_val: T) -> T {
    if b { true_val } else { false_val }
}

extern "rust-intrinsic" {
    /// Executes a breakpoint trap, for inspection by a debugger.
    ///
    /// This intrinsic does not have a stable counterpart.
    #[rustc_nounwind]
    pub fn breakpoint();

<<<<<<< HEAD
    /// The size of a type in bytes.
    ///
    /// Note that, unlike most intrinsics, this is safe to call;
    /// it does not require an `unsafe` block.
    /// Therefore, implementations must not require the user to uphold
    /// any safety invariants.
    ///
    /// More specifically, this is the offset in bytes between successive
    /// items of the same type, including alignment padding.
    ///
    /// The stabilized version of this intrinsic is [`core::mem::size_of`].
    #[rustc_const_stable(feature = "const_size_of", since = "1.40.0")]
    #[rustc_safe_intrinsic]
    #[rustc_nounwind]
    pub fn size_of<T>() -> usize;

    /// The minimum alignment of a type.
    ///
    /// Note that, unlike most intrinsics, this is safe to call;
    /// it does not require an `unsafe` block.
    /// Therefore, implementations must not require the user to uphold
    /// any safety invariants.
    ///
    /// The stabilized version of this intrinsic is [`core::mem::align_of`].
    #[rustc_const_stable(feature = "const_min_align_of", since = "1.40.0")]
    #[rustc_safe_intrinsic]
    #[rustc_nounwind]
    pub fn min_align_of<T>() -> usize;
    /// The preferred alignment of a type.
    ///
    /// This intrinsic does not have a stable counterpart.
    /// It's "tracking issue" is [#91971](https://github.com/rust-lang/rust/issues/91971).
    #[rustc_const_unstable(feature = "const_pref_align_of", issue = "91971")]
    #[rustc_nounwind]
    pub fn pref_align_of<T>() -> usize;

    /// The size of the referenced value in bytes.
    ///
    /// The stabilized version of this intrinsic is [`crate::mem::size_of_val`].
    #[rustc_const_unstable(feature = "const_size_of_val", issue = "46571")]
    #[rustc_nounwind]
    // FIXME: Kani currently does not support annotating intrinsics.
    // See https://github.com/model-checking/kani/issues/3325
    #[cfg_attr(not(kani), requires(matches!(
        <T as Pointee>::Metadata::map_dyn(crate::ptr::metadata(_val)::metadata(),
            |dyn_meta| { ub_checks::can_dereference(dyn_meta)}),
        None | Some(true))))]
    #[cfg_attr(not(kani), requires(matches!(
        <T as Pointee>::Metadata::map_len(crate::ptr::metadata(_val)::metadata(),
            |_| { ub_checks::can_dereference(_val)}),
        None | Some(true))))]
    pub fn size_of_val<T: ?Sized>(_val: *const T) -> usize;
    /// The required alignment of the referenced value.
    ///
    /// The stabilized version of this intrinsic is [`core::mem::align_of_val`].
    #[rustc_const_unstable(feature = "const_align_of_val", issue = "46571")]
    #[rustc_nounwind]
    pub fn min_align_of_val<T: ?Sized>(_: *const T) -> usize;

    /// Gets a static string slice containing the name of a type.
    ///
    /// Note that, unlike most intrinsics, this is safe to call;
    /// it does not require an `unsafe` block.
    /// Therefore, implementations must not require the user to uphold
    /// any safety invariants.
    ///
    /// The stabilized version of this intrinsic is [`core::any::type_name`].
    #[rustc_const_unstable(feature = "const_type_name", issue = "63084")]
    #[rustc_safe_intrinsic]
    #[rustc_nounwind]
    pub fn type_name<T: ?Sized>() -> &'static str;

    /// Gets an identifier which is globally unique to the specified type. This
    /// function will return the same value for a type regardless of whichever
    /// crate it is invoked in.
    ///
    /// Note that, unlike most intrinsics, this is safe to call;
    /// it does not require an `unsafe` block.
    /// Therefore, implementations must not require the user to uphold
    /// any safety invariants.
    ///
    /// The stabilized version of this intrinsic is [`core::any::TypeId::of`].
    #[rustc_const_unstable(feature = "const_type_id", issue = "77125")]
    #[rustc_safe_intrinsic]
    #[rustc_nounwind]
    pub fn type_id<T: ?Sized + 'static>() -> u128;

=======
>>>>>>> 351e958c
    /// A guard for unsafe functions that cannot ever be executed if `T` is uninhabited:
    /// This will statically either panic, or do nothing.
    ///
    /// This intrinsic does not have a stable counterpart.
    #[rustc_const_stable(feature = "const_assert_type", since = "1.59.0")]
    #[rustc_safe_intrinsic]
    #[rustc_nounwind]
    pub fn assert_inhabited<T>();

    /// A guard for unsafe functions that cannot ever be executed if `T` does not permit
    /// zero-initialization: This will statically either panic, or do nothing.
    ///
    /// This intrinsic does not have a stable counterpart.
    #[rustc_const_stable(feature = "const_assert_type2", since = "1.75.0")]
    #[rustc_safe_intrinsic]
    #[rustc_nounwind]
    pub fn assert_zero_valid<T>();

    /// A guard for `std::mem::uninitialized`. This will statically either panic, or do nothing.
    ///
    /// This intrinsic does not have a stable counterpart.
    #[rustc_const_stable(feature = "const_assert_type2", since = "1.75.0")]
    #[rustc_safe_intrinsic]
    #[rustc_nounwind]
    pub fn assert_mem_uninitialized_valid<T>();

    /// Gets a reference to a static `Location` indicating where it was called.
    ///
    /// Note that, unlike most intrinsics, this is safe to call;
    /// it does not require an `unsafe` block.
    /// Therefore, implementations must not require the user to uphold
    /// any safety invariants.
    ///
    /// Consider using [`core::panic::Location::caller`] instead.
    #[rustc_const_stable(feature = "const_caller_location", since = "1.79.0")]
    #[rustc_safe_intrinsic]
    #[rustc_nounwind]
    pub fn caller_location() -> &'static crate::panic::Location<'static>;

    /// Moves a value out of scope without running drop glue.
    ///
    /// This exists solely for [`crate::mem::forget_unsized`]; normal `forget` uses
    /// `ManuallyDrop` instead.
    ///
    /// Note that, unlike most intrinsics, this is safe to call;
    /// it does not require an `unsafe` block.
    /// Therefore, implementations must not require the user to uphold
    /// any safety invariants.
    #[rustc_const_unstable(feature = "const_intrinsic_forget", issue = "none")]
    #[rustc_safe_intrinsic]
    #[rustc_nounwind]
    pub fn forget<T: ?Sized>(_: T);

    /// Reinterprets the bits of a value of one type as another type.
    ///
    /// Both types must have the same size. Compilation will fail if this is not guaranteed.
    ///
    /// `transmute` is semantically equivalent to a bitwise move of one type
    /// into another. It copies the bits from the source value into the
    /// destination value, then forgets the original. Note that source and destination
    /// are passed by-value, which means if `Src` or `Dst` contain padding, that padding
    /// is *not* guaranteed to be preserved by `transmute`.
    ///
    /// Both the argument and the result must be [valid](../../nomicon/what-unsafe-does.html) at
    /// their given type. Violating this condition leads to [undefined behavior][ub]. The compiler
    /// will generate code *assuming that you, the programmer, ensure that there will never be
    /// undefined behavior*. It is therefore your responsibility to guarantee that every value
    /// passed to `transmute` is valid at both types `Src` and `Dst`. Failing to uphold this condition
    /// may lead to unexpected and unstable compilation results. This makes `transmute` **incredibly
    /// unsafe**. `transmute` should be the absolute last resort.
    ///
    /// Because `transmute` is a by-value operation, alignment of the *transmuted values
    /// themselves* is not a concern. As with any other function, the compiler already ensures
    /// both `Src` and `Dst` are properly aligned. However, when transmuting values that *point
    /// elsewhere* (such as pointers, references, boxes…), the caller has to ensure proper
    /// alignment of the pointed-to values.
    ///
    /// The [nomicon](../../nomicon/transmutes.html) has additional documentation.
    ///
    /// [ub]: ../../reference/behavior-considered-undefined.html
    ///
    /// # Transmutation between pointers and integers
    ///
    /// Special care has to be taken when transmuting between pointers and integers, e.g.
    /// transmuting between `*const ()` and `usize`.
    ///
    /// Transmuting *pointers to integers* in a `const` context is [undefined behavior][ub], unless
    /// the pointer was originally created *from* an integer. (That includes this function
    /// specifically, integer-to-pointer casts, and helpers like [`dangling`][crate::ptr::dangling],
    /// but also semantically-equivalent conversions such as punning through `repr(C)` union
    /// fields.) Any attempt to use the resulting value for integer operations will abort
    /// const-evaluation. (And even outside `const`, such transmutation is touching on many
    /// unspecified aspects of the Rust memory model and should be avoided. See below for
    /// alternatives.)
    ///
    /// Transmuting *integers to pointers* is a largely unspecified operation. It is likely *not*
    /// equivalent to an `as` cast. Doing non-zero-sized memory accesses with a pointer constructed
    /// this way is currently considered undefined behavior.
    ///
    /// All this also applies when the integer is nested inside an array, tuple, struct, or enum.
    /// However, `MaybeUninit<usize>` is not considered an integer type for the purpose of this
    /// section. Transmuting `*const ()` to `MaybeUninit<usize>` is fine---but then calling
    /// `assume_init()` on that result is considered as completing the pointer-to-integer transmute
    /// and thus runs into the issues discussed above.
    ///
    /// In particular, doing a pointer-to-integer-to-pointer roundtrip via `transmute` is *not* a
    /// lossless process. If you want to round-trip a pointer through an integer in a way that you
    /// can get back the original pointer, you need to use `as` casts, or replace the integer type
    /// by `MaybeUninit<$int>` (and never call `assume_init()`). If you are looking for a way to
    /// store data of arbitrary type, also use `MaybeUninit<T>` (that will also handle uninitialized
    /// memory due to padding). If you specifically need to store something that is "either an
    /// integer or a pointer", use `*mut ()`: integers can be converted to pointers and back without
    /// any loss (via `as` casts or via `transmute`).
    ///
    /// # Examples
    ///
    /// There are a few things that `transmute` is really useful for.
    ///
    /// Turning a pointer into a function pointer. This is *not* portable to
    /// machines where function pointers and data pointers have different sizes.
    ///
    /// ```
    /// fn foo() -> i32 {
    ///     0
    /// }
    /// // Crucially, we `as`-cast to a raw pointer before `transmute`ing to a function pointer.
    /// // This avoids an integer-to-pointer `transmute`, which can be problematic.
    /// // Transmuting between raw pointers and function pointers (i.e., two pointer types) is fine.
    /// let pointer = foo as *const ();
    /// let function = unsafe {
    ///     std::mem::transmute::<*const (), fn() -> i32>(pointer)
    /// };
    /// assert_eq!(function(), 0);
    /// ```
    ///
    /// Extending a lifetime, or shortening an invariant lifetime. This is
    /// advanced, very unsafe Rust!
    ///
    /// ```
    /// struct R<'a>(&'a i32);
    /// unsafe fn extend_lifetime<'b>(r: R<'b>) -> R<'static> {
    ///     std::mem::transmute::<R<'b>, R<'static>>(r)
    /// }
    ///
    /// unsafe fn shorten_invariant_lifetime<'b, 'c>(r: &'b mut R<'static>)
    ///                                              -> &'b mut R<'c> {
    ///     std::mem::transmute::<&'b mut R<'static>, &'b mut R<'c>>(r)
    /// }
    /// ```
    ///
    /// # Alternatives
    ///
    /// Don't despair: many uses of `transmute` can be achieved through other means.
    /// Below are common applications of `transmute` which can be replaced with safer
    /// constructs.
    ///
    /// Turning raw bytes (`[u8; SZ]`) into `u32`, `f64`, etc.:
    ///
    /// ```
    /// let raw_bytes = [0x78, 0x56, 0x34, 0x12];
    ///
    /// let num = unsafe {
    ///     std::mem::transmute::<[u8; 4], u32>(raw_bytes)
    /// };
    ///
    /// // use `u32::from_ne_bytes` instead
    /// let num = u32::from_ne_bytes(raw_bytes);
    /// // or use `u32::from_le_bytes` or `u32::from_be_bytes` to specify the endianness
    /// let num = u32::from_le_bytes(raw_bytes);
    /// assert_eq!(num, 0x12345678);
    /// let num = u32::from_be_bytes(raw_bytes);
    /// assert_eq!(num, 0x78563412);
    /// ```
    ///
    /// Turning a pointer into a `usize`:
    ///
    /// ```no_run
    /// let ptr = &0;
    /// let ptr_num_transmute = unsafe {
    ///     std::mem::transmute::<&i32, usize>(ptr)
    /// };
    ///
    /// // Use an `as` cast instead
    /// let ptr_num_cast = ptr as *const i32 as usize;
    /// ```
    ///
    /// Note that using `transmute` to turn a pointer to a `usize` is (as noted above) [undefined
    /// behavior][ub] in `const` contexts. Also outside of consts, this operation might not behave
    /// as expected -- this is touching on many unspecified aspects of the Rust memory model.
    /// Depending on what the code is doing, the following alternatives are preferable to
    /// pointer-to-integer transmutation:
    /// - If the code just wants to store data of arbitrary type in some buffer and needs to pick a
    ///   type for that buffer, it can use [`MaybeUninit`][crate::mem::MaybeUninit].
    /// - If the code actually wants to work on the address the pointer points to, it can use `as`
    ///   casts or [`ptr.addr()`][pointer::addr].
    ///
    /// Turning a `*mut T` into a `&mut T`:
    ///
    /// ```
    /// let ptr: *mut i32 = &mut 0;
    /// let ref_transmuted = unsafe {
    ///     std::mem::transmute::<*mut i32, &mut i32>(ptr)
    /// };
    ///
    /// // Use a reborrow instead
    /// let ref_casted = unsafe { &mut *ptr };
    /// ```
    ///
    /// Turning a `&mut T` into a `&mut U`:
    ///
    /// ```
    /// let ptr = &mut 0;
    /// let val_transmuted = unsafe {
    ///     std::mem::transmute::<&mut i32, &mut u32>(ptr)
    /// };
    ///
    /// // Now, put together `as` and reborrowing - note the chaining of `as`
    /// // `as` is not transitive
    /// let val_casts = unsafe { &mut *(ptr as *mut i32 as *mut u32) };
    /// ```
    ///
    /// Turning a `&str` into a `&[u8]`:
    ///
    /// ```
    /// // this is not a good way to do this.
    /// let slice = unsafe { std::mem::transmute::<&str, &[u8]>("Rust") };
    /// assert_eq!(slice, &[82, 117, 115, 116]);
    ///
    /// // You could use `str::as_bytes`
    /// let slice = "Rust".as_bytes();
    /// assert_eq!(slice, &[82, 117, 115, 116]);
    ///
    /// // Or, just use a byte string, if you have control over the string
    /// // literal
    /// assert_eq!(b"Rust", &[82, 117, 115, 116]);
    /// ```
    ///
    /// Turning a `Vec<&T>` into a `Vec<Option<&T>>`.
    ///
    /// To transmute the inner type of the contents of a container, you must make sure to not
    /// violate any of the container's invariants. For `Vec`, this means that both the size
    /// *and alignment* of the inner types have to match. Other containers might rely on the
    /// size of the type, alignment, or even the `TypeId`, in which case transmuting wouldn't
    /// be possible at all without violating the container invariants.
    ///
    /// ```
    /// let store = [0, 1, 2, 3];
    /// let v_orig = store.iter().collect::<Vec<&i32>>();
    ///
    /// // clone the vector as we will reuse them later
    /// let v_clone = v_orig.clone();
    ///
    /// // Using transmute: this relies on the unspecified data layout of `Vec`, which is a
    /// // bad idea and could cause Undefined Behavior.
    /// // However, it is no-copy.
    /// let v_transmuted = unsafe {
    ///     std::mem::transmute::<Vec<&i32>, Vec<Option<&i32>>>(v_clone)
    /// };
    ///
    /// let v_clone = v_orig.clone();
    ///
    /// // This is the suggested, safe way.
    /// // It may copy the entire vector into a new one though, but also may not.
    /// let v_collected = v_clone.into_iter()
    ///                          .map(Some)
    ///                          .collect::<Vec<Option<&i32>>>();
    ///
    /// let v_clone = v_orig.clone();
    ///
    /// // This is the proper no-copy, unsafe way of "transmuting" a `Vec`, without relying on the
    /// // data layout. Instead of literally calling `transmute`, we perform a pointer cast, but
    /// // in terms of converting the original inner type (`&i32`) to the new one (`Option<&i32>`),
    /// // this has all the same caveats. Besides the information provided above, also consult the
    /// // [`from_raw_parts`] documentation.
    /// let v_from_raw = unsafe {
    // FIXME Update this when vec_into_raw_parts is stabilized
    ///     // Ensure the original vector is not dropped.
    ///     let mut v_clone = std::mem::ManuallyDrop::new(v_clone);
    ///     Vec::from_raw_parts(v_clone.as_mut_ptr() as *mut Option<&i32>,
    ///                         v_clone.len(),
    ///                         v_clone.capacity())
    /// };
    /// ```
    ///
    /// [`from_raw_parts`]: ../../std/vec/struct.Vec.html#method.from_raw_parts
    ///
    /// Implementing `split_at_mut`:
    ///
    /// ```
    /// use std::{slice, mem};
    ///
    /// // There are multiple ways to do this, and there are multiple problems
    /// // with the following (transmute) way.
    /// fn split_at_mut_transmute<T>(slice: &mut [T], mid: usize)
    ///                              -> (&mut [T], &mut [T]) {
    ///     let len = slice.len();
    ///     assert!(mid <= len);
    ///     unsafe {
    ///         let slice2 = mem::transmute::<&mut [T], &mut [T]>(slice);
    ///         // first: transmute is not type safe; all it checks is that T and
    ///         // U are of the same size. Second, right here, you have two
    ///         // mutable references pointing to the same memory.
    ///         (&mut slice[0..mid], &mut slice2[mid..len])
    ///     }
    /// }
    ///
    /// // This gets rid of the type safety problems; `&mut *` will *only* give
    /// // you a `&mut T` from a `&mut T` or `*mut T`.
    /// fn split_at_mut_casts<T>(slice: &mut [T], mid: usize)
    ///                          -> (&mut [T], &mut [T]) {
    ///     let len = slice.len();
    ///     assert!(mid <= len);
    ///     unsafe {
    ///         let slice2 = &mut *(slice as *mut [T]);
    ///         // however, you still have two mutable references pointing to
    ///         // the same memory.
    ///         (&mut slice[0..mid], &mut slice2[mid..len])
    ///     }
    /// }
    ///
    /// // This is how the standard library does it. This is the best method, if
    /// // you need to do something like this
    /// fn split_at_stdlib<T>(slice: &mut [T], mid: usize)
    ///                       -> (&mut [T], &mut [T]) {
    ///     let len = slice.len();
    ///     assert!(mid <= len);
    ///     unsafe {
    ///         let ptr = slice.as_mut_ptr();
    ///         // This now has three mutable references pointing at the same
    ///         // memory. `slice`, the rvalue ret.0, and the rvalue ret.1.
    ///         // `slice` is never used after `let ptr = ...`, and so one can
    ///         // treat it as "dead", and therefore, you only have two real
    ///         // mutable slices.
    ///         (slice::from_raw_parts_mut(ptr, mid),
    ///          slice::from_raw_parts_mut(ptr.add(mid), len - mid))
    ///     }
    /// }
    /// ```
    #[stable(feature = "rust1", since = "1.0.0")]
    #[rustc_allowed_through_unstable_modules]
    #[rustc_const_stable(feature = "const_transmute", since = "1.56.0")]
    #[rustc_diagnostic_item = "transmute"]
    #[rustc_nounwind]
    pub fn transmute<Src, Dst>(src: Src) -> Dst;

    /// Like [`transmute`], but even less checked at compile-time: rather than
    /// giving an error for `size_of::<Src>() != size_of::<Dst>()`, it's
    /// **Undefined Behaviour** at runtime.
    ///
    /// Prefer normal `transmute` where possible, for the extra checking, since
    /// both do exactly the same thing at runtime, if they both compile.
    ///
    /// This is not expected to ever be exposed directly to users, rather it
    /// may eventually be exposed through some more-constrained API.
    #[rustc_const_stable(feature = "const_transmute", since = "1.56.0")]
    #[rustc_nounwind]
    pub fn transmute_unchecked<Src, Dst>(src: Src) -> Dst;

    /// Returns `true` if the actual type given as `T` requires drop
    /// glue; returns `false` if the actual type provided for `T`
    /// implements `Copy`.
    ///
    /// If the actual type neither requires drop glue nor implements
    /// `Copy`, then the return value of this function is unspecified.
    ///
    /// Note that, unlike most intrinsics, this is safe to call;
    /// it does not require an `unsafe` block.
    /// Therefore, implementations must not require the user to uphold
    /// any safety invariants.
    ///
    /// The stabilized version of this intrinsic is [`mem::needs_drop`](crate::mem::needs_drop).
    #[rustc_const_stable(feature = "const_needs_drop", since = "1.40.0")]
    #[rustc_safe_intrinsic]
    #[rustc_nounwind]
    pub fn needs_drop<T: ?Sized>() -> bool;

    /// Calculates the offset from a pointer.
    ///
    /// This is implemented as an intrinsic to avoid converting to and from an
    /// integer, since the conversion would throw away aliasing information.
    ///
    /// This can only be used with `Ptr` as a raw pointer type (`*mut` or `*const`)
    /// to a `Sized` pointee and with `Delta` as `usize` or `isize`.  Any other
    /// instantiations may arbitrarily misbehave, and that's *not* a compiler bug.
    ///
    /// # Safety
    ///
    /// If the computed offset is non-zero, then both the starting and resulting pointer must be
    /// either in bounds or at the end of an allocated object. If either pointer is out
    /// of bounds or arithmetic overflow occurs then any further use of the returned value will
    /// result in undefined behavior.
    ///
    /// The stabilized version of this intrinsic is [`pointer::offset`].
    #[must_use = "returns a new pointer rather than modifying its argument"]
    #[rustc_const_stable(feature = "const_ptr_offset", since = "1.61.0")]
    #[rustc_nounwind]
    pub fn offset<Ptr, Delta>(dst: Ptr, offset: Delta) -> Ptr;

    /// Calculates the offset from a pointer, potentially wrapping.
    ///
    /// This is implemented as an intrinsic to avoid converting to and from an
    /// integer, since the conversion inhibits certain optimizations.
    ///
    /// # Safety
    ///
    /// Unlike the `offset` intrinsic, this intrinsic does not restrict the
    /// resulting pointer to point into or at the end of an allocated
    /// object, and it wraps with two's complement arithmetic. The resulting
    /// value is not necessarily valid to be used to actually access memory.
    ///
    /// The stabilized version of this intrinsic is [`pointer::wrapping_offset`].
    #[must_use = "returns a new pointer rather than modifying its argument"]
    #[rustc_const_stable(feature = "const_ptr_offset", since = "1.61.0")]
    #[rustc_nounwind]
    pub fn arith_offset<T>(dst: *const T, offset: isize) -> *const T;

    /// Masks out bits of the pointer according to a mask.
    ///
    /// Note that, unlike most intrinsics, this is safe to call;
    /// it does not require an `unsafe` block.
    /// Therefore, implementations must not require the user to uphold
    /// any safety invariants.
    ///
    /// Consider using [`pointer::mask`] instead.
    #[rustc_safe_intrinsic]
    #[rustc_nounwind]
    pub fn ptr_mask<T>(ptr: *const T, mask: usize) -> *const T;

    /// Equivalent to the appropriate `llvm.memcpy.p0i8.0i8.*` intrinsic, with
    /// a size of `count` * `size_of::<T>()` and an alignment of
    /// `min_align_of::<T>()`
    ///
    /// The volatile parameter is set to `true`, so it will not be optimized out
    /// unless size is equal to zero.
    ///
    /// This intrinsic does not have a stable counterpart.
    #[rustc_nounwind]
    pub fn volatile_copy_nonoverlapping_memory<T>(dst: *mut T, src: *const T, count: usize);
    /// Equivalent to the appropriate `llvm.memmove.p0i8.0i8.*` intrinsic, with
    /// a size of `count * size_of::<T>()` and an alignment of
    /// `min_align_of::<T>()`
    ///
    /// The volatile parameter is set to `true`, so it will not be optimized out
    /// unless size is equal to zero.
    ///
    /// This intrinsic does not have a stable counterpart.
    #[rustc_nounwind]
    pub fn volatile_copy_memory<T>(dst: *mut T, src: *const T, count: usize);
    /// Equivalent to the appropriate `llvm.memset.p0i8.*` intrinsic, with a
    /// size of `count * size_of::<T>()` and an alignment of
    /// `min_align_of::<T>()`.
    ///
    /// The volatile parameter is set to `true`, so it will not be optimized out
    /// unless size is equal to zero.
    ///
    /// This intrinsic does not have a stable counterpart.
    #[rustc_nounwind]
    pub fn volatile_set_memory<T>(dst: *mut T, val: u8, count: usize);

    /// Performs a volatile load from the `src` pointer.
    ///
    /// The stabilized version of this intrinsic is [`core::ptr::read_volatile`].
    #[rustc_nounwind]
    pub fn volatile_load<T>(src: *const T) -> T;
    /// Performs a volatile store to the `dst` pointer.
    ///
    /// The stabilized version of this intrinsic is [`core::ptr::write_volatile`].
    #[rustc_nounwind]
    pub fn volatile_store<T>(dst: *mut T, val: T);

    /// Performs a volatile load from the `src` pointer
    /// The pointer is not required to be aligned.
    ///
    /// This intrinsic does not have a stable counterpart.
    #[rustc_nounwind]
    #[rustc_diagnostic_item = "intrinsics_unaligned_volatile_load"]
    pub fn unaligned_volatile_load<T>(src: *const T) -> T;
    /// Performs a volatile store to the `dst` pointer.
    /// The pointer is not required to be aligned.
    ///
    /// This intrinsic does not have a stable counterpart.
    #[rustc_nounwind]
    #[rustc_diagnostic_item = "intrinsics_unaligned_volatile_store"]
    pub fn unaligned_volatile_store<T>(dst: *mut T, val: T);

    /// Returns the square root of an `f16`
    ///
    /// The stabilized version of this intrinsic is
    /// [`f16::sqrt`](../../std/primitive.f16.html#method.sqrt)
    #[rustc_nounwind]
    pub fn sqrtf16(x: f16) -> f16;
    /// Returns the square root of an `f32`
    ///
    /// The stabilized version of this intrinsic is
    /// [`f32::sqrt`](../../std/primitive.f32.html#method.sqrt)
    #[rustc_nounwind]
    pub fn sqrtf32(x: f32) -> f32;
    /// Returns the square root of an `f64`
    ///
    /// The stabilized version of this intrinsic is
    /// [`f64::sqrt`](../../std/primitive.f64.html#method.sqrt)
    #[rustc_nounwind]
    pub fn sqrtf64(x: f64) -> f64;
    /// Returns the square root of an `f128`
    ///
    /// The stabilized version of this intrinsic is
    /// [`f128::sqrt`](../../std/primitive.f128.html#method.sqrt)
    #[rustc_nounwind]
    pub fn sqrtf128(x: f128) -> f128;

    /// Raises an `f16` to an integer power.
    ///
    /// The stabilized version of this intrinsic is
    /// [`f16::powi`](../../std/primitive.f16.html#method.powi)
    #[rustc_nounwind]
    pub fn powif16(a: f16, x: i32) -> f16;
    /// Raises an `f32` to an integer power.
    ///
    /// The stabilized version of this intrinsic is
    /// [`f32::powi`](../../std/primitive.f32.html#method.powi)
    #[rustc_nounwind]
    pub fn powif32(a: f32, x: i32) -> f32;
    /// Raises an `f64` to an integer power.
    ///
    /// The stabilized version of this intrinsic is
    /// [`f64::powi`](../../std/primitive.f64.html#method.powi)
    #[rustc_nounwind]
    pub fn powif64(a: f64, x: i32) -> f64;
    /// Raises an `f128` to an integer power.
    ///
    /// The stabilized version of this intrinsic is
    /// [`f128::powi`](../../std/primitive.f128.html#method.powi)
    #[rustc_nounwind]
    pub fn powif128(a: f128, x: i32) -> f128;

    /// Returns the sine of an `f16`.
    ///
    /// The stabilized version of this intrinsic is
    /// [`f16::sin`](../../std/primitive.f16.html#method.sin)
    #[rustc_nounwind]
    pub fn sinf16(x: f16) -> f16;
    /// Returns the sine of an `f32`.
    ///
    /// The stabilized version of this intrinsic is
    /// [`f32::sin`](../../std/primitive.f32.html#method.sin)
    #[rustc_nounwind]
    pub fn sinf32(x: f32) -> f32;
    /// Returns the sine of an `f64`.
    ///
    /// The stabilized version of this intrinsic is
    /// [`f64::sin`](../../std/primitive.f64.html#method.sin)
    #[rustc_nounwind]
    pub fn sinf64(x: f64) -> f64;
    /// Returns the sine of an `f128`.
    ///
    /// The stabilized version of this intrinsic is
    /// [`f128::sin`](../../std/primitive.f128.html#method.sin)
    #[rustc_nounwind]
    pub fn sinf128(x: f128) -> f128;

    /// Returns the cosine of an `f16`.
    ///
    /// The stabilized version of this intrinsic is
    /// [`f16::cos`](../../std/primitive.f16.html#method.cos)
    #[rustc_nounwind]
    pub fn cosf16(x: f16) -> f16;
    /// Returns the cosine of an `f32`.
    ///
    /// The stabilized version of this intrinsic is
    /// [`f32::cos`](../../std/primitive.f32.html#method.cos)
    #[rustc_nounwind]
    pub fn cosf32(x: f32) -> f32;
    /// Returns the cosine of an `f64`.
    ///
    /// The stabilized version of this intrinsic is
    /// [`f64::cos`](../../std/primitive.f64.html#method.cos)
    #[rustc_nounwind]
    pub fn cosf64(x: f64) -> f64;
    /// Returns the cosine of an `f128`.
    ///
    /// The stabilized version of this intrinsic is
    /// [`f128::cos`](../../std/primitive.f128.html#method.cos)
    #[rustc_nounwind]
    pub fn cosf128(x: f128) -> f128;

    /// Raises an `f16` to an `f16` power.
    ///
    /// The stabilized version of this intrinsic is
    /// [`f16::powf`](../../std/primitive.f16.html#method.powf)
    #[rustc_nounwind]
    pub fn powf16(a: f16, x: f16) -> f16;
    /// Raises an `f32` to an `f32` power.
    ///
    /// The stabilized version of this intrinsic is
    /// [`f32::powf`](../../std/primitive.f32.html#method.powf)
    #[rustc_nounwind]
    pub fn powf32(a: f32, x: f32) -> f32;
    /// Raises an `f64` to an `f64` power.
    ///
    /// The stabilized version of this intrinsic is
    /// [`f64::powf`](../../std/primitive.f64.html#method.powf)
    #[rustc_nounwind]
    pub fn powf64(a: f64, x: f64) -> f64;
    /// Raises an `f128` to an `f128` power.
    ///
    /// The stabilized version of this intrinsic is
    /// [`f128::powf`](../../std/primitive.f128.html#method.powf)
    #[rustc_nounwind]
    pub fn powf128(a: f128, x: f128) -> f128;

    /// Returns the exponential of an `f16`.
    ///
    /// The stabilized version of this intrinsic is
    /// [`f16::exp`](../../std/primitive.f16.html#method.exp)
    #[rustc_nounwind]
    pub fn expf16(x: f16) -> f16;
    /// Returns the exponential of an `f32`.
    ///
    /// The stabilized version of this intrinsic is
    /// [`f32::exp`](../../std/primitive.f32.html#method.exp)
    #[rustc_nounwind]
    pub fn expf32(x: f32) -> f32;
    /// Returns the exponential of an `f64`.
    ///
    /// The stabilized version of this intrinsic is
    /// [`f64::exp`](../../std/primitive.f64.html#method.exp)
    #[rustc_nounwind]
    pub fn expf64(x: f64) -> f64;
    /// Returns the exponential of an `f128`.
    ///
    /// The stabilized version of this intrinsic is
    /// [`f128::exp`](../../std/primitive.f128.html#method.exp)
    #[rustc_nounwind]
    pub fn expf128(x: f128) -> f128;

    /// Returns 2 raised to the power of an `f16`.
    ///
    /// The stabilized version of this intrinsic is
    /// [`f16::exp2`](../../std/primitive.f16.html#method.exp2)
    #[rustc_nounwind]
    pub fn exp2f16(x: f16) -> f16;
    /// Returns 2 raised to the power of an `f32`.
    ///
    /// The stabilized version of this intrinsic is
    /// [`f32::exp2`](../../std/primitive.f32.html#method.exp2)
    #[rustc_nounwind]
    pub fn exp2f32(x: f32) -> f32;
    /// Returns 2 raised to the power of an `f64`.
    ///
    /// The stabilized version of this intrinsic is
    /// [`f64::exp2`](../../std/primitive.f64.html#method.exp2)
    #[rustc_nounwind]
    pub fn exp2f64(x: f64) -> f64;
    /// Returns 2 raised to the power of an `f128`.
    ///
    /// The stabilized version of this intrinsic is
    /// [`f128::exp2`](../../std/primitive.f128.html#method.exp2)
    #[rustc_nounwind]
    pub fn exp2f128(x: f128) -> f128;

    /// Returns the natural logarithm of an `f16`.
    ///
    /// The stabilized version of this intrinsic is
    /// [`f16::ln`](../../std/primitive.f16.html#method.ln)
    #[rustc_nounwind]
    pub fn logf16(x: f16) -> f16;
    /// Returns the natural logarithm of an `f32`.
    ///
    /// The stabilized version of this intrinsic is
    /// [`f32::ln`](../../std/primitive.f32.html#method.ln)
    #[rustc_nounwind]
    pub fn logf32(x: f32) -> f32;
    /// Returns the natural logarithm of an `f64`.
    ///
    /// The stabilized version of this intrinsic is
    /// [`f64::ln`](../../std/primitive.f64.html#method.ln)
    #[rustc_nounwind]
    pub fn logf64(x: f64) -> f64;
    /// Returns the natural logarithm of an `f128`.
    ///
    /// The stabilized version of this intrinsic is
    /// [`f128::ln`](../../std/primitive.f128.html#method.ln)
    #[rustc_nounwind]
    pub fn logf128(x: f128) -> f128;

    /// Returns the base 10 logarithm of an `f16`.
    ///
    /// The stabilized version of this intrinsic is
    /// [`f16::log10`](../../std/primitive.f16.html#method.log10)
    #[rustc_nounwind]
    pub fn log10f16(x: f16) -> f16;
    /// Returns the base 10 logarithm of an `f32`.
    ///
    /// The stabilized version of this intrinsic is
    /// [`f32::log10`](../../std/primitive.f32.html#method.log10)
    #[rustc_nounwind]
    pub fn log10f32(x: f32) -> f32;
    /// Returns the base 10 logarithm of an `f64`.
    ///
    /// The stabilized version of this intrinsic is
    /// [`f64::log10`](../../std/primitive.f64.html#method.log10)
    #[rustc_nounwind]
    pub fn log10f64(x: f64) -> f64;
    /// Returns the base 10 logarithm of an `f128`.
    ///
    /// The stabilized version of this intrinsic is
    /// [`f128::log10`](../../std/primitive.f128.html#method.log10)
    #[rustc_nounwind]
    pub fn log10f128(x: f128) -> f128;

    /// Returns the base 2 logarithm of an `f16`.
    ///
    /// The stabilized version of this intrinsic is
    /// [`f16::log2`](../../std/primitive.f16.html#method.log2)
    #[rustc_nounwind]
    pub fn log2f16(x: f16) -> f16;
    /// Returns the base 2 logarithm of an `f32`.
    ///
    /// The stabilized version of this intrinsic is
    /// [`f32::log2`](../../std/primitive.f32.html#method.log2)
    #[rustc_nounwind]
    pub fn log2f32(x: f32) -> f32;
    /// Returns the base 2 logarithm of an `f64`.
    ///
    /// The stabilized version of this intrinsic is
    /// [`f64::log2`](../../std/primitive.f64.html#method.log2)
    #[rustc_nounwind]
    pub fn log2f64(x: f64) -> f64;
    /// Returns the base 2 logarithm of an `f128`.
    ///
    /// The stabilized version of this intrinsic is
    /// [`f128::log2`](../../std/primitive.f128.html#method.log2)
    #[rustc_nounwind]
    pub fn log2f128(x: f128) -> f128;

    /// Returns `a * b + c` for `f16` values.
    ///
    /// The stabilized version of this intrinsic is
    /// [`f16::mul_add`](../../std/primitive.f16.html#method.mul_add)
    #[rustc_nounwind]
    pub fn fmaf16(a: f16, b: f16, c: f16) -> f16;
    /// Returns `a * b + c` for `f32` values.
    ///
    /// The stabilized version of this intrinsic is
    /// [`f32::mul_add`](../../std/primitive.f32.html#method.mul_add)
    #[rustc_nounwind]
    pub fn fmaf32(a: f32, b: f32, c: f32) -> f32;
    /// Returns `a * b + c` for `f64` values.
    ///
    /// The stabilized version of this intrinsic is
    /// [`f64::mul_add`](../../std/primitive.f64.html#method.mul_add)
    #[rustc_nounwind]
    pub fn fmaf64(a: f64, b: f64, c: f64) -> f64;
    /// Returns `a * b + c` for `f128` values.
    ///
    /// The stabilized version of this intrinsic is
    /// [`f128::mul_add`](../../std/primitive.f128.html#method.mul_add)
    #[rustc_nounwind]
    pub fn fmaf128(a: f128, b: f128, c: f128) -> f128;

    /// Returns the absolute value of an `f16`.
    ///
    /// The stabilized version of this intrinsic is
    /// [`f16::abs`](../../std/primitive.f16.html#method.abs)
    #[rustc_nounwind]
    pub fn fabsf16(x: f16) -> f16;
    /// Returns the absolute value of an `f32`.
    ///
    /// The stabilized version of this intrinsic is
    /// [`f32::abs`](../../std/primitive.f32.html#method.abs)
    #[rustc_nounwind]
    pub fn fabsf32(x: f32) -> f32;
    /// Returns the absolute value of an `f64`.
    ///
    /// The stabilized version of this intrinsic is
    /// [`f64::abs`](../../std/primitive.f64.html#method.abs)
    #[rustc_nounwind]
    pub fn fabsf64(x: f64) -> f64;
    /// Returns the absolute value of an `f128`.
    ///
    /// The stabilized version of this intrinsic is
    /// [`f128::abs`](../../std/primitive.f128.html#method.abs)
    #[rustc_nounwind]
    pub fn fabsf128(x: f128) -> f128;

    /// Returns the minimum of two `f16` values.
    ///
    /// Note that, unlike most intrinsics, this is safe to call;
    /// it does not require an `unsafe` block.
    /// Therefore, implementations must not require the user to uphold
    /// any safety invariants.
    ///
    /// The stabilized version of this intrinsic is
    /// [`f16::min`]
    #[rustc_safe_intrinsic]
    #[rustc_nounwind]
    pub fn minnumf16(x: f16, y: f16) -> f16;
    /// Returns the minimum of two `f32` values.
    ///
    /// Note that, unlike most intrinsics, this is safe to call;
    /// it does not require an `unsafe` block.
    /// Therefore, implementations must not require the user to uphold
    /// any safety invariants.
    ///
    /// The stabilized version of this intrinsic is
    /// [`f32::min`]
    #[rustc_safe_intrinsic]
    #[rustc_nounwind]
    pub fn minnumf32(x: f32, y: f32) -> f32;
    /// Returns the minimum of two `f64` values.
    ///
    /// Note that, unlike most intrinsics, this is safe to call;
    /// it does not require an `unsafe` block.
    /// Therefore, implementations must not require the user to uphold
    /// any safety invariants.
    ///
    /// The stabilized version of this intrinsic is
    /// [`f64::min`]
    #[rustc_safe_intrinsic]
    #[rustc_nounwind]
    pub fn minnumf64(x: f64, y: f64) -> f64;
    /// Returns the minimum of two `f128` values.
    ///
    /// Note that, unlike most intrinsics, this is safe to call;
    /// it does not require an `unsafe` block.
    /// Therefore, implementations must not require the user to uphold
    /// any safety invariants.
    ///
    /// The stabilized version of this intrinsic is
    /// [`f128::min`]
    #[rustc_safe_intrinsic]
    #[rustc_nounwind]
    pub fn minnumf128(x: f128, y: f128) -> f128;

    /// Returns the maximum of two `f16` values.
    ///
    /// Note that, unlike most intrinsics, this is safe to call;
    /// it does not require an `unsafe` block.
    /// Therefore, implementations must not require the user to uphold
    /// any safety invariants.
    ///
    /// The stabilized version of this intrinsic is
    /// [`f16::max`]
    #[rustc_safe_intrinsic]
    #[rustc_nounwind]
    pub fn maxnumf16(x: f16, y: f16) -> f16;
    /// Returns the maximum of two `f32` values.
    ///
    /// Note that, unlike most intrinsics, this is safe to call;
    /// it does not require an `unsafe` block.
    /// Therefore, implementations must not require the user to uphold
    /// any safety invariants.
    ///
    /// The stabilized version of this intrinsic is
    /// [`f32::max`]
    #[rustc_safe_intrinsic]
    #[rustc_nounwind]
    pub fn maxnumf32(x: f32, y: f32) -> f32;
    /// Returns the maximum of two `f64` values.
    ///
    /// Note that, unlike most intrinsics, this is safe to call;
    /// it does not require an `unsafe` block.
    /// Therefore, implementations must not require the user to uphold
    /// any safety invariants.
    ///
    /// The stabilized version of this intrinsic is
    /// [`f64::max`]
    #[rustc_safe_intrinsic]
    #[rustc_nounwind]
    pub fn maxnumf64(x: f64, y: f64) -> f64;
    /// Returns the maximum of two `f128` values.
    ///
    /// Note that, unlike most intrinsics, this is safe to call;
    /// it does not require an `unsafe` block.
    /// Therefore, implementations must not require the user to uphold
    /// any safety invariants.
    ///
    /// The stabilized version of this intrinsic is
    /// [`f128::max`]
    #[rustc_safe_intrinsic]
    #[rustc_nounwind]
    pub fn maxnumf128(x: f128, y: f128) -> f128;

    /// Copies the sign from `y` to `x` for `f16` values.
    ///
    /// The stabilized version of this intrinsic is
    /// [`f16::copysign`](../../std/primitive.f16.html#method.copysign)
    #[rustc_nounwind]
    pub fn copysignf16(x: f16, y: f16) -> f16;
    /// Copies the sign from `y` to `x` for `f32` values.
    ///
    /// The stabilized version of this intrinsic is
    /// [`f32::copysign`](../../std/primitive.f32.html#method.copysign)
    #[rustc_nounwind]
    pub fn copysignf32(x: f32, y: f32) -> f32;
    /// Copies the sign from `y` to `x` for `f64` values.
    ///
    /// The stabilized version of this intrinsic is
    /// [`f64::copysign`](../../std/primitive.f64.html#method.copysign)
    #[rustc_nounwind]
    pub fn copysignf64(x: f64, y: f64) -> f64;
    /// Copies the sign from `y` to `x` for `f128` values.
    ///
    /// The stabilized version of this intrinsic is
    /// [`f128::copysign`](../../std/primitive.f128.html#method.copysign)
    #[rustc_nounwind]
    pub fn copysignf128(x: f128, y: f128) -> f128;

    /// Returns the largest integer less than or equal to an `f16`.
    ///
    /// The stabilized version of this intrinsic is
    /// [`f16::floor`](../../std/primitive.f16.html#method.floor)
    #[rustc_nounwind]
    pub fn floorf16(x: f16) -> f16;
    /// Returns the largest integer less than or equal to an `f32`.
    ///
    /// The stabilized version of this intrinsic is
    /// [`f32::floor`](../../std/primitive.f32.html#method.floor)
    #[rustc_nounwind]
    pub fn floorf32(x: f32) -> f32;
    /// Returns the largest integer less than or equal to an `f64`.
    ///
    /// The stabilized version of this intrinsic is
    /// [`f64::floor`](../../std/primitive.f64.html#method.floor)
    #[rustc_nounwind]
    pub fn floorf64(x: f64) -> f64;
    /// Returns the largest integer less than or equal to an `f128`.
    ///
    /// The stabilized version of this intrinsic is
    /// [`f128::floor`](../../std/primitive.f128.html#method.floor)
    #[rustc_nounwind]
    pub fn floorf128(x: f128) -> f128;

    /// Returns the smallest integer greater than or equal to an `f16`.
    ///
    /// The stabilized version of this intrinsic is
    /// [`f16::ceil`](../../std/primitive.f16.html#method.ceil)
    #[rustc_nounwind]
    pub fn ceilf16(x: f16) -> f16;
    /// Returns the smallest integer greater than or equal to an `f32`.
    ///
    /// The stabilized version of this intrinsic is
    /// [`f32::ceil`](../../std/primitive.f32.html#method.ceil)
    #[rustc_nounwind]
    pub fn ceilf32(x: f32) -> f32;
    /// Returns the smallest integer greater than or equal to an `f64`.
    ///
    /// The stabilized version of this intrinsic is
    /// [`f64::ceil`](../../std/primitive.f64.html#method.ceil)
    #[rustc_nounwind]
    pub fn ceilf64(x: f64) -> f64;
    /// Returns the smallest integer greater than or equal to an `f128`.
    ///
    /// The stabilized version of this intrinsic is
    /// [`f128::ceil`](../../std/primitive.f128.html#method.ceil)
    #[rustc_nounwind]
    pub fn ceilf128(x: f128) -> f128;

    /// Returns the integer part of an `f16`.
    ///
    /// The stabilized version of this intrinsic is
    /// [`f16::trunc`](../../std/primitive.f16.html#method.trunc)
    #[rustc_nounwind]
    pub fn truncf16(x: f16) -> f16;
    /// Returns the integer part of an `f32`.
    ///
    /// The stabilized version of this intrinsic is
    /// [`f32::trunc`](../../std/primitive.f32.html#method.trunc)
    #[rustc_nounwind]
    pub fn truncf32(x: f32) -> f32;
    /// Returns the integer part of an `f64`.
    ///
    /// The stabilized version of this intrinsic is
    /// [`f64::trunc`](../../std/primitive.f64.html#method.trunc)
    #[rustc_nounwind]
    pub fn truncf64(x: f64) -> f64;
    /// Returns the integer part of an `f128`.
    ///
    /// The stabilized version of this intrinsic is
    /// [`f128::trunc`](../../std/primitive.f128.html#method.trunc)
    #[rustc_nounwind]
    pub fn truncf128(x: f128) -> f128;

    /// Returns the nearest integer to an `f16`. Changing the rounding mode is not possible in Rust,
    /// so this rounds half-way cases to the number with an even least significant digit.
    ///
    /// May raise an inexact floating-point exception if the argument is not an integer.
    /// However, Rust assumes floating-point exceptions cannot be observed, so these exceptions
    /// cannot actually be utilized from Rust code.
    /// In other words, this intrinsic is equivalent in behavior to `nearbyintf16` and `roundevenf16`.
    ///
    /// The stabilized version of this intrinsic is
    /// [`f16::round_ties_even`](../../std/primitive.f16.html#method.round_ties_even)
    #[rustc_nounwind]
    pub fn rintf16(x: f16) -> f16;
    /// Returns the nearest integer to an `f32`. Changing the rounding mode is not possible in Rust,
    /// so this rounds half-way cases to the number with an even least significant digit.
    ///
    /// May raise an inexact floating-point exception if the argument is not an integer.
    /// However, Rust assumes floating-point exceptions cannot be observed, so these exceptions
    /// cannot actually be utilized from Rust code.
    /// In other words, this intrinsic is equivalent in behavior to `nearbyintf32` and `roundevenf32`.
    ///
    /// The stabilized version of this intrinsic is
    /// [`f32::round_ties_even`](../../std/primitive.f32.html#method.round_ties_even)
    #[rustc_nounwind]
    pub fn rintf32(x: f32) -> f32;
    /// Returns the nearest integer to an `f64`. Changing the rounding mode is not possible in Rust,
    /// so this rounds half-way cases to the number with an even least significant digit.
    ///
    /// May raise an inexact floating-point exception if the argument is not an integer.
    /// However, Rust assumes floating-point exceptions cannot be observed, so these exceptions
    /// cannot actually be utilized from Rust code.
    /// In other words, this intrinsic is equivalent in behavior to `nearbyintf64` and `roundevenf64`.
    ///
    /// The stabilized version of this intrinsic is
    /// [`f64::round_ties_even`](../../std/primitive.f64.html#method.round_ties_even)
    #[rustc_nounwind]
    pub fn rintf64(x: f64) -> f64;
    /// Returns the nearest integer to an `f128`. Changing the rounding mode is not possible in Rust,
    /// so this rounds half-way cases to the number with an even least significant digit.
    ///
    /// May raise an inexact floating-point exception if the argument is not an integer.
    /// However, Rust assumes floating-point exceptions cannot be observed, so these exceptions
    /// cannot actually be utilized from Rust code.
    /// In other words, this intrinsic is equivalent in behavior to `nearbyintf128` and `roundevenf128`.
    ///
    /// The stabilized version of this intrinsic is
    /// [`f128::round_ties_even`](../../std/primitive.f128.html#method.round_ties_even)
    #[rustc_nounwind]
    pub fn rintf128(x: f128) -> f128;

    /// Returns the nearest integer to an `f16`. Changing the rounding mode is not possible in Rust,
    /// so this rounds half-way cases to the number with an even least significant digit.
    ///
    /// This intrinsic does not have a stable counterpart.
    #[rustc_nounwind]
    pub fn nearbyintf16(x: f16) -> f16;
    /// Returns the nearest integer to an `f32`. Changing the rounding mode is not possible in Rust,
    /// so this rounds half-way cases to the number with an even least significant digit.
    ///
    /// This intrinsic does not have a stable counterpart.
    #[rustc_nounwind]
    pub fn nearbyintf32(x: f32) -> f32;
    /// Returns the nearest integer to an `f64`. Changing the rounding mode is not possible in Rust,
    /// so this rounds half-way cases to the number with an even least significant digit.
    ///
    /// This intrinsic does not have a stable counterpart.
    #[rustc_nounwind]
    pub fn nearbyintf64(x: f64) -> f64;
    /// Returns the nearest integer to an `f128`. Changing the rounding mode is not possible in Rust,
    /// so this rounds half-way cases to the number with an even least significant digit.
    ///
    /// This intrinsic does not have a stable counterpart.
    #[rustc_nounwind]
    pub fn nearbyintf128(x: f128) -> f128;

    /// Returns the nearest integer to an `f16`. Rounds half-way cases away from zero.
    ///
    /// The stabilized version of this intrinsic is
    /// [`f16::round`](../../std/primitive.f16.html#method.round)
    #[rustc_nounwind]
    pub fn roundf16(x: f16) -> f16;
    /// Returns the nearest integer to an `f32`. Rounds half-way cases away from zero.
    ///
    /// The stabilized version of this intrinsic is
    /// [`f32::round`](../../std/primitive.f32.html#method.round)
    #[rustc_nounwind]
    pub fn roundf32(x: f32) -> f32;
    /// Returns the nearest integer to an `f64`. Rounds half-way cases away from zero.
    ///
    /// The stabilized version of this intrinsic is
    /// [`f64::round`](../../std/primitive.f64.html#method.round)
    #[rustc_nounwind]
    pub fn roundf64(x: f64) -> f64;
    /// Returns the nearest integer to an `f128`. Rounds half-way cases away from zero.
    ///
    /// The stabilized version of this intrinsic is
    /// [`f128::round`](../../std/primitive.f128.html#method.round)
    #[rustc_nounwind]
    pub fn roundf128(x: f128) -> f128;

    /// Returns the nearest integer to an `f16`. Rounds half-way cases to the number
    /// with an even least significant digit.
    ///
    /// This intrinsic does not have a stable counterpart.
    #[rustc_nounwind]
    pub fn roundevenf16(x: f16) -> f16;
    /// Returns the nearest integer to an `f32`. Rounds half-way cases to the number
    /// with an even least significant digit.
    ///
    /// This intrinsic does not have a stable counterpart.
    #[rustc_nounwind]
    pub fn roundevenf32(x: f32) -> f32;
    /// Returns the nearest integer to an `f64`. Rounds half-way cases to the number
    /// with an even least significant digit.
    ///
    /// This intrinsic does not have a stable counterpart.
    #[rustc_nounwind]
    pub fn roundevenf64(x: f64) -> f64;
    /// Returns the nearest integer to an `f128`. Rounds half-way cases to the number
    /// with an even least significant digit.
    ///
    /// This intrinsic does not have a stable counterpart.
    #[rustc_nounwind]
    pub fn roundevenf128(x: f128) -> f128;

    /// Float addition that allows optimizations based on algebraic rules.
    /// May assume inputs are finite.
    ///
    /// This intrinsic does not have a stable counterpart.
    #[rustc_nounwind]
    pub fn fadd_fast<T: Copy>(a: T, b: T) -> T;

    /// Float subtraction that allows optimizations based on algebraic rules.
    /// May assume inputs are finite.
    ///
    /// This intrinsic does not have a stable counterpart.
    #[rustc_nounwind]
    pub fn fsub_fast<T: Copy>(a: T, b: T) -> T;

    /// Float multiplication that allows optimizations based on algebraic rules.
    /// May assume inputs are finite.
    ///
    /// This intrinsic does not have a stable counterpart.
    #[rustc_nounwind]
    pub fn fmul_fast<T: Copy>(a: T, b: T) -> T;

    /// Float division that allows optimizations based on algebraic rules.
    /// May assume inputs are finite.
    ///
    /// This intrinsic does not have a stable counterpart.
    #[rustc_nounwind]
    pub fn fdiv_fast<T: Copy>(a: T, b: T) -> T;

    /// Float remainder that allows optimizations based on algebraic rules.
    /// May assume inputs are finite.
    ///
    /// This intrinsic does not have a stable counterpart.
    #[rustc_nounwind]
    pub fn frem_fast<T: Copy>(a: T, b: T) -> T;

    /// Float addition that allows optimizations based on algebraic rules.
    ///
    /// This intrinsic does not have a stable counterpart.
    #[rustc_nounwind]
    #[rustc_safe_intrinsic]
    pub fn fadd_algebraic<T: Copy>(a: T, b: T) -> T;

    /// Float subtraction that allows optimizations based on algebraic rules.
    ///
    /// This intrinsic does not have a stable counterpart.
    #[rustc_nounwind]
    #[rustc_safe_intrinsic]
    pub fn fsub_algebraic<T: Copy>(a: T, b: T) -> T;

    /// Float multiplication that allows optimizations based on algebraic rules.
    ///
    /// This intrinsic does not have a stable counterpart.
    #[rustc_nounwind]
    #[rustc_safe_intrinsic]
    pub fn fmul_algebraic<T: Copy>(a: T, b: T) -> T;

    /// Float division that allows optimizations based on algebraic rules.
    ///
    /// This intrinsic does not have a stable counterpart.
    #[rustc_nounwind]
    #[rustc_safe_intrinsic]
    pub fn fdiv_algebraic<T: Copy>(a: T, b: T) -> T;

    /// Float remainder that allows optimizations based on algebraic rules.
    ///
    /// This intrinsic does not have a stable counterpart.
    #[rustc_nounwind]
    #[rustc_safe_intrinsic]
    pub fn frem_algebraic<T: Copy>(a: T, b: T) -> T;

    /// Converts with LLVM’s fptoui/fptosi, which may return undef for values out of range
    /// (<https://github.com/rust-lang/rust/issues/10184>)
    ///
    /// Stabilized as [`f32::to_int_unchecked`] and [`f64::to_int_unchecked`].
    #[rustc_nounwind]
    pub fn float_to_int_unchecked<Float: Copy, Int: Copy>(value: Float) -> Int;

    /// Returns the number of bits set in an integer type `T`
    ///
    /// Note that, unlike most intrinsics, this is safe to call;
    /// it does not require an `unsafe` block.
    /// Therefore, implementations must not require the user to uphold
    /// any safety invariants.
    ///
    /// The stabilized versions of this intrinsic are available on the integer
    /// primitives via the `count_ones` method. For example,
    /// [`u32::count_ones`]
    #[rustc_const_stable(feature = "const_ctpop", since = "1.40.0")]
    #[rustc_safe_intrinsic]
    #[rustc_nounwind]
    pub fn ctpop<T: Copy>(x: T) -> u32;

    /// Returns the number of leading unset bits (zeroes) in an integer type `T`.
    ///
    /// Note that, unlike most intrinsics, this is safe to call;
    /// it does not require an `unsafe` block.
    /// Therefore, implementations must not require the user to uphold
    /// any safety invariants.
    ///
    /// The stabilized versions of this intrinsic are available on the integer
    /// primitives via the `leading_zeros` method. For example,
    /// [`u32::leading_zeros`]
    ///
    /// # Examples
    ///
    /// ```
    /// #![feature(core_intrinsics)]
    /// # #![allow(internal_features)]
    ///
    /// use std::intrinsics::ctlz;
    ///
    /// let x = 0b0001_1100_u8;
    /// let num_leading = ctlz(x);
    /// assert_eq!(num_leading, 3);
    /// ```
    ///
    /// An `x` with value `0` will return the bit width of `T`.
    ///
    /// ```
    /// #![feature(core_intrinsics)]
    /// # #![allow(internal_features)]
    ///
    /// use std::intrinsics::ctlz;
    ///
    /// let x = 0u16;
    /// let num_leading = ctlz(x);
    /// assert_eq!(num_leading, 16);
    /// ```
    #[rustc_const_stable(feature = "const_ctlz", since = "1.40.0")]
    #[rustc_safe_intrinsic]
    #[rustc_nounwind]
    pub fn ctlz<T: Copy>(x: T) -> u32;

    /// Like `ctlz`, but extra-unsafe as it returns `undef` when
    /// given an `x` with value `0`.
    ///
    /// This intrinsic does not have a stable counterpart.
    ///
    /// # Examples
    ///
    /// ```
    /// #![feature(core_intrinsics)]
    /// # #![allow(internal_features)]
    ///
    /// use std::intrinsics::ctlz_nonzero;
    ///
    /// let x = 0b0001_1100_u8;
    /// let num_leading = unsafe { ctlz_nonzero(x) };
    /// assert_eq!(num_leading, 3);
    /// ```
    #[rustc_const_stable(feature = "constctlz", since = "1.50.0")]
    #[rustc_nounwind]
    pub fn ctlz_nonzero<T: Copy>(x: T) -> u32;

    /// Returns the number of trailing unset bits (zeroes) in an integer type `T`.
    ///
    /// Note that, unlike most intrinsics, this is safe to call;
    /// it does not require an `unsafe` block.
    /// Therefore, implementations must not require the user to uphold
    /// any safety invariants.
    ///
    /// The stabilized versions of this intrinsic are available on the integer
    /// primitives via the `trailing_zeros` method. For example,
    /// [`u32::trailing_zeros`]
    ///
    /// # Examples
    ///
    /// ```
    /// #![feature(core_intrinsics)]
    /// # #![allow(internal_features)]
    ///
    /// use std::intrinsics::cttz;
    ///
    /// let x = 0b0011_1000_u8;
    /// let num_trailing = cttz(x);
    /// assert_eq!(num_trailing, 3);
    /// ```
    ///
    /// An `x` with value `0` will return the bit width of `T`:
    ///
    /// ```
    /// #![feature(core_intrinsics)]
    /// # #![allow(internal_features)]
    ///
    /// use std::intrinsics::cttz;
    ///
    /// let x = 0u16;
    /// let num_trailing = cttz(x);
    /// assert_eq!(num_trailing, 16);
    /// ```
    #[rustc_const_stable(feature = "const_cttz", since = "1.40.0")]
    #[rustc_safe_intrinsic]
    #[rustc_nounwind]
    pub fn cttz<T: Copy>(x: T) -> u32;

    /// Like `cttz`, but extra-unsafe as it returns `undef` when
    /// given an `x` with value `0`.
    ///
    /// This intrinsic does not have a stable counterpart.
    ///
    /// # Examples
    ///
    /// ```
    /// #![feature(core_intrinsics)]
    /// # #![allow(internal_features)]
    ///
    /// use std::intrinsics::cttz_nonzero;
    ///
    /// let x = 0b0011_1000_u8;
    /// let num_trailing = unsafe { cttz_nonzero(x) };
    /// assert_eq!(num_trailing, 3);
    /// ```
    #[rustc_const_stable(feature = "const_cttz_nonzero", since = "1.53.0")]
    #[rustc_nounwind]
    pub fn cttz_nonzero<T: Copy>(x: T) -> u32;

    /// Reverses the bytes in an integer type `T`.
    ///
    /// Note that, unlike most intrinsics, this is safe to call;
    /// it does not require an `unsafe` block.
    /// Therefore, implementations must not require the user to uphold
    /// any safety invariants.
    ///
    /// The stabilized versions of this intrinsic are available on the integer
    /// primitives via the `swap_bytes` method. For example,
    /// [`u32::swap_bytes`]
    #[rustc_const_stable(feature = "const_bswap", since = "1.40.0")]
    #[rustc_safe_intrinsic]
    #[rustc_nounwind]
    pub fn bswap<T: Copy>(x: T) -> T;

    /// Reverses the bits in an integer type `T`.
    ///
    /// Note that, unlike most intrinsics, this is safe to call;
    /// it does not require an `unsafe` block.
    /// Therefore, implementations must not require the user to uphold
    /// any safety invariants.
    ///
    /// The stabilized versions of this intrinsic are available on the integer
    /// primitives via the `reverse_bits` method. For example,
    /// [`u32::reverse_bits`]
    #[rustc_const_stable(feature = "const_bitreverse", since = "1.40.0")]
    #[rustc_safe_intrinsic]
    #[rustc_nounwind]
    pub fn bitreverse<T: Copy>(x: T) -> T;

    /// Does a three-way comparison between the two integer arguments.
    ///
    /// This is included as an intrinsic as it's useful to let it be one thing
    /// in MIR, rather than the multiple checks and switches that make its IR
    /// large and difficult to optimize.
    ///
    /// The stabilized version of this intrinsic is [`Ord::cmp`].
    #[rustc_const_unstable(feature = "const_three_way_compare", issue = "none")]
    #[rustc_safe_intrinsic]
    pub fn three_way_compare<T: Copy>(lhs: T, rhs: T) -> crate::cmp::Ordering;

    /// Performs checked integer addition.
    ///
    /// Note that, unlike most intrinsics, this is safe to call;
    /// it does not require an `unsafe` block.
    /// Therefore, implementations must not require the user to uphold
    /// any safety invariants.
    ///
    /// The stabilized versions of this intrinsic are available on the integer
    /// primitives via the `overflowing_add` method. For example,
    /// [`u32::overflowing_add`]
    #[rustc_const_stable(feature = "const_int_overflow", since = "1.40.0")]
    #[rustc_safe_intrinsic]
    #[rustc_nounwind]
    pub fn add_with_overflow<T: Copy>(x: T, y: T) -> (T, bool);

    /// Performs checked integer subtraction
    ///
    /// Note that, unlike most intrinsics, this is safe to call;
    /// it does not require an `unsafe` block.
    /// Therefore, implementations must not require the user to uphold
    /// any safety invariants.
    ///
    /// The stabilized versions of this intrinsic are available on the integer
    /// primitives via the `overflowing_sub` method. For example,
    /// [`u32::overflowing_sub`]
    #[rustc_const_stable(feature = "const_int_overflow", since = "1.40.0")]
    #[rustc_safe_intrinsic]
    #[rustc_nounwind]
    pub fn sub_with_overflow<T: Copy>(x: T, y: T) -> (T, bool);

    /// Performs checked integer multiplication
    ///
    /// Note that, unlike most intrinsics, this is safe to call;
    /// it does not require an `unsafe` block.
    /// Therefore, implementations must not require the user to uphold
    /// any safety invariants.
    ///
    /// The stabilized versions of this intrinsic are available on the integer
    /// primitives via the `overflowing_mul` method. For example,
    /// [`u32::overflowing_mul`]
    #[rustc_const_stable(feature = "const_int_overflow", since = "1.40.0")]
    #[rustc_safe_intrinsic]
    #[rustc_nounwind]
    pub fn mul_with_overflow<T: Copy>(x: T, y: T) -> (T, bool);

    /// Performs an exact division, resulting in undefined behavior where
    /// `x % y != 0` or `y == 0` or `x == T::MIN && y == -1`
    ///
    /// This intrinsic does not have a stable counterpart.
    #[rustc_const_unstable(feature = "const_exact_div", issue = "none")]
    #[rustc_nounwind]
    pub fn exact_div<T: Copy>(x: T, y: T) -> T;

    /// Performs an unchecked division, resulting in undefined behavior
    /// where `y == 0` or `x == T::MIN && y == -1`
    ///
    /// Safe wrappers for this intrinsic are available on the integer
    /// primitives via the `checked_div` method. For example,
    /// [`u32::checked_div`]
    #[rustc_const_stable(feature = "const_int_unchecked_div", since = "1.52.0")]
    #[rustc_nounwind]
    pub fn unchecked_div<T: Copy>(x: T, y: T) -> T;
    /// Returns the remainder of an unchecked division, resulting in
    /// undefined behavior when `y == 0` or `x == T::MIN && y == -1`
    ///
    /// Safe wrappers for this intrinsic are available on the integer
    /// primitives via the `checked_rem` method. For example,
    /// [`u32::checked_rem`]
    #[rustc_const_stable(feature = "const_int_unchecked_rem", since = "1.52.0")]
    #[rustc_nounwind]
    pub fn unchecked_rem<T: Copy>(x: T, y: T) -> T;

    /// Performs an unchecked left shift, resulting in undefined behavior when
    /// `y < 0` or `y >= N`, where N is the width of T in bits.
    ///
    /// Safe wrappers for this intrinsic are available on the integer
    /// primitives via the `checked_shl` method. For example,
    /// [`u32::checked_shl`]
    #[rustc_const_stable(feature = "const_int_unchecked", since = "1.40.0")]
    #[rustc_nounwind]
    pub fn unchecked_shl<T: Copy, U: Copy>(x: T, y: U) -> T;
    /// Performs an unchecked right shift, resulting in undefined behavior when
    /// `y < 0` or `y >= N`, where N is the width of T in bits.
    ///
    /// Safe wrappers for this intrinsic are available on the integer
    /// primitives via the `checked_shr` method. For example,
    /// [`u32::checked_shr`]
    #[rustc_const_stable(feature = "const_int_unchecked", since = "1.40.0")]
    #[rustc_nounwind]
    pub fn unchecked_shr<T: Copy, U: Copy>(x: T, y: U) -> T;

    /// Returns the result of an unchecked addition, resulting in
    /// undefined behavior when `x + y > T::MAX` or `x + y < T::MIN`.
    ///
    /// The stable counterpart of this intrinsic is `unchecked_add` on the various
    /// integer types, such as [`u16::unchecked_add`] and [`i64::unchecked_add`].
    #[rustc_const_stable(feature = "unchecked_math", since = "1.79.0")]
    #[rustc_nounwind]
    pub fn unchecked_add<T: Copy>(x: T, y: T) -> T;

    /// Returns the result of an unchecked subtraction, resulting in
    /// undefined behavior when `x - y > T::MAX` or `x - y < T::MIN`.
    ///
    /// The stable counterpart of this intrinsic is `unchecked_sub` on the various
    /// integer types, such as [`u16::unchecked_sub`] and [`i64::unchecked_sub`].
    #[rustc_const_stable(feature = "unchecked_math", since = "1.79.0")]
    #[rustc_nounwind]
    pub fn unchecked_sub<T: Copy>(x: T, y: T) -> T;

    /// Returns the result of an unchecked multiplication, resulting in
    /// undefined behavior when `x * y > T::MAX` or `x * y < T::MIN`.
    ///
    /// The stable counterpart of this intrinsic is `unchecked_mul` on the various
    /// integer types, such as [`u16::unchecked_mul`] and [`i64::unchecked_mul`].
    #[rustc_const_stable(feature = "unchecked_math", since = "1.79.0")]
    #[rustc_nounwind]
    pub fn unchecked_mul<T: Copy>(x: T, y: T) -> T;

    /// Performs rotate left.
    ///
    /// Note that, unlike most intrinsics, this is safe to call;
    /// it does not require an `unsafe` block.
    /// Therefore, implementations must not require the user to uphold
    /// any safety invariants.
    ///
    /// The stabilized versions of this intrinsic are available on the integer
    /// primitives via the `rotate_left` method. For example,
    /// [`u32::rotate_left`]
    #[rustc_const_stable(feature = "const_int_rotate", since = "1.40.0")]
    #[rustc_safe_intrinsic]
    #[rustc_nounwind]
    pub fn rotate_left<T: Copy>(x: T, shift: u32) -> T;

    /// Performs rotate right.
    ///
    /// Note that, unlike most intrinsics, this is safe to call;
    /// it does not require an `unsafe` block.
    /// Therefore, implementations must not require the user to uphold
    /// any safety invariants.
    ///
    /// The stabilized versions of this intrinsic are available on the integer
    /// primitives via the `rotate_right` method. For example,
    /// [`u32::rotate_right`]
    #[rustc_const_stable(feature = "const_int_rotate", since = "1.40.0")]
    #[rustc_safe_intrinsic]
    #[rustc_nounwind]
    pub fn rotate_right<T: Copy>(x: T, shift: u32) -> T;

    /// Returns (a + b) mod 2<sup>N</sup>, where N is the width of T in bits.
    ///
    /// Note that, unlike most intrinsics, this is safe to call;
    /// it does not require an `unsafe` block.
    /// Therefore, implementations must not require the user to uphold
    /// any safety invariants.
    ///
    /// The stabilized versions of this intrinsic are available on the integer
    /// primitives via the `wrapping_add` method. For example,
    /// [`u32::wrapping_add`]
    #[rustc_const_stable(feature = "const_int_wrapping", since = "1.40.0")]
    #[rustc_safe_intrinsic]
    #[rustc_nounwind]
    pub fn wrapping_add<T: Copy>(a: T, b: T) -> T;
    /// Returns (a - b) mod 2<sup>N</sup>, where N is the width of T in bits.
    ///
    /// Note that, unlike most intrinsics, this is safe to call;
    /// it does not require an `unsafe` block.
    /// Therefore, implementations must not require the user to uphold
    /// any safety invariants.
    ///
    /// The stabilized versions of this intrinsic are available on the integer
    /// primitives via the `wrapping_sub` method. For example,
    /// [`u32::wrapping_sub`]
    #[rustc_const_stable(feature = "const_int_wrapping", since = "1.40.0")]
    #[rustc_safe_intrinsic]
    #[rustc_nounwind]
    pub fn wrapping_sub<T: Copy>(a: T, b: T) -> T;
    /// Returns (a * b) mod 2<sup>N</sup>, where N is the width of T in bits.
    ///
    /// Note that, unlike most intrinsics, this is safe to call;
    /// it does not require an `unsafe` block.
    /// Therefore, implementations must not require the user to uphold
    /// any safety invariants.
    ///
    /// The stabilized versions of this intrinsic are available on the integer
    /// primitives via the `wrapping_mul` method. For example,
    /// [`u32::wrapping_mul`]
    #[rustc_const_stable(feature = "const_int_wrapping", since = "1.40.0")]
    #[rustc_safe_intrinsic]
    #[rustc_nounwind]
    pub fn wrapping_mul<T: Copy>(a: T, b: T) -> T;

    /// Computes `a + b`, saturating at numeric bounds.
    ///
    /// Note that, unlike most intrinsics, this is safe to call;
    /// it does not require an `unsafe` block.
    /// Therefore, implementations must not require the user to uphold
    /// any safety invariants.
    ///
    /// The stabilized versions of this intrinsic are available on the integer
    /// primitives via the `saturating_add` method. For example,
    /// [`u32::saturating_add`]
    #[rustc_const_stable(feature = "const_int_saturating", since = "1.40.0")]
    #[rustc_safe_intrinsic]
    #[rustc_nounwind]
    pub fn saturating_add<T: Copy>(a: T, b: T) -> T;
    /// Computes `a - b`, saturating at numeric bounds.
    ///
    /// Note that, unlike most intrinsics, this is safe to call;
    /// it does not require an `unsafe` block.
    /// Therefore, implementations must not require the user to uphold
    /// any safety invariants.
    ///
    /// The stabilized versions of this intrinsic are available on the integer
    /// primitives via the `saturating_sub` method. For example,
    /// [`u32::saturating_sub`]
    #[rustc_const_stable(feature = "const_int_saturating", since = "1.40.0")]
    #[rustc_safe_intrinsic]
    #[rustc_nounwind]
    pub fn saturating_sub<T: Copy>(a: T, b: T) -> T;

    /// This is an implementation detail of [`crate::ptr::read`] and should
    /// not be used anywhere else.  See its comments for why this exists.
    ///
    /// This intrinsic can *only* be called where the pointer is a local without
    /// projections (`read_via_copy(ptr)`, not `read_via_copy(*ptr)`) so that it
    /// trivially obeys runtime-MIR rules about derefs in operands.
    #[rustc_const_stable(feature = "const_ptr_read", since = "1.71.0")]
    #[rustc_nounwind]
    pub fn read_via_copy<T>(ptr: *const T) -> T;

    /// This is an implementation detail of [`crate::ptr::write`] and should
    /// not be used anywhere else.  See its comments for why this exists.
    ///
    /// This intrinsic can *only* be called where the pointer is a local without
    /// projections (`write_via_move(ptr, x)`, not `write_via_move(*ptr, x)`) so
    /// that it trivially obeys runtime-MIR rules about derefs in operands.
    #[rustc_const_unstable(feature = "const_ptr_write", issue = "86302")]
    #[rustc_nounwind]
    pub fn write_via_move<T>(ptr: *mut T, value: T);

    /// Returns the value of the discriminant for the variant in 'v';
    /// if `T` has no discriminant, returns `0`.
    ///
    /// Note that, unlike most intrinsics, this is safe to call;
    /// it does not require an `unsafe` block.
    /// Therefore, implementations must not require the user to uphold
    /// any safety invariants.
    ///
    /// The stabilized version of this intrinsic is [`core::mem::discriminant`].
    #[rustc_const_stable(feature = "const_discriminant", since = "1.75.0")]
    #[rustc_safe_intrinsic]
    #[rustc_nounwind]
    pub fn discriminant_value<T>(v: &T) -> <T as DiscriminantKind>::Discriminant;

    /// Rust's "try catch" construct for unwinding. Invokes the function pointer `try_fn` with the
    /// data pointer `data`, and calls `catch_fn` if unwinding occurs while `try_fn` runs.
    ///
    /// `catch_fn` must not unwind.
    ///
    /// The third argument is a function called if an unwind occurs (both Rust unwinds and foreign
    /// unwinds). This function takes the data pointer and a pointer to the target-specific
    /// exception object that was caught. For more information, see the compiler's source as well as
    /// std's `catch_unwind` implementation.
    ///
    /// The stable version of this intrinsic is `std::panic::catch_unwind`.
    #[rustc_nounwind]
    pub fn catch_unwind(try_fn: fn(*mut u8), data: *mut u8, catch_fn: fn(*mut u8, *mut u8)) -> i32;

    /// Emits a `nontemporal` store, which gives a hint to the CPU that the data should not be held
    /// in cache. Except for performance, this is fully equivalent to `ptr.write(val)`.
    ///
    /// Not all architectures provide such an operation. For instance, x86 does not: while `MOVNT`
    /// exists, that operation is *not* equivalent to `ptr.write(val)` (`MOVNT` writes can be reordered
    /// in ways that are not allowed for regular writes).
    #[rustc_nounwind]
    pub fn nontemporal_store<T>(ptr: *mut T, val: T);

    /// See documentation of `<*const T>::offset_from` for details.
    #[rustc_const_stable(feature = "const_ptr_offset_from", since = "1.65.0")]
    #[rustc_nounwind]
    pub fn ptr_offset_from<T>(ptr: *const T, base: *const T) -> isize;

    /// See documentation of `<*const T>::sub_ptr` for details.
    #[rustc_const_unstable(feature = "const_ptr_sub_ptr", issue = "95892")]
    #[rustc_nounwind]
    pub fn ptr_offset_from_unsigned<T>(ptr: *const T, base: *const T) -> usize;
}

/// See documentation of `<*const T>::guaranteed_eq` for details.
/// Returns `2` if the result is unknown.
/// Returns `1` if the pointers are guaranteed equal
/// Returns `0` if the pointers are guaranteed inequal
#[rustc_const_unstable(feature = "const_raw_ptr_comparison", issue = "53020")]
#[unstable(feature = "core_intrinsics", issue = "none")]
#[rustc_intrinsic]
#[rustc_nounwind]
#[rustc_do_not_const_check]
#[inline]
#[miri::intrinsic_fallback_is_spec]
pub const fn ptr_guaranteed_cmp<T>(ptr: *const T, other: *const T) -> u8 {
    (ptr == other) as u8
}

extern "rust-intrinsic" {
    /// Determines whether the raw bytes of the two values are equal.
    ///
    /// This is particularly handy for arrays, since it allows things like just
    /// comparing `i96`s instead of forcing `alloca`s for `[6 x i16]`.
    ///
    /// Above some backend-decided threshold this will emit calls to `memcmp`,
    /// like slice equality does, instead of causing massive code size.
    ///
    /// Since this works by comparing the underlying bytes, the actual `T` is
    /// not particularly important.  It will be used for its size and alignment,
    /// but any validity restrictions will be ignored, not enforced.
    ///
    /// # Safety
    ///
    /// It's UB to call this if any of the *bytes* in `*a` or `*b` are uninitialized.
    /// Note that this is a stricter criterion than just the *values* being
    /// fully-initialized: if `T` has padding, it's UB to call this intrinsic.
    ///
    /// At compile-time, it is furthermore UB to call this if any of the bytes
    /// in `*a` or `*b` have provenance.
    ///
    /// (The implementation is allowed to branch on the results of comparisons,
    /// which is UB if any of their inputs are `undef`.)
    #[rustc_const_unstable(feature = "const_intrinsic_raw_eq", issue = "none")]
    #[rustc_nounwind]
    pub fn raw_eq<T>(a: &T, b: &T) -> bool;

    /// Lexicographically compare `[left, left + bytes)` and `[right, right + bytes)`
    /// as unsigned bytes, returning negative if `left` is less, zero if all the
    /// bytes match, or positive if `right` is greater.
    ///
    /// This underlies things like `<[u8]>::cmp`, and will usually lower to `memcmp`.
    ///
    /// # Safety
    ///
    /// `left` and `right` must each be [valid] for reads of `bytes` bytes.
    ///
    /// Note that this applies to the whole range, not just until the first byte
    /// that differs.  That allows optimizations that can read in large chunks.
    ///
    /// [valid]: crate::ptr#safety
    #[rustc_const_unstable(feature = "const_intrinsic_compare_bytes", issue = "none")]
    #[rustc_nounwind]
    pub fn compare_bytes(left: *const u8, right: *const u8, bytes: usize) -> i32;

    /// See documentation of [`std::hint::black_box`] for details.
    ///
    /// [`std::hint::black_box`]: crate::hint::black_box
    #[rustc_const_unstable(feature = "const_black_box", issue = "none")]
    #[rustc_safe_intrinsic]
    #[rustc_nounwind]
    pub fn black_box<T>(dummy: T) -> T;
}

/// Selects which function to call depending on the context.
///
/// If this function is evaluated at compile-time, then a call to this
/// intrinsic will be replaced with a call to `called_in_const`. It gets
/// replaced with a call to `called_at_rt` otherwise.
///
/// This function is safe to call, but note the stability concerns below.
///
/// # Type Requirements
///
/// The two functions must be both function items. They cannot be function
/// pointers or closures. The first function must be a `const fn`.
///
/// `arg` will be the tupled arguments that will be passed to either one of
/// the two functions, therefore, both functions must accept the same type of
/// arguments. Both functions must return RET.
///
/// # Stability concerns
///
/// Rust has not yet decided that `const fn` are allowed to tell whether
/// they run at compile-time or at runtime. Therefore, when using this
/// intrinsic anywhere that can be reached from stable, it is crucial that
/// the end-to-end behavior of the stable `const fn` is the same for both
/// modes of execution. (Here, Undefined Behavior is considered "the same"
/// as any other behavior, so if the function exhibits UB at runtime then
/// it may do whatever it wants at compile-time.)
///
/// Here is an example of how this could cause a problem:
/// ```no_run
/// #![feature(const_eval_select)]
/// #![feature(core_intrinsics)]
/// # #![allow(internal_features)]
/// use std::intrinsics::const_eval_select;
///
/// // Standard library
/// pub const fn inconsistent() -> i32 {
///     fn runtime() -> i32 { 1 }
///     const fn compiletime() -> i32 { 2 }
///
///     // ⚠ This code violates the required equivalence of `compiletime`
///     // and `runtime`.
///     const_eval_select((), compiletime, runtime)
/// }
///
/// // User Crate
/// const X: i32 = inconsistent();
/// let x = inconsistent();
/// assert_eq!(x, X);
/// ```
///
/// Currently such an assertion would always succeed; until Rust decides
/// otherwise, that principle should not be violated.
#[rustc_const_unstable(feature = "const_eval_select", issue = "124625")]
#[rustc_intrinsic]
#[rustc_intrinsic_must_be_overridden]
pub const fn const_eval_select<ARG: Tuple, F, G, RET>(
    _arg: ARG,
    _called_in_const: F,
    _called_at_rt: G,
) -> RET
where
    G: FnOnce<ARG, Output = RET>,
    F: FnOnce<ARG, Output = RET>,
{
    unreachable!()
}

/// Returns whether the argument's value is statically known at
/// compile-time.
///
/// This is useful when there is a way of writing the code that will
/// be *faster* when some variables have known values, but *slower*
/// in the general case: an `if is_val_statically_known(var)` can be used
/// to select between these two variants. The `if` will be optimized away
/// and only the desired branch remains.
///
/// Formally speaking, this function non-deterministically returns `true`
/// or `false`, and the caller has to ensure sound behavior for both cases.
/// In other words, the following code has *Undefined Behavior*:
///
/// ```no_run
/// #![feature(is_val_statically_known)]
/// #![feature(core_intrinsics)]
/// # #![allow(internal_features)]
/// use std::hint::unreachable_unchecked;
/// use std::intrinsics::is_val_statically_known;
///
/// if !is_val_statically_known(0) { unsafe { unreachable_unchecked(); } }
/// ```
///
/// This also means that the following code's behavior is unspecified; it
/// may panic, or it may not:
///
/// ```no_run
/// #![feature(is_val_statically_known)]
/// #![feature(core_intrinsics)]
/// # #![allow(internal_features)]
/// use std::intrinsics::is_val_statically_known;
///
/// assert_eq!(is_val_statically_known(0), is_val_statically_known(0));
/// ```
///
/// Unsafe code may not rely on `is_val_statically_known` returning any
/// particular value, ever. However, the compiler will generally make it
/// return `true` only if the value of the argument is actually known.
///
/// # Stability concerns
///
/// While it is safe to call, this intrinsic may behave differently in
/// a `const` context than otherwise. See the [`const_eval_select`]
/// documentation for an explanation of the issues this can cause. Unlike
/// `const_eval_select`, this intrinsic isn't guaranteed to behave
/// deterministically even in a `const` context.
///
/// # Type Requirements
///
/// `T` must be either a `bool`, a `char`, a primitive numeric type (e.g. `f32`,
/// but not `NonZeroISize`), or any thin pointer (e.g. `*mut String`).
/// Any other argument types *may* cause a compiler error.
///
/// ## Pointers
///
/// When the input is a pointer, only the pointer itself is
/// ever considered. The pointee has no effect. Currently, these functions
/// behave identically:
///
/// ```
/// #![feature(is_val_statically_known)]
/// #![feature(core_intrinsics)]
/// # #![allow(internal_features)]
/// #![feature(strict_provenance)]
/// use std::intrinsics::is_val_statically_known;
///
/// fn foo(x: &i32) -> bool {
///     is_val_statically_known(x)
/// }
///
/// fn bar(x: &i32) -> bool {
///     is_val_statically_known(
///         (x as *const i32).addr()
///     )
/// }
/// # _ = foo(&5_i32);
/// # _ = bar(&5_i32);
/// ```
#[rustc_const_unstable(feature = "is_val_statically_known", issue = "none")]
#[rustc_nounwind]
#[unstable(feature = "core_intrinsics", issue = "none")]
#[rustc_intrinsic]
pub const fn is_val_statically_known<T: Copy>(_arg: T) -> bool {
    false
}

/// Non-overlapping *typed* swap of a single value.
///
/// The codegen backends will replace this with a better implementation when
/// `T` is a simple type that can be loaded and stored as an immediate.
///
/// The stabilized form of this intrinsic is [`crate::mem::swap`].
///
/// # Safety
///
/// `x` and `y` are readable and writable as `T`, and non-overlapping.
#[rustc_nounwind]
#[inline]
#[rustc_intrinsic]
// This has fallback `const fn` MIR, so shouldn't need stability, see #122652
#[rustc_const_unstable(feature = "const_typed_swap", issue = "none")]
#[cfg_attr(kani, kani::modifies(x))]
#[cfg_attr(kani, kani::modifies(y))]
#[requires(ub_checks::can_dereference(x) && ub_checks::can_write(x))]
#[requires(ub_checks::can_dereference(y) && ub_checks::can_write(y))]
#[requires(x.addr() != y.addr() || core::mem::size_of::<T>() == 0)]
#[requires(ub_checks::is_nonoverlapping(x as *const (), x as *const (), size_of::<T>(), 1))]
#[ensures(|_| ub_checks::can_dereference(x) && ub_checks::can_dereference(y))]
pub const unsafe fn typed_swap<T>(x: *mut T, y: *mut T) {
    // SAFETY: The caller provided single non-overlapping items behind
    // pointers, so swapping them with `count: 1` is fine.
    unsafe { ptr::swap_nonoverlapping(x, y, 1) };
}

/// Returns whether we should perform some UB-checking at runtime. This eventually evaluates to
/// `cfg!(ub_checks)`, but behaves different from `cfg!` when mixing crates built with different
/// flags: if the crate has UB checks enabled or carries the `#[rustc_preserve_ub_checks]`
/// attribute, evaluation is delayed until monomorphization (or until the call gets inlined into
/// a crate that does not delay evaluation further); otherwise it can happen any time.
///
/// The common case here is a user program built with ub_checks linked against the distributed
/// sysroot which is built without ub_checks but with `#[rustc_preserve_ub_checks]`.
/// For code that gets monomorphized in the user crate (i.e., generic functions and functions with
/// `#[inline]`), gating assertions on `ub_checks()` rather than `cfg!(ub_checks)` means that
/// assertions are enabled whenever the *user crate* has UB checks enabled. However, if the
/// user has UB checks disabled, the checks will still get optimized out. This intrinsic is
/// primarily used by [`ub_checks::assert_unsafe_precondition`].
#[rustc_const_unstable(feature = "const_ub_checks", issue = "none")]
#[unstable(feature = "core_intrinsics", issue = "none")]
#[inline(always)]
#[rustc_intrinsic]
pub const fn ub_checks() -> bool {
    cfg!(ub_checks)
}

/// Allocates a block of memory at compile time.
/// At runtime, just returns a null pointer.
///
/// # Safety
///
/// - The `align` argument must be a power of two.
///    - At compile time, a compile error occurs if this constraint is violated.
///    - At runtime, it is not checked.
#[rustc_const_unstable(feature = "const_heap", issue = "79597")]
#[unstable(feature = "core_intrinsics", issue = "none")]
#[rustc_nounwind]
#[rustc_intrinsic]
#[miri::intrinsic_fallback_is_spec]
pub const unsafe fn const_allocate(_size: usize, _align: usize) -> *mut u8 {
    // const eval overrides this function, but runtime code for now just returns null pointers.
    // See <https://github.com/rust-lang/rust/issues/93935>.
    crate::ptr::null_mut()
}

/// Deallocates a memory which allocated by `intrinsics::const_allocate` at compile time.
/// At runtime, does nothing.
///
/// # Safety
///
/// - The `align` argument must be a power of two.
///    - At compile time, a compile error occurs if this constraint is violated.
///    - At runtime, it is not checked.
/// - If the `ptr` is created in an another const, this intrinsic doesn't deallocate it.
/// - If the `ptr` is pointing to a local variable, this intrinsic doesn't deallocate it.
#[rustc_const_unstable(feature = "const_heap", issue = "79597")]
#[unstable(feature = "core_intrinsics", issue = "none")]
#[rustc_nounwind]
#[rustc_intrinsic]
#[miri::intrinsic_fallback_is_spec]
pub const unsafe fn const_deallocate(_ptr: *mut u8, _size: usize, _align: usize) {
    // Runtime NOP
}

/// The intrinsic will return the size stored in that vtable.
///
/// # Safety
///
/// `ptr` must point to a vtable.
#[rustc_nounwind]
#[unstable(feature = "core_intrinsics", issue = "none")]
#[rustc_intrinsic]
#[rustc_intrinsic_must_be_overridden]
// FIXME(kani): Cannot verify intrinsics contract yet.
// <https://github.com/model-checking/kani/issues/3345>
#[requires(ub_checks::can_dereference(_ptr as *const crate::ptr::DynMetadata<dyn crate::any::Any>))]
pub unsafe fn vtable_size(_ptr: *const ()) -> usize {
    unreachable!()
}

/// The intrinsic will return the alignment stored in that vtable.
///
/// # Safety
///
/// `ptr` must point to a vtable.
#[rustc_nounwind]
#[unstable(feature = "core_intrinsics", issue = "none")]
#[rustc_intrinsic]
#[rustc_intrinsic_must_be_overridden]
// FIXME(kani): Cannot verify intrinsics contract yet.
// <https://github.com/model-checking/kani/issues/3345>
#[requires(ub_checks::can_dereference(_ptr as *const crate::ptr::DynMetadata<dyn crate::any::Any>))]
pub unsafe fn vtable_align(_ptr: *const ()) -> usize {
    unreachable!()
}

/// The size of a type in bytes.
///
/// Note that, unlike most intrinsics, this is safe to call;
/// it does not require an `unsafe` block.
/// Therefore, implementations must not require the user to uphold
/// any safety invariants.
///
/// More specifically, this is the offset in bytes between successive
/// items of the same type, including alignment padding.
///
/// The stabilized version of this intrinsic is [`core::mem::size_of`].
#[rustc_nounwind]
#[unstable(feature = "core_intrinsics", issue = "none")]
#[rustc_const_stable(feature = "const_size_of", since = "1.40.0")]
#[rustc_intrinsic]
#[rustc_intrinsic_must_be_overridden]
pub const fn size_of<T>() -> usize {
    unreachable!()
}

/// The minimum alignment of a type.
///
/// Note that, unlike most intrinsics, this is safe to call;
/// it does not require an `unsafe` block.
/// Therefore, implementations must not require the user to uphold
/// any safety invariants.
///
/// The stabilized version of this intrinsic is [`core::mem::align_of`].
#[rustc_nounwind]
#[unstable(feature = "core_intrinsics", issue = "none")]
#[rustc_const_stable(feature = "const_min_align_of", since = "1.40.0")]
#[rustc_intrinsic]
#[rustc_intrinsic_must_be_overridden]
pub const fn min_align_of<T>() -> usize {
    unreachable!()
}

/// The preferred alignment of a type.
///
/// This intrinsic does not have a stable counterpart.
/// It's "tracking issue" is [#91971](https://github.com/rust-lang/rust/issues/91971).
#[rustc_nounwind]
#[unstable(feature = "core_intrinsics", issue = "none")]
#[rustc_const_unstable(feature = "const_pref_align_of", issue = "91971")]
#[rustc_intrinsic]
#[rustc_intrinsic_must_be_overridden]
pub const unsafe fn pref_align_of<T>() -> usize {
    unreachable!()
}

/// Returns the number of variants of the type `T` cast to a `usize`;
/// if `T` has no variants, returns `0`. Uninhabited variants will be counted.
///
/// Note that, unlike most intrinsics, this is safe to call;
/// it does not require an `unsafe` block.
/// Therefore, implementations must not require the user to uphold
/// any safety invariants.
///
/// The to-be-stabilized version of this intrinsic is [`crate::mem::variant_count`].
#[rustc_nounwind]
#[unstable(feature = "core_intrinsics", issue = "none")]
#[rustc_const_unstable(feature = "variant_count", issue = "73662")]
#[rustc_intrinsic]
#[rustc_intrinsic_must_be_overridden]
pub const fn variant_count<T>() -> usize {
    unreachable!()
}

/// The size of the referenced value in bytes.
///
/// The stabilized version of this intrinsic is [`crate::mem::size_of_val`].
///
/// # Safety
///
/// See [`crate::mem::size_of_val_raw`] for safety conditions.
#[rustc_nounwind]
#[unstable(feature = "core_intrinsics", issue = "none")]
#[rustc_const_unstable(feature = "const_size_of_val", issue = "46571")]
#[rustc_intrinsic]
#[rustc_intrinsic_must_be_overridden]
pub const unsafe fn size_of_val<T: ?Sized>(_ptr: *const T) -> usize {
    unreachable!()
}

/// The required alignment of the referenced value.
///
/// The stabilized version of this intrinsic is [`core::mem::align_of_val`].
///
/// # Safety
///
/// See [`crate::mem::align_of_val_raw`] for safety conditions.
#[rustc_nounwind]
#[unstable(feature = "core_intrinsics", issue = "none")]
#[rustc_const_unstable(feature = "const_align_of_val", issue = "46571")]
#[rustc_intrinsic]
#[rustc_intrinsic_must_be_overridden]
pub const unsafe fn min_align_of_val<T: ?Sized>(_ptr: *const T) -> usize {
    unreachable!()
}

/// Gets a static string slice containing the name of a type.
///
/// Note that, unlike most intrinsics, this is safe to call;
/// it does not require an `unsafe` block.
/// Therefore, implementations must not require the user to uphold
/// any safety invariants.
///
/// The stabilized version of this intrinsic is [`core::any::type_name`].
#[rustc_nounwind]
#[unstable(feature = "core_intrinsics", issue = "none")]
#[rustc_const_unstable(feature = "const_type_name", issue = "63084")]
#[rustc_intrinsic]
#[rustc_intrinsic_must_be_overridden]
pub const fn type_name<T: ?Sized>() -> &'static str {
    unreachable!()
}

/// Gets an identifier which is globally unique to the specified type. This
/// function will return the same value for a type regardless of whichever
/// crate it is invoked in.
///
/// Note that, unlike most intrinsics, this is safe to call;
/// it does not require an `unsafe` block.
/// Therefore, implementations must not require the user to uphold
/// any safety invariants.
///
/// The stabilized version of this intrinsic is [`core::any::TypeId::of`].
#[rustc_nounwind]
#[unstable(feature = "core_intrinsics", issue = "none")]
#[rustc_const_unstable(feature = "const_type_id", issue = "77125")]
#[rustc_intrinsic]
#[rustc_intrinsic_must_be_overridden]
pub const fn type_id<T: ?Sized + 'static>() -> u128 {
    unreachable!()
}

/// Lowers in MIR to `Rvalue::Aggregate` with `AggregateKind::RawPtr`.
///
/// This is used to implement functions like `slice::from_raw_parts_mut` and
/// `ptr::from_raw_parts` in a way compatible with the compiler being able to
/// change the possible layouts of pointers.
#[rustc_nounwind]
#[unstable(feature = "core_intrinsics", issue = "none")]
#[rustc_const_unstable(feature = "ptr_metadata", issue = "81513")]
#[rustc_intrinsic]
#[rustc_intrinsic_must_be_overridden]
pub const fn aggregate_raw_ptr<P: AggregateRawPtr<D, Metadata = M>, D, M>(_data: D, _meta: M) -> P {
    // To implement a fallback we'd have to assume the layout of the pointer,
    // but the whole point of this intrinsic is that we shouldn't do that.
    unreachable!()
}

#[unstable(feature = "core_intrinsics", issue = "none")]
pub trait AggregateRawPtr<D> {
    type Metadata: Copy;
}
impl<P: ?Sized, T: ptr::Thin> AggregateRawPtr<*const T> for *const P {
    type Metadata = <P as ptr::Pointee>::Metadata;
}
impl<P: ?Sized, T: ptr::Thin> AggregateRawPtr<*mut T> for *mut P {
    type Metadata = <P as ptr::Pointee>::Metadata;
}

/// Lowers in MIR to `Rvalue::UnaryOp` with `UnOp::PtrMetadata`.
///
/// This is used to implement functions like `ptr::metadata`.
#[rustc_nounwind]
#[unstable(feature = "core_intrinsics", issue = "none")]
#[rustc_const_unstable(feature = "ptr_metadata", issue = "81513")]
#[rustc_intrinsic]
#[rustc_intrinsic_must_be_overridden]
pub const fn ptr_metadata<P: ptr::Pointee<Metadata = M> + ?Sized, M>(_ptr: *const P) -> M {
    // To implement a fallback we'd have to assume the layout of the pointer,
    // but the whole point of this intrinsic is that we shouldn't do that.
    unreachable!()
}

// Some functions are defined here because they accidentally got made
// available in this module on stable. See <https://github.com/rust-lang/rust/issues/15702>.
// (`transmute` also falls into this category, but it cannot be wrapped due to the
// check that `T` and `U` have the same size.)

/// Copies `count * size_of::<T>()` bytes from `src` to `dst`. The source
/// and destination must *not* overlap.
///
/// For regions of memory which might overlap, use [`copy`] instead.
///
/// `copy_nonoverlapping` is semantically equivalent to C's [`memcpy`], but
/// with the argument order swapped.
///
/// The copy is "untyped" in the sense that data may be uninitialized or otherwise violate the
/// requirements of `T`. The initialization state is preserved exactly.
///
/// [`memcpy`]: https://en.cppreference.com/w/c/string/byte/memcpy
///
/// # Safety
///
/// Behavior is undefined if any of the following conditions are violated:
///
/// * `src` must be [valid] for reads of `count * size_of::<T>()` bytes.
///
/// * `dst` must be [valid] for writes of `count * size_of::<T>()` bytes.
///
/// * Both `src` and `dst` must be properly aligned.
///
/// * The region of memory beginning at `src` with a size of `count *
///   size_of::<T>()` bytes must *not* overlap with the region of memory
///   beginning at `dst` with the same size.
///
/// Like [`read`], `copy_nonoverlapping` creates a bitwise copy of `T`, regardless of
/// whether `T` is [`Copy`]. If `T` is not [`Copy`], using *both* the values
/// in the region beginning at `*src` and the region beginning at `*dst` can
/// [violate memory safety][read-ownership].
///
/// Note that even if the effectively copied size (`count * size_of::<T>()`) is
/// `0`, the pointers must be non-null and properly aligned.
///
/// [`read`]: crate::ptr::read
/// [read-ownership]: crate::ptr::read#ownership-of-the-returned-value
/// [valid]: crate::ptr#safety
///
/// # Examples
///
/// Manually implement [`Vec::append`]:
///
/// ```
/// use std::ptr;
///
/// /// Moves all the elements of `src` into `dst`, leaving `src` empty.
/// fn append<T>(dst: &mut Vec<T>, src: &mut Vec<T>) {
///     let src_len = src.len();
///     let dst_len = dst.len();
///
///     // Ensure that `dst` has enough capacity to hold all of `src`.
///     dst.reserve(src_len);
///
///     unsafe {
///         // The call to add is always safe because `Vec` will never
///         // allocate more than `isize::MAX` bytes.
///         let dst_ptr = dst.as_mut_ptr().add(dst_len);
///         let src_ptr = src.as_ptr();
///
///         // Truncate `src` without dropping its contents. We do this first,
///         // to avoid problems in case something further down panics.
///         src.set_len(0);
///
///         // The two regions cannot overlap because mutable references do
///         // not alias, and two different vectors cannot own the same
///         // memory.
///         ptr::copy_nonoverlapping(src_ptr, dst_ptr, src_len);
///
///         // Notify `dst` that it now holds the contents of `src`.
///         dst.set_len(dst_len + src_len);
///     }
/// }
///
/// let mut a = vec!['r'];
/// let mut b = vec!['u', 's', 't'];
///
/// append(&mut a, &mut b);
///
/// assert_eq!(a, &['r', 'u', 's', 't']);
/// assert!(b.is_empty());
/// ```
///
/// [`Vec::append`]: ../../std/vec/struct.Vec.html#method.append
#[doc(alias = "memcpy")]
#[stable(feature = "rust1", since = "1.0.0")]
#[rustc_allowed_through_unstable_modules]
#[rustc_const_unstable(feature = "const_intrinsic_copy", issue = "80697")]
#[inline(always)]
#[cfg_attr(miri, track_caller)] // even without panics, this helps for Miri backtraces
#[rustc_diagnostic_item = "ptr_copy_nonoverlapping"]
// Copy is "untyped".
#[cfg_attr(kani, kani::modifies(crate::ptr::slice_from_raw_parts(dst, count)))]
#[requires(!count.overflowing_mul(size_of::<T>()).1
  && ub_checks::can_dereference(core::ptr::slice_from_raw_parts(src as *const crate::mem::MaybeUninit<T>, count))
  && ub_checks::can_write(core::ptr::slice_from_raw_parts_mut(dst, count)))]
#[requires(ub_checks::is_nonoverlapping(src as *const (), dst as *const (), size_of::<T>(), count))]
// TODO: Use quantifiers once it's available.
// Ensures the initialization state is preserved.
#[ensures(|_| {
    if count > 0 {
        let byte = kani::any_where(| sz: &usize | *sz < size_of::< T >);
        let elem = kani::any_where(| val: &usize | *val < count);
        let src_data = src as * const u8;
        let dst_data = unsafe { dst.offset(elem) } as * const u8;
        ub_checks::can_dereference(unsafe { src_data.offset(byte) })
            == ub_checks::can_dereference(unsafe { dst_data.offset(byte) })
    }
})]
pub const unsafe fn copy_nonoverlapping<T>(src: *const T, dst: *mut T, count: usize) {
    extern "rust-intrinsic" {
        #[rustc_const_unstable(feature = "const_intrinsic_copy", issue = "80697")]
        #[rustc_nounwind]
        pub fn copy_nonoverlapping<T>(src: *const T, dst: *mut T, count: usize);
    }

    ub_checks::assert_unsafe_precondition!(
        check_language_ub,
        "ptr::copy_nonoverlapping requires that both pointer arguments are aligned and non-null \
        and the specified memory ranges do not overlap",
        (
            src: *const () = src as *const (),
            dst: *mut () = dst as *mut (),
            size: usize = size_of::<T>(),
            align: usize = align_of::<T>(),
            count: usize = count,
        ) =>
        ub_checks::is_aligned_and_not_null(src, align)
            && ub_checks::is_aligned_and_not_null(dst, align)
            && ub_checks::is_nonoverlapping(src, dst, size, count)
    );

    // SAFETY: the safety contract for `copy_nonoverlapping` must be
    // upheld by the caller.
    unsafe { copy_nonoverlapping(src, dst, count) }
}

/// Copies `count * size_of::<T>()` bytes from `src` to `dst`. The source
/// and destination may overlap.
///
/// If the source and destination will *never* overlap,
/// [`copy_nonoverlapping`] can be used instead.
///
/// `copy` is semantically equivalent to C's [`memmove`], but with the argument
/// order swapped. Copying takes place as if the bytes were copied from `src`
/// to a temporary array and then copied from the array to `dst`.
///
/// The copy is "untyped" in the sense that data may be uninitialized or otherwise violate the
/// requirements of `T`. The initialization state is preserved exactly.
///
/// [`memmove`]: https://en.cppreference.com/w/c/string/byte/memmove
///
/// # Safety
///
/// Behavior is undefined if any of the following conditions are violated:
///
/// * `src` must be [valid] for reads of `count * size_of::<T>()` bytes, and must remain valid even
///   when `dst` is written for `count * size_of::<T>()` bytes. (This means if the memory ranges
///   overlap, the two pointers must not be subject to aliasing restrictions relative to each
///   other.)
///
/// * `dst` must be [valid] for writes of `count * size_of::<T>()` bytes, and must remain valid even
///   when `src` is read for `count * size_of::<T>()` bytes.
///
/// * Both `src` and `dst` must be properly aligned.
///
/// Like [`read`], `copy` creates a bitwise copy of `T`, regardless of
/// whether `T` is [`Copy`]. If `T` is not [`Copy`], using both the values
/// in the region beginning at `*src` and the region beginning at `*dst` can
/// [violate memory safety][read-ownership].
///
/// Note that even if the effectively copied size (`count * size_of::<T>()`) is
/// `0`, the pointers must be non-null and properly aligned.
///
/// [`read`]: crate::ptr::read
/// [read-ownership]: crate::ptr::read#ownership-of-the-returned-value
/// [valid]: crate::ptr#safety
///
/// # Examples
///
/// Efficiently create a Rust vector from an unsafe buffer:
///
/// ```
/// use std::ptr;
///
/// /// # Safety
/// ///
/// /// * `ptr` must be correctly aligned for its type and non-zero.
/// /// * `ptr` must be valid for reads of `elts` contiguous elements of type `T`.
/// /// * Those elements must not be used after calling this function unless `T: Copy`.
/// # #[allow(dead_code)]
/// unsafe fn from_buf_raw<T>(ptr: *const T, elts: usize) -> Vec<T> {
///     let mut dst = Vec::with_capacity(elts);
///
///     // SAFETY: Our precondition ensures the source is aligned and valid,
///     // and `Vec::with_capacity` ensures that we have usable space to write them.
///     ptr::copy(ptr, dst.as_mut_ptr(), elts);
///
///     // SAFETY: We created it with this much capacity earlier,
///     // and the previous `copy` has initialized these elements.
///     dst.set_len(elts);
///     dst
/// }
/// ```
#[doc(alias = "memmove")]
#[stable(feature = "rust1", since = "1.0.0")]
#[rustc_allowed_through_unstable_modules]
#[rustc_const_unstable(feature = "const_intrinsic_copy", issue = "80697")]
#[inline(always)]
#[cfg_attr(miri, track_caller)] // even without panics, this helps for Miri backtraces
#[rustc_diagnostic_item = "ptr_copy"]
// FIXME(kani): How to verify safety for types that do not implement Copy and count > 1??
#[requires(!count.overflowing_mul(size_of::<T>()).1
  && ub_checks::can_dereference(core::ptr::slice_from_raw_parts(src as *const crate::mem::MaybeUninit<T>, count))
  && ub_checks::can_write(core::ptr::slice_from_raw_parts_mut(dst, count)))]
#[ensures(|_| {
    if count > 0 {
        let byte = kani::any_where(| sz: &usize | *sz < size_of::< T >);
        let elem = kani::any_where(| val: &usize | *val < count);
        let src_data = src as * const u8;
        let dst_data = unsafe { dst.offset(elem) } as * const u8;
        ub_checks::can_dereference(unsafe { src_data.offset(byte) })
            == ub_checks::can_dereference(unsafe { dst_data.offset(byte) })
    }
})]
pub const unsafe fn copy<T>(src: *const T, dst: *mut T, count: usize) {
    extern "rust-intrinsic" {
        #[rustc_const_unstable(feature = "const_intrinsic_copy", issue = "80697")]
        #[rustc_nounwind]
        fn copy<T>(src: *const T, dst: *mut T, count: usize);
    }

    // SAFETY: the safety contract for `copy` must be upheld by the caller.
    unsafe {
        ub_checks::assert_unsafe_precondition!(
            check_language_ub,
            "ptr::copy requires that both pointer arguments are aligned and non-null",
            (
                src: *const () = src as *const (),
                dst: *mut () = dst as *mut (),
                align: usize = align_of::<T>(),
            ) =>
            ub_checks::is_aligned_and_not_null(src, align)



            && ub_checks::is_aligned_and_not_null(dst, align)
        );
        copy(src, dst, count)
    }
}

/// Sets `count * size_of::<T>()` bytes of memory starting at `dst` to
/// `val`.
///
/// `write_bytes` is similar to C's [`memset`], but sets `count *
/// size_of::<T>()` bytes to `val`.
///
/// [`memset`]: https://en.cppreference.com/w/c/string/byte/memset
///
/// # Safety
///
/// Behavior is undefined if any of the following conditions are violated:
///
/// * `dst` must be [valid] for writes of `count * size_of::<T>()` bytes.
///
/// * `dst` must be properly aligned.
///
/// Note that even if the effectively copied size (`count * size_of::<T>()`) is
/// `0`, the pointer must be non-null and properly aligned.
///
/// Additionally, note that changing `*dst` in this way can easily lead to undefined behavior (UB)
/// later if the written bytes are not a valid representation of some `T`. For instance, the
/// following is an **incorrect** use of this function:
///
/// ```rust,no_run
/// unsafe {
///     let mut value: u8 = 0;
///     let ptr: *mut bool = &mut value as *mut u8 as *mut bool;
///     let _bool = ptr.read(); // This is fine, `ptr` points to a valid `bool`.
///     ptr.write_bytes(42u8, 1); // This function itself does not cause UB...
///     let _bool = ptr.read(); // ...but it makes this operation UB! ⚠️
/// }
/// ```
///
/// [valid]: crate::ptr#safety
///
/// # Examples
///
/// Basic usage:
///
/// ```
/// use std::ptr;
///
/// let mut vec = vec![0u32; 4];
/// unsafe {
///     let vec_ptr = vec.as_mut_ptr();
///     ptr::write_bytes(vec_ptr, 0xfe, 2);
/// }
/// assert_eq!(vec, [0xfefefefe, 0xfefefefe, 0, 0]);
/// ```
#[doc(alias = "memset")]
#[stable(feature = "rust1", since = "1.0.0")]
#[rustc_allowed_through_unstable_modules]
#[rustc_const_unstable(feature = "const_ptr_write", issue = "86302")]
#[inline(always)]
#[cfg_attr(miri, track_caller)] // even without panics, this helps for Miri backtraces
#[rustc_diagnostic_item = "ptr_write_bytes"]
#[cfg_attr(kani, kani::modifies(crate::ptr::slice_from_raw_parts(dst, count)))]
#[requires(!count.overflowing_mul(size_of::<T>()).1
  && ub_checks::can_write(core::ptr::slice_from_raw_parts_mut(dst as *mut u8, count)))]
// TODO: Change this to quantifiers when available.
#[ensures(|_| {
    let idx = kani::any_where(|idx: &usize| *idx < count);
    ub_checks::can_dereference(dst.offset(idx) as * const u8)
})]
pub const unsafe fn write_bytes<T>(dst: *mut T, val: u8, count: usize) {
    extern "rust-intrinsic" {
        #[rustc_const_unstable(feature = "const_ptr_write", issue = "86302")]
        #[rustc_nounwind]
        fn write_bytes<T>(dst: *mut T, val: u8, count: usize);
    }

    // SAFETY: the safety contract for `write_bytes` must be upheld by the caller.
    unsafe {
        ub_checks::assert_unsafe_precondition!(
            check_language_ub,
            "ptr::write_bytes requires that the destination pointer is aligned and non-null",
            (
                addr: *const () = dst as *const (),
                align: usize = align_of::<T>(),
            ) => ub_checks::is_aligned_and_not_null(addr, align)
        );
        write_bytes(dst, val, count)
    }
}

/// Inform Miri that a given pointer definitely has a certain alignment.
#[cfg(miri)]
pub(crate) const fn miri_promise_symbolic_alignment(ptr: *const (), align: usize) {
    extern "Rust" {
        /// Miri-provided extern function to promise that a given pointer is properly aligned for
        /// "symbolic" alignment checks. Will fail if the pointer is not actually aligned or `align` is
        /// not a power of two. Has no effect when alignment checks are concrete (which is the default).
        fn miri_promise_symbolic_alignment(ptr: *const (), align: usize);
    }

    fn runtime(ptr: *const (), align: usize) {
        // SAFETY: this call is always safe.
        unsafe {
            miri_promise_symbolic_alignment(ptr, align);
        }
    }

    const fn compiletime(_ptr: *const (), _align: usize) {}

    const_eval_select((ptr, align), compiletime, runtime);
}

#[cfg(kani)]
#[unstable(feature="kani", issue="none")]
mod verify {
    use core::{cmp, fmt};
    use core::ptr::addr_of_mut;
    use super::*;
    use crate::kani;

    #[kani::proof_for_contract(typed_swap)]
    pub fn check_typed_swap_u8() {
        check_swap::<u8>()
    }

    #[kani::proof_for_contract(typed_swap)]
    pub fn check_typed_swap_char() {
        check_swap::<char>()
    }

    #[kani::proof_for_contract(typed_swap)]
    pub fn check_typed_swap_non_zero() {
        check_swap::<core::num::NonZeroI32>()
    }

    pub fn check_swap<T: kani::Arbitrary + Copy + cmp::PartialEq + fmt::Debug>() {
        let mut x = kani::any::<T>();
        let old_x = x;
        let mut y = kani::any::<T>();
        let old_y = y;

        unsafe { typed_swap(&mut x, &mut y) };
        assert_eq!(y, old_x);
        assert_eq!(x, old_y);
    }

    /// Note that in `core` we cannot check allocated pointers.
    #[derive(Copy, Clone, Debug, PartialEq, Eq, kani::Arbitrary)]
    enum PtrKind {
        /// Dangling pointers
        Dangling,
        /// Null pointers
        Null,
        /// Stack pointers
        Stack,
        /// Overlapping pointers
        Overlap,
        /// Unaligned pointers
        Unaligned,
        /// Pointer to uninitialized memory
        Uninitialized,
    }

    struct ArbitraryPointers<T> {
        src: *const T,
        dst: *mut T,
        dst_kind: PtrKind,
        src_kind: PtrKind,
    }

    impl<T: kani::Arbitrary> ArbitraryPointers<T> {
        fn with_arbitrary<F>(harness: F) where F: FnOnce(ArbitraryPointers<u32>) {
            #[repr(C)]
            struct WithPadding {
                byte: u8,
                // padding in the middle.
                bytes: u64,
            }
            let mut single = kani::any::<u32>();
            let ptr1 = addr_of_mut!(single);

            // FIXME(kani) this should be but this is not available in `kani_core` yet:
            // let mut array: [u8; 100] = kani::any();
            let mut array = [kani::any::<u32>(), 100];
            let ptr2 = addr_of_mut!(array) as *mut u32;

            let mut buffer = [0u8; 6];
            let unaligned = unsafe { addr_of_mut!(buffer).byte_offset(1) } as *mut u32;

            let mut padding = WithPadding { byte: kani::any(), bytes: kani::any()};
            let uninit = unsafe { addr_of_mut!(padding.byte).byte_offset(4)} as *mut u32;

            let arbitrary = ArbitraryPointers::from(ptr1, ptr2, unaligned, uninit);
            harness(arbitrary);
        }

        fn from(ptr1: *mut T, ptr2: *mut T, unaligned: *mut T, uninit: *mut T) -> Self {
            let (src_kind, src) = ArbitraryPointers::any(ptr1, ptr2, unaligned, uninit);
            let (dst_kind, dst) = ArbitraryPointers::any(ptr2, ptr1, unaligned, uninit);
            ArbitraryPointers {
                src_kind,
                src,
                dst_kind,
                dst,
            }
        }

        fn any(unique: *mut T, overlap: *mut T, unaligned: *mut T, uninit: *mut T) -> (PtrKind, *mut T) {
            let kind = kani::any::<PtrKind>();
            let ptr = match kind {
                PtrKind::Dangling =>  {
                    crate::ptr::dangling_mut::<T>()
                }
                PtrKind::Null => {
                    crate::ptr::null_mut::<T>()
                }
                PtrKind::Stack => {
                    unique
                }
                PtrKind::Overlap => {
                    if kani::any() { unique } else { overlap }
                }
                PtrKind::Unaligned => {
                    unaligned
                }
                PtrKind::Uninitialized => {
                    uninit
                }
            };
            (kind, ptr)
        }
    }

    /// This harness currently fails because we cannot define the modifies clause for slices.
    #[kani::proof_for_contract(copy)]
    fn check_copy() {
        ArbitraryPointers::<u32>::with_arbitrary(|arbitrary| {
            // Skip dangling for now since it makes Kani contract panic.
            // Verify this case in a separate harness.
            kani::assume(arbitrary.dst_kind != PtrKind::Dangling);
            kani::assume(arbitrary.src_kind != PtrKind::Dangling);
            unsafe { copy(arbitrary.src, arbitrary.dst, kani::any()) }
        });
    }

    /// This harness fails because Kani cannot assume a pointer is valid.
    ///
    /// The specification should ensure the pointers passed are allocated, and this harness should
    /// succeed since `copy` ensures would reject dangling pointers.
    #[cfg(ignore)]
    #[kani::proof_for_contract(copy)]
    fn check_copy_dangling() {
        ArbitraryPointers::<u32>::with_arbitrary(|arbitrary| {
            // Verify the dangling case.
            kani::assume(arbitrary.dst_kind == PtrKind::Dangling || arbitrary.src_kind == PtrKind::Dangling);
            unsafe { copy(arbitrary.src, arbitrary.dst, kani::any()) }
        });
    }

    /// FIXME(kani): This harness currently fails because we cannot define the modifies clause for slices.
    #[kani::proof_for_contract(copy_nonoverlapping)]
    fn check_copy_nonoverlapping() {
        ArbitraryPointers::<u32>::with_arbitrary(|arbitrary| {
            // Skip dangling for now since it makes Kani contract panic.
            // Verify this case in a separate harness.
            kani::assume(arbitrary.dst_kind != PtrKind::Dangling);
            kani::assume(arbitrary.src_kind != PtrKind::Dangling);
            unsafe { copy_nonoverlapping(arbitrary.src, arbitrary.dst, kani::any()) }
        });
    }

    /// FIXME(kani): This harness currently fails because we cannot define the modifies clause for slices.
    #[kani::proof_for_contract(write_bytes)]
    fn check_write_bytes() {
        ArbitraryPointers::<u32>::with_arbitrary(|arbitrary| {
            // Skip dangling for now since it makes Kani contract panic.
            // Verify this case in a separate harness.
            kani::assume(arbitrary.dst_kind != PtrKind::Dangling);
            unsafe { write_bytes(arbitrary.dst, kani::any(), kani::any()) }
        });
    }
}<|MERGE_RESOLUTION|>--- conflicted
+++ resolved
@@ -63,17 +63,11 @@
 )]
 #![allow(missing_docs)]
 
-<<<<<<< HEAD
 use safety::{ensures, requires};
 use crate::marker::DiscriminantKind;
 use crate::marker::Tuple;
 use crate::ptr;
 use crate::ub_checks;
-=======
-use safety::requires;
-use crate::marker::{DiscriminantKind, Tuple};
-use crate::{ptr, ub_checks};
->>>>>>> 351e958c
 
 #[cfg(kani)]
 use crate::kani;
@@ -1048,47 +1042,9 @@
     #[rustc_nounwind]
     pub fn breakpoint();
 
-<<<<<<< HEAD
-    /// The size of a type in bytes.
-    ///
-    /// Note that, unlike most intrinsics, this is safe to call;
-    /// it does not require an `unsafe` block.
-    /// Therefore, implementations must not require the user to uphold
-    /// any safety invariants.
-    ///
-    /// More specifically, this is the offset in bytes between successive
-    /// items of the same type, including alignment padding.
-    ///
-    /// The stabilized version of this intrinsic is [`core::mem::size_of`].
-    #[rustc_const_stable(feature = "const_size_of", since = "1.40.0")]
-    #[rustc_safe_intrinsic]
-    #[rustc_nounwind]
-    pub fn size_of<T>() -> usize;
-
-    /// The minimum alignment of a type.
-    ///
-    /// Note that, unlike most intrinsics, this is safe to call;
-    /// it does not require an `unsafe` block.
-    /// Therefore, implementations must not require the user to uphold
-    /// any safety invariants.
-    ///
-    /// The stabilized version of this intrinsic is [`core::mem::align_of`].
-    #[rustc_const_stable(feature = "const_min_align_of", since = "1.40.0")]
-    #[rustc_safe_intrinsic]
-    #[rustc_nounwind]
-    pub fn min_align_of<T>() -> usize;
-    /// The preferred alignment of a type.
+    /// Executes a breakpoint trap, for inspection by a debugger.
     ///
     /// This intrinsic does not have a stable counterpart.
-    /// It's "tracking issue" is [#91971](https://github.com/rust-lang/rust/issues/91971).
-    #[rustc_const_unstable(feature = "const_pref_align_of", issue = "91971")]
-    #[rustc_nounwind]
-    pub fn pref_align_of<T>() -> usize;
-
-    /// The size of the referenced value in bytes.
-    ///
-    /// The stabilized version of this intrinsic is [`crate::mem::size_of_val`].
-    #[rustc_const_unstable(feature = "const_size_of_val", issue = "46571")]
     #[rustc_nounwind]
     // FIXME: Kani currently does not support annotating intrinsics.
     // See https://github.com/model-checking/kani/issues/3325
@@ -1136,8 +1092,6 @@
     #[rustc_nounwind]
     pub fn type_id<T: ?Sized + 'static>() -> u128;
 
-=======
->>>>>>> 351e958c
     /// A guard for unsafe functions that cannot ever be executed if `T` is uninhabited:
     /// This will statically either panic, or do nothing.
     ///
