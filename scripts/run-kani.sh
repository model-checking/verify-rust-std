--- conflicted
+++ resolved
@@ -7,12 +7,8 @@
     echo "Options:"
     echo "  -h, --help         Show this help message"
     echo "  -p, --path <path>  Optional: Specify a path to a copy of the std library. For example, if you want to run the script from an outside directory."
-<<<<<<< HEAD
-    echo "  --run <verify-std|list|metrics|autoharness>  Optional: Specify whether to run the 'kani verify-std' command, 'kani list' command, collect Kani-specific metrics, or run verification with autoharness support. Defaults to 'verify-std' if not specified."
+    echo "  --run <verify-std|list|metrics|autoharness|autoharness-analyzer>  Optional: Specify whether to run the 'kani verify-std' command, 'kani list' command, collect Kani-specific metrics, run verification with autoharness support, or summarize autoharness failure reasons. Defaults to 'verify-std' if not specified."
     echo "  --with-autoharness Include autoharness information in list or metrics commands."
-=======
-    echo "  --run <verify-std|list|metrics|autoharness-analyzer>  Optional: Specify whether to run the 'kani verify-std' command, 'kani list' command, collect Kani-specific metrics, or summarize autoharness failure reasons. Defaults to 'verify-std' if not specified."
->>>>>>> f1aaa872
     echo "  --kani-args  <command arguments to kani>  Optional: Arguments to pass to the command. Simply pass them in the same way you would to the Kani binary. This should be the last argument."
     exit 1
 }
@@ -40,11 +36,7 @@
             fi
             ;;
         --run)
-<<<<<<< HEAD
-            if [[ -n $2 && ($2 == "verify-std" || $2 == "list" || $2 == "metrics" || $2 == "autoharness") ]]; then
-=======
-            if [[ -n $2 && ($2 == "verify-std" || $2 == "list" || $2 == "metrics" || $2 == "autoharness-analyzer") ]]; then
->>>>>>> f1aaa872
+            if [[ -n $2 && ($2 == "verify-std" || $2 == "list" || $2 == "metrics" || $2 == "autoharness" || $2 == "autoharness-analyzer") ]]; then
                 run_command=$2
                 shift 2
             else
@@ -355,7 +347,7 @@
             --only-codegen -j --output-format=terse \
             $unstable_args \
             --no-assert-contracts \
-            $command_args \
+            "${command_args[@]}" \
             --enable-unstable \
             --cbmc-args --object-bits 12
         # remove metadata file for Kani-generated "dummy" crate that we won't
