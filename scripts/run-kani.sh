#!/bin/bash

set -e

usage() {
    echo "Usage: $0 [options] [-p <path>] [--run <verify-std|list>] [--kani-args <command arguments>]"
    echo "Options:"
    echo "  -h, --help         Show this help message"
    echo "  -p, --path <path>  Optional: Specify a path to a copy of the std library. For example, if you want to run the script from an outside directory."
    echo "  --run <verify-std|list|metrics>  Optional: Specify whether to run the 'kani verify-std' command, 'kani list' command, or collect Kani-specific metrics. Defaults to 'verify-std' if not specified."
    echo "  --kani-args  <command arguments to kani>  Optional: Arguments to pass to the command. Simply pass them in the same way you would to the Kani binary. This should be the last argument."
    exit 1
}

# Initialize variables
command_args=""
path=""
run_command="verify-std"

# Parse command line arguments
# TODO: Improve parsing with getopts
while [[ $# -gt 0 ]]; do
    case $1 in
        -h|--help)
            usage
            ;;
        -p|--path)
            if [[ -n $2 ]]; then
                path=$2
                shift 2
            else
                echo "Error: Path argument is missing"
                usage
            fi
            ;;
        --run)
            if [[ -n $2 && ($2 == "verify-std" || $2 == "list" || $2 == "metrics") ]]; then
                run_command=$2
                shift 2
            else
                echo "Error: Invalid run command. Must be 'verify-std', 'list', or 'metrics'."
                usage
            fi
            ;;
        --kani-args)
            shift
            command_args="$@"
            break
            ;;
        *)
            echo "Error: Unknown option $1"
            usage
            ;;
    esac
done

# Set working directory
if [[ -n "$path" ]]; then
    if [[ ! -d "$path" ]]; then
        echo "Error: Specified directory does not exist."
        usage
    fi
    WORK_DIR=$(realpath "$path")
else
    WORK_DIR=$(pwd)
fi

cd "$WORK_DIR"

# Default values
DEFAULT_TOML_FILE="tool_config/kani-version.toml"
DEFAULT_REPO_URL="https://github.com/model-checking/kani.git"
DEFAULT_BRANCH_NAME="features/verify-rust-std"

# Use environment variables if set, otherwise use defaults
TOML_FILE=${KANI_TOML_FILE:-$DEFAULT_TOML_FILE}
REPO_URL=${KANI_REPO_URL:-$DEFAULT_REPO_URL}
BRANCH_NAME=${KANI_BRANCH_NAME:-$DEFAULT_BRANCH_NAME}

# Unstable arguments to pass to Kani
unstable_args="-Z function-contracts -Z mem-predicates -Z float-lib -Z c-ffi -Z loop-contracts"

# Variables used for parallel harness verification
# When we say "parallel," we mean two dimensions of parallelization:
#   1. Sharding verification across multiple workers. The Kani workflow that calls this script defines WORKER_INDEX and WORKER_TOTAL for this purpose: 
#   we shard verification across WORKER_TOTAL workers, where each worker has a unique WORKER_INDEX that it uses to derive its share of ALL_HARNESSES to verify.
#   2. Within a single worker, we parallelize verification between multiple cores by invoking kani with -j.

# Array of all of the harnesses in the repository, set in get_harnesses()
declare -a ALL_HARNESSES
# Length of ALL_HARNESSES, set in get_harnesses()
declare -i HARNESS_COUNT
# `kani list` JSON FILE_VERSION that the parallel verification command expects
EXPECTED_JSON_FILE_VERSION="0.1"

# Function to read commit ID from TOML file
read_commit_from_toml() {
    local file="$1"
    if [[ ! -f "$file" ]]; then
        echo "Error: TOML file not found: $file" >&2
        exit 1
    fi
    local commit=$(grep '^commit *=' "$file" | sed 's/^commit *= *"\(.*\)"/\1/')
    if [[ -z "$commit" ]]; then
        echo "Error: 'commit' field not found in TOML file" >&2
        exit 1
    fi
    echo "$commit"
}

setup_kani_repo() {
    local repo_url="$1"
    local directory="$2"
    local branch="$3"
    local commit="$4"

    if [[ ! -d "${directory}" ]]; then
        mkdir -p "${directory}"
        pushd "${directory}" > /dev/null

        git init . >& /dev/null
        git remote add origin "${repo_url}" >& /dev/null
    else
        pushd "${directory}" > /dev/null
    fi

    git fetch --depth 1 origin "$commit" --quiet
    git checkout "$commit" --quiet
    git submodule update --init --recursive --depth 1 --quiet
    popd > /dev/null
}

get_current_commit() {
    local directory="$1"
    if [ -d "$directory/.git" ]; then
        git -C "$directory" rev-parse HEAD
    else
        echo ""
    fi
}

build_kani() {
    local directory="$1"
    pushd "$directory"
    source "kani-dependencies"
    # Check if installed versions are correct.
    if ./scripts/check-cbmc-version.py \
            --major ${CBMC_MAJOR} --minor ${CBMC_MINOR} --patch ${CBMC_PATCH} \
            && ./scripts/check_kissat_version.sh; then
        echo "Dependencies are up-to-date"
    else
        os_name=$(uname -s)

        if [[ "$os_name" == "Linux" ]]; then
            ./scripts/setup/ubuntu/install_deps.sh
        elif [[ "$os_name" == "Darwin" ]]; then
            ./scripts/setup/macos/install_deps.sh
        else
            echo "Unknown operating system"
        fi
    fi

    cargo build-dev --release
    popd
}

get_kani_path() {
    local build_dir="$1"
    echo "$(realpath "$build_dir/scripts/kani")"
}

# Run kani list with JSON format and process with jq to extract harness names and total number of harnesses.
# Note: The code to extract ALL_HARNESSES is dependent on `kani list --format json` FILE_VERSION 0.1.
# (The FILE_VERSION variable is defined in Kani in the list module's output code, current path kani-driver/src/list/output.rs)
# If FILE_VERSION changes, first update the ALL_HARNESSES extraction logic to work with the new format, if necessary,
# then update EXPECTED_JSON_FILE_VERSION.
get_harnesses() {
    local kani_path="$1"
    "$kani_path" list -Z list $unstable_args ./library --std --format json
    local json_file_version=$(jq -r '.["file-version"]' "$WORK_DIR/kani-list.json")
    if [[ $json_file_version != $EXPECTED_JSON_FILE_VERSION ]]; then
        echo "Error: The JSON file-version in kani-list.json does not equal $EXPECTED_JSON_FILE_VERSION"
        exit 1
    fi
    # Extract the harnesses inside "standard-harnesses" and "contract-harnesses" 
    # into an array called ALL_HARNESSES and the length of that array into HARNESS_COUNT
    ALL_HARNESSES=($(jq -r '
        ([.["standard-harnesses"] | to_entries | .[] | .value[]] + 
            [.["contract-harnesses"] | to_entries | .[] | .value[]]) | 
        .[]
    ' $WORK_DIR/kani-list.json))
    HARNESS_COUNT=${#ALL_HARNESSES[@]}
}

# Given an array of harness names, run verification for those harnesses
run_verification_subset() {
    local kani_path="$1"
    local harnesses=("${@:2}")  # All arguments after kani_path are harness names
    
    # Build the --harness arguments
    local harness_args=""
    for harness in "${harnesses[@]}"; do
        harness_args="$harness_args --harness $harness"
    done

    echo "Running verification for harnesses:"
    printf '%s\n' "${harnesses[@]}"
    "$kani_path" verify-std -Z unstable-options ./library \
        $unstable_args \
        --no-assert-contracts \
        $harness_args --exact \
        -j \
        --output-format=terse \
        $command_args \
        --enable-unstable \
        --cbmc-args --object-bits 12
}

# Check if binary exists and is up to date
check_binary_exists() {
    local build_dir="$1"
    local expected_commit="$2"
    local kani_path=$(get_kani_path "$build_dir")

    if [[ -d "${build_dir}" ]]; then
        local current_commit=$(get_current_commit "$build_dir")
        if [[ "$current_commit" = "$expected_commit" ]]; then
            return 0
        else
            echo "Kani repository is out of date. Rebuilding..."
        fi
    else
        echo "Kani repository not found. Creating..."
    fi
    return 1
}

main() {
    local build_dir="$WORK_DIR/kani_build"

    echo "Using TOML file: $TOML_FILE"
    echo "Using repository URL: $REPO_URL"

    # Read commit ID from TOML file
    commit=$(read_commit_from_toml "$TOML_FILE")

    # Check if binary already exists and is up to date
    if check_binary_exists "$build_dir" "$commit"; then
        echo "Kani binary is up to date. Skipping build."
    else
        echo "Building Kani from commit: $commit"

        # Clone repository and checkout specific commit
        setup_kani_repo "$REPO_URL" "$build_dir" "$BRANCH_NAME" "$commit"

        # Build project
        build_kani "$build_dir"

        echo "Kani build completed successfully!"
    fi

    # Get the path to the Kani executable
    kani_path=$(get_kani_path "$build_dir")
    echo "Kani executable path: $kani_path"

    echo "Running Kani command..."
    "$kani_path" --version

    if [[ "$run_command" == "verify-std" ]]; then
        if [[ -n "$WORKER_INDEX" && -n "$WORKER_TOTAL" ]]; then
            echo "Running as parallel worker $WORKER_INDEX of $WORKER_TOTAL"
            get_harnesses "$kani_path"

            echo "All harnesses:"
            printf '%s\n' "${ALL_HARNESSES[@]}"
            echo "Total number of harnesses: $HARNESS_COUNT"
            
            # Calculate this worker's portion (add WORKER_TOTAL - 1 to force ceiling division)
            chunk_size=$(( (HARNESS_COUNT + WORKER_TOTAL - 1) / WORKER_TOTAL ))
            echo "Number of harnesses this worker will run: $chunk_size"
            
            start_idx=$(( (WORKER_INDEX - 1) * chunk_size ))
            echo "Start index into ALL_HARNESSES is $start_idx"
            
            # Extract this worker's harnesses
            worker_harnesses=("${ALL_HARNESSES[@]:$start_idx:$chunk_size}")
            
            # Run verification for this subset
            run_verification_subset "$kani_path" "${worker_harnesses[@]}"
        else
            # Run verification for all harnesses (not in parallel)
            echo "Running Kani verify-std command..."
            "$kani_path" verify-std -Z unstable-options ./library \
                $unstable_args \
                --no-assert-contracts \
                $command_args \
                --enable-unstable \
                --cbmc-args --object-bits 12
        fi
    elif [[ "$run_command" == "list" ]]; then
        echo "Running Kani list command..."
        "$kani_path" list -Z list $unstable_args ./library --std --format markdown
    elif [[ "$run_command" == "metrics" ]]; then
        local current_dir=$(pwd)
        echo "Running Kani list command..."
        "$kani_path" list -Z list $unstable_args ./library --std --format json
<<<<<<< HEAD
        echo "Running Kani's std-analysis command..."
        pushd $build_dir
        cat | patch -p1 << "EOF"
--- a/scripts/std-analysis.sh
+++ b/scripts/std-analysis.sh
@@ -61,6 +61,7 @@ then
 fi
 cargo new std_lib_analysis --lib
 cd std_lib_analysis
+sed -i '1i cargo-features = ["edition2024"]' Cargo.toml

 echo '
 pub fn dummy() {
EOF
        ./scripts/std-analysis.sh
        popd
=======
>>>>>>> 214f966b
        pushd scripts/kani-std-analysis
        echo "Running Kani's std-analysis command..."
        ./std-analysis.sh $build_dir
        pip install -r requirements.txt
        echo "Computing Kani-specific metrics..."
        ./kani_std_analysis.py --crate core \
          --kani-list-file $current_dir/kani-list.json \
          --metrics-file metrics-data-core.json
        ./kani_std_analysis.py --crate std \
          --kani-list-file $current_dir/kani-list.json \
          --metrics-file metrics-data-std.json
        popd
        rm kani-list.json
    fi
}

main<|MERGE_RESOLUTION|>--- conflicted
+++ resolved
@@ -304,25 +304,6 @@
         local current_dir=$(pwd)
         echo "Running Kani list command..."
         "$kani_path" list -Z list $unstable_args ./library --std --format json
-<<<<<<< HEAD
-        echo "Running Kani's std-analysis command..."
-        pushd $build_dir
-        cat | patch -p1 << "EOF"
---- a/scripts/std-analysis.sh
-+++ b/scripts/std-analysis.sh
-@@ -61,6 +61,7 @@ then
- fi
- cargo new std_lib_analysis --lib
- cd std_lib_analysis
-+sed -i '1i cargo-features = ["edition2024"]' Cargo.toml
-
- echo '
- pub fn dummy() {
-EOF
-        ./scripts/std-analysis.sh
-        popd
-=======
->>>>>>> 214f966b
         pushd scripts/kani-std-analysis
         echo "Running Kani's std-analysis command..."
         ./std-analysis.sh $build_dir
