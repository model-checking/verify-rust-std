--- conflicted
+++ resolved
@@ -193,19 +193,20 @@
     echo "Running Kani command..."
     "$kani_path" --version
 
-<<<<<<< HEAD
     if [[ "$run_command" == "verify-std" ]]; then
         echo "Running Kani verify-std command..."
-        "$kani_path" verify-std -Z unstable-options ./library --target-dir "$temp_dir_target" -Z function-contracts -Z mem-predicates --output-format=terse $command_args
+        "$kani_path" verify-std -Z unstable-options ./library --target-dir "$temp_dir_target" \
+            -Z function-contracts \
+            -Z mem-predicates \
+            -Z loop-contracts \
+            --output-format=terse \
+            $command_args \
+            --enable-unstable \
+            --cbmc-args --object-bits 12
     elif [[ "$run_command" == "list" ]]; then
         echo "Running Kani list command..."
         "$kani_path" list -Z list -Z function-contracts -Z mem-predicates ./library --std > $path/kani_list.txt
     fi
-=======
-    echo "Running Kani verify-std command..."
-
-    "$kani_path" verify-std -Z unstable-options ./library --target-dir "$temp_dir_target" -Z function-contracts -Z mem-predicates -Z loop-contracts --output-format=terse $command_args --enable-unstable --cbmc-args --object-bits 12
->>>>>>> 922c51a1
 }
 
 main
