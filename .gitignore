--- conflicted
+++ resolved
@@ -48,13 +48,8 @@
 ## Kani
 *.out
 
-<<<<<<< HEAD
 ## GOTO-Transcoder
 goto-transcoder
-
-
-=======
->>>>>>> 01e49769
 # Added by cargo
 #
 # already existing elements were commented out
