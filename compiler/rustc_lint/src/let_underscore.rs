--- conflicted
+++ resolved
@@ -11,10 +11,7 @@
     /// scope.
     ///
     /// ### Example
-<<<<<<< HEAD
-=======
     ///
->>>>>>> 6d651a29
     /// ```rust
     /// struct SomeStruct;
     /// impl Drop for SomeStruct {
