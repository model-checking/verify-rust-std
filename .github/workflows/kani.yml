--- conflicted
+++ resolved
@@ -100,15 +100,10 @@
       - name: Run Kani Verification
         run: |
           scripts/run-kani.sh --run autoharness --kani-args \
-<<<<<<< HEAD
-            --include-pattern ">::disjoint_bitor" \
-            --include-pattern ">::unchecked_disjoint_bitor" \
-            --include-pattern "iter::range::Step>::backward_unchecked" \
-            --include-pattern "iter::range::Step>::forward_unchecked" \
-=======
             --include-pattern "<(.+)[[:space:]]as[[:space:]](.+)>::disjoint_bitor" \
             --include-pattern "<(.+)[[:space:]]as[[:space:]](.+)>::unchecked_disjoint_bitor" \
->>>>>>> a4edf5ff
+            --include-pattern "<(.+)[[:space:]]as[[:space:]]iter::range::Step>::backward_unchecked \
+            --include-pattern "<(.+)[[:space:]]as[[:space:]]iter::range::Step>::forward_unchecked \
             --include-pattern alloc::__default_lib_allocator:: \
             --include-pattern alloc::layout::Layout::from_size_align \
             --include-pattern ascii::ascii_char::AsciiChar::from_u8 \
