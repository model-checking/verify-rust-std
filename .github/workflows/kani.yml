--- conflicted
+++ resolved
@@ -85,14 +85,11 @@
       - name: Run Kani Verification
         run: |
           scripts/run-kani.sh --run autoharness --kani-args \
-<<<<<<< HEAD
+            --include-pattern ">::disjoint_bitor" \
+            --include-pattern ">::unchecked_disjoint_bitor" \
             --include-pattern "iter::range::Step>::backward_unchecked" \
             --include-pattern "iter::range::Step>::forward_unchecked" \
-=======
-            --include-pattern ">::disjoint_bitor" \
-            --include-pattern ">::unchecked_disjoint_bitor" \
             --include-pattern alloc::__default_lib_allocator:: \
->>>>>>> b4f59e83
             --include-pattern alloc::layout::Layout::from_size_align \
             --include-pattern ascii::ascii_char::AsciiChar::from_u8 \
             --include-pattern char::convert::from_u32_unchecked \
