--- conflicted
+++ resolved
@@ -73,13 +73,6 @@
         with:
           submodules: true
 
-<<<<<<< HEAD
-      # Step 2: Run Kani on the std library for selected functions
-      - name: Run Kani Verification
-        run: |
-          scripts/run-kani.sh --kani-args \
-            --include-pattern alloc::__default_lib_allocator:: \
-=======
       # Step 2: Run Kani autoharness on the std library for selected functions.
       # Uses "--include-pattern" to make sure we do not try to run across all
       # possible functions as that may take a lot longer than expected. Instead,
@@ -88,6 +81,7 @@
       - name: Run Kani Verification
         run: |
           scripts/run-kani.sh --run autoharness --kani-args \
+            --include-pattern alloc::__default_lib_allocator:: \
             --include-pattern alloc::layout::Layout::from_size_align \
             --include-pattern ascii::ascii_char::AsciiChar::from_u8 \
             --include-pattern char::convert::from_u32_unchecked \
@@ -131,7 +125,6 @@
             --exclude-pattern ::precondition_check \
             --harness-timeout 5m \
             --default-unwind 1000 \
->>>>>>> f804a33f
             --jobs=3 --output-format=terse
 
   run-kani-list:
