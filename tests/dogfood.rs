//! This test is a part of quality control and makes clippy eat what it produces. Awesome lints and
//! long error messages
//!
//! See [Eating your own dog food](https://en.wikipedia.org/wiki/Eating_your_own_dog_food) for context

// Dogfood cannot run on Windows
#![cfg(not(windows))]
#![feature(once_cell)]

use std::lazy::SyncLazy;
use std::path::PathBuf;
use std::process::Command;

mod cargo;

static CLIPPY_PATH: SyncLazy<PathBuf> = SyncLazy::new(|| cargo::TARGET_LIB.join("cargo-clippy"));

#[test]
fn dogfood_clippy() {
    // run clippy on itself and fail the test if lint warnings are reported
    if cargo::is_rustc_test_suite() {
        return;
    }
    let root_dir = PathBuf::from(env!("CARGO_MANIFEST_DIR"));

    let mut command = Command::new(&*CLIPPY_PATH);
    command
        .current_dir(root_dir)
        .env("CLIPPY_DOGFOOD", "1")
        .env("CARGO_INCREMENTAL", "0")
        .arg("clippy")
        .arg("--all-targets")
        .arg("--all-features")
        .arg("--")
        .args(&["-D", "clippy::all"])
        .args(&["-D", "clippy::pedantic"])
        .arg("-Cdebuginfo=0"); // disable debuginfo to generate less data in the target dir

    // internal lints only exist if we build with the internal-lints feature
    if cfg!(feature = "internal-lints") {
        command.args(&["-D", "clippy::internal"]);
    }

    let output = command.output().unwrap();

    println!("status: {}", output.status);
    println!("stdout: {}", String::from_utf8_lossy(&output.stdout));
    println!("stderr: {}", String::from_utf8_lossy(&output.stderr));

    assert!(output.status.success());
}

fn test_no_deps_ignores_path_deps_in_workspaces() {
    if cargo::is_rustc_test_suite() {
        return;
    }
    let root = PathBuf::from(env!("CARGO_MANIFEST_DIR"));
    let target_dir = root.join("target").join("dogfood");
    let cwd = root.join("clippy_workspace_tests");

    // Make sure we start with a clean state
    Command::new("cargo")
        .current_dir(&cwd)
        .env("CARGO_TARGET_DIR", &target_dir)
        .arg("clean")
        .args(&["-p", "subcrate"])
        .args(&["-p", "path_dep"])
        .output()
        .unwrap();

    // `path_dep` is a path dependency of `subcrate` that would trigger a denied lint.
    // Make sure that with the `--no-deps` argument Clippy does not run on `path_dep`.
    let output = Command::new(&*CLIPPY_PATH)
        .current_dir(&cwd)
        .env("CLIPPY_DOGFOOD", "1")
        .env("CARGO_INCREMENTAL", "0")
        .arg("clippy")
        .args(&["-p", "subcrate"])
        .arg("--")
        .arg("--no-deps")
        .arg("-Cdebuginfo=0") // disable debuginfo to generate less data in the target dir
        .args(&["--cfg", r#"feature="primary_package_test""#])
        .output()
        .unwrap();
    println!("status: {}", output.status);
    println!("stdout: {}", String::from_utf8_lossy(&output.stdout));
    println!("stderr: {}", String::from_utf8_lossy(&output.stderr));

    assert!(output.status.success());

    let lint_path_dep = || {
        // Test that without the `--no-deps` argument, `path_dep` is linted.
        let output = Command::new(&*CLIPPY_PATH)
            .current_dir(&cwd)
            .env("CLIPPY_DOGFOOD", "1")
            .env("CARGO_INCREMENTAL", "0")
            .arg("clippy")
            .args(&["-p", "subcrate"])
            .arg("--")
            .arg("-Cdebuginfo=0") // disable debuginfo to generate less data in the target dir
            .args(&["--cfg", r#"feature="primary_package_test""#])
            .output()
            .unwrap();
        println!("status: {}", output.status);
        println!("stdout: {}", String::from_utf8_lossy(&output.stdout));
        println!("stderr: {}", String::from_utf8_lossy(&output.stderr));

        assert!(!output.status.success());
        assert!(
            String::from_utf8(output.stderr)
                .unwrap()
                .contains("error: empty `loop {}` wastes CPU cycles")
        );
    };

    // Make sure Cargo is aware of the removal of `--no-deps`.
    lint_path_dep();

    let successful_build = || {
        let output = Command::new(&*CLIPPY_PATH)
            .current_dir(&cwd)
            .env("CLIPPY_DOGFOOD", "1")
            .env("CARGO_INCREMENTAL", "0")
            .arg("clippy")
            .args(&["-p", "subcrate"])
            .arg("--")
            .arg("-Cdebuginfo=0") // disable debuginfo to generate less data in the target dir
            .output()
            .unwrap();
        println!("status: {}", output.status);
        println!("stdout: {}", String::from_utf8_lossy(&output.stdout));
        println!("stderr: {}", String::from_utf8_lossy(&output.stderr));

        assert!(output.status.success());

        output
    };

    // Trigger a sucessful build, so Cargo would like to cache the build result.
    successful_build();

    // Make sure there's no spurious rebuild when nothing changes.
    let stderr = String::from_utf8(successful_build().stderr).unwrap();
    assert!(!stderr.contains("Compiling"));
    assert!(!stderr.contains("Checking"));
    assert!(stderr.contains("Finished"));

    // Make sure Cargo is aware of the new `--cfg` flag.
    lint_path_dep();
}

#[test]
fn dogfood_subprojects() {
    // run clippy on remaining subprojects and fail the test if lint warnings are reported
    if cargo::is_rustc_test_suite() {
        return;
    }

    // NOTE: `path_dep` crate is omitted on purpose here
    for project in &[
        "clippy_workspace_tests",
        "clippy_workspace_tests/src",
        "clippy_workspace_tests/subcrate",
        "clippy_workspace_tests/subcrate/src",
        "clippy_dev",
        "clippy_lints",
        "clippy_utils",
        "rustc_tools_util",
    ] {
        run_clippy_for_project(project);
    }
<<<<<<< HEAD

    // NOTE: Since tests run in parallel we can't run cargo commands on the same workspace at the
    // same time, so we test this immediately after the dogfood for workspaces.
    test_no_deps_ignores_path_deps_in_workspaces();
}

=======

    // NOTE: Since tests run in parallel we can't run cargo commands on the same workspace at the
    // same time, so we test this immediately after the dogfood for workspaces.
    test_no_deps_ignores_path_deps_in_workspaces();
}

>>>>>>> cf5f8945
#[test]
#[ignore]
#[cfg(feature = "metadata-collector-lint")]
fn run_metadata_collection_lint() {
<<<<<<< HEAD
    std::env::set_var("ENABLE_METADATA_COLLECTION", "1");
    run_clippy_for_project("clippy_lints");
}

fn run_clippy_for_project(project: &str) {
    let root_dir = PathBuf::from(env!("CARGO_MANIFEST_DIR"));

    let mut command = Command::new(&*CLIPPY_PATH);

=======
    use std::fs::File;
    use std::time::SystemTime;

    // Setup for validation
    let metadata_output_path = PathBuf::from(env!("CARGO_MANIFEST_DIR")).join("util/gh-pages/metadata_collection.json");
    let start_time = SystemTime::now();

    // Run collection as is
    std::env::set_var("ENABLE_METADATA_COLLECTION", "1");
    run_clippy_for_project("clippy_lints");

    // Check if cargo caching got in the way
    if let Ok(file) = File::open(metadata_output_path) {
        if let Ok(metadata) = file.metadata() {
            if let Ok(last_modification) = metadata.modified() {
                if last_modification > start_time {
                    // The output file has been modified. Most likely by a hungry
                    // metadata collection monster. So We'll return.
                    return;
                }
            }
        }
    }

    // Force cargo to invalidate the caches
    filetime::set_file_mtime(
        PathBuf::from(env!("CARGO_MANIFEST_DIR")).join("clippy_lints/src/lib.rs"),
        filetime::FileTime::now(),
    )
    .unwrap();

    // Running the collection again
    run_clippy_for_project("clippy_lints");
}

fn run_clippy_for_project(project: &str) {
    let root_dir = PathBuf::from(env!("CARGO_MANIFEST_DIR"));

    let mut command = Command::new(&*CLIPPY_PATH);

>>>>>>> cf5f8945
    command
        .current_dir(root_dir.join(project))
        .env("CLIPPY_DOGFOOD", "1")
        .env("CARGO_INCREMENTAL", "0")
        .arg("clippy")
        .arg("--all-targets")
        .arg("--all-features")
        .arg("--")
        .args(&["-D", "clippy::all"])
        .args(&["-D", "clippy::pedantic"])
        .arg("-Cdebuginfo=0"); // disable debuginfo to generate less data in the target dir

    // internal lints only exist if we build with the internal-lints feature
    if cfg!(feature = "internal-lints") {
        command.args(&["-D", "clippy::internal"]);
    }

    let output = command.output().unwrap();

    println!("status: {}", output.status);
    println!("stdout: {}", String::from_utf8_lossy(&output.stdout));
    println!("stderr: {}", String::from_utf8_lossy(&output.stderr));

    assert!(output.status.success());
}<|MERGE_RESOLUTION|>--- conflicted
+++ resolved
@@ -169,36 +169,16 @@
     ] {
         run_clippy_for_project(project);
     }
-<<<<<<< HEAD
 
     // NOTE: Since tests run in parallel we can't run cargo commands on the same workspace at the
     // same time, so we test this immediately after the dogfood for workspaces.
     test_no_deps_ignores_path_deps_in_workspaces();
 }
 
-=======
-
-    // NOTE: Since tests run in parallel we can't run cargo commands on the same workspace at the
-    // same time, so we test this immediately after the dogfood for workspaces.
-    test_no_deps_ignores_path_deps_in_workspaces();
-}
-
->>>>>>> cf5f8945
 #[test]
 #[ignore]
 #[cfg(feature = "metadata-collector-lint")]
 fn run_metadata_collection_lint() {
-<<<<<<< HEAD
-    std::env::set_var("ENABLE_METADATA_COLLECTION", "1");
-    run_clippy_for_project("clippy_lints");
-}
-
-fn run_clippy_for_project(project: &str) {
-    let root_dir = PathBuf::from(env!("CARGO_MANIFEST_DIR"));
-
-    let mut command = Command::new(&*CLIPPY_PATH);
-
-=======
     use std::fs::File;
     use std::time::SystemTime;
 
@@ -239,7 +219,6 @@
 
     let mut command = Command::new(&*CLIPPY_PATH);
 
->>>>>>> cf5f8945
     command
         .current_dir(root_dir.join(project))
         .env("CLIPPY_DOGFOOD", "1")
