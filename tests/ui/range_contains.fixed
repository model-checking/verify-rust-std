--- conflicted
+++ resolved
@@ -49,8 +49,6 @@
     x >= 10 && x <= -10;
     (-3. ..=3.).contains(&y);
     y >= 3. && y <= -3.;
-<<<<<<< HEAD
-=======
 
     // Fix #8745
     let z = 42;
@@ -58,7 +56,6 @@
     !(0..10).contains(&x) || !(0..10).contains(&z);
     // Make sure operators in parens don't give a breaking suggestion
     ((x % 2 == 0) || (x < 0)) || (x >= 10);
->>>>>>> 8ef49087
 }
 
 // Fix #6373
