error: duplicated attribute
  --> tests/ui/duplicated_attributes.rs:6:10
   |
LL | #![allow(dead_code)]
   |          ^^^^^^^^^
   |
note: first defined here
  --> tests/ui/duplicated_attributes.rs:5:10
   |
LL | #![allow(dead_code)]
   |          ^^^^^^^^^
help: remove this attribute
  --> tests/ui/duplicated_attributes.rs:6:10
   |
LL | #![allow(dead_code)]
   |          ^^^^^^^^^
   = note: `-D clippy::duplicated-attributes` implied by `-D warnings`
   = help: to override `-D warnings` add `#[allow(clippy::duplicated_attributes)]`

error: duplicated attribute
<<<<<<< HEAD
  --> tests/ui/duplicated_attributes.rs:9:9
=======
  --> tests/ui/duplicated_attributes.rs:14:9
>>>>>>> cdd63363
   |
LL | #[allow(dead_code)]
   |         ^^^^^^^^^
   |
note: first defined here
<<<<<<< HEAD
  --> tests/ui/duplicated_attributes.rs:8:9
=======
  --> tests/ui/duplicated_attributes.rs:13:9
>>>>>>> cdd63363
   |
LL | #[allow(dead_code)]
   |         ^^^^^^^^^
help: remove this attribute
<<<<<<< HEAD
  --> tests/ui/duplicated_attributes.rs:9:9
=======
  --> tests/ui/duplicated_attributes.rs:14:9
>>>>>>> cdd63363
   |
LL | #[allow(dead_code)]
   |         ^^^^^^^^^

<<<<<<< HEAD
error: duplicated attribute
  --> tests/ui/duplicated_attributes.rs:15:7
   |
LL | #[cfg(unix)]
   |       ^^^^
   |
note: first defined here
  --> tests/ui/duplicated_attributes.rs:13:7
   |
LL | #[cfg(unix)]
   |       ^^^^
help: remove this attribute
  --> tests/ui/duplicated_attributes.rs:15:7
   |
LL | #[cfg(unix)]
   |       ^^^^

error: aborting due to 3 previous errors
=======
error: aborting due to 2 previous errors
>>>>>>> cdd63363
<|MERGE_RESOLUTION|>--- conflicted
+++ resolved
@@ -18,53 +18,20 @@
    = help: to override `-D warnings` add `#[allow(clippy::duplicated_attributes)]`
 
 error: duplicated attribute
-<<<<<<< HEAD
-  --> tests/ui/duplicated_attributes.rs:9:9
-=======
   --> tests/ui/duplicated_attributes.rs:14:9
->>>>>>> cdd63363
    |
 LL | #[allow(dead_code)]
    |         ^^^^^^^^^
    |
 note: first defined here
-<<<<<<< HEAD
-  --> tests/ui/duplicated_attributes.rs:8:9
-=======
   --> tests/ui/duplicated_attributes.rs:13:9
->>>>>>> cdd63363
    |
 LL | #[allow(dead_code)]
    |         ^^^^^^^^^
 help: remove this attribute
-<<<<<<< HEAD
-  --> tests/ui/duplicated_attributes.rs:9:9
-=======
   --> tests/ui/duplicated_attributes.rs:14:9
->>>>>>> cdd63363
    |
 LL | #[allow(dead_code)]
    |         ^^^^^^^^^
 
-<<<<<<< HEAD
-error: duplicated attribute
-  --> tests/ui/duplicated_attributes.rs:15:7
-   |
-LL | #[cfg(unix)]
-   |       ^^^^
-   |
-note: first defined here
-  --> tests/ui/duplicated_attributes.rs:13:7
-   |
-LL | #[cfg(unix)]
-   |       ^^^^
-help: remove this attribute
-  --> tests/ui/duplicated_attributes.rs:15:7
-   |
-LL | #[cfg(unix)]
-   |       ^^^^
-
-error: aborting due to 3 previous errors
-=======
 error: aborting due to 2 previous errors
->>>>>>> cdd63363
