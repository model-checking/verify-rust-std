#![unstable(
    feature = "core_intrinsics_fallbacks",
    reason = "The fallbacks will never be stable, as they exist only to be called \
              by the fallback MIR, but they're exported so they can be tested on \
              platforms where the fallback MIR isn't actually used",
    issue = "none"
)]
#![allow(missing_docs)]

#[rustc_const_unstable(feature = "core_intrinsics_fallbacks", issue = "none")]
pub const trait CarryingMulAdd: Copy + 'static {
    type Unsigned: Copy + 'static;
    fn carrying_mul_add(
        self,
        multiplicand: Self,
        addend: Self,
        carry: Self,
    ) -> (Self::Unsigned, Self);
}

macro_rules! impl_carrying_mul_add_by_widening {
    ($($t:ident $u:ident $w:ident,)+) => {$(
        #[rustc_const_unstable(feature = "core_intrinsics_fallbacks", issue = "none")]
        impl const CarryingMulAdd for $t {
            type Unsigned = $u;
            #[inline]
            fn carrying_mul_add(self, a: Self, b: Self, c: Self) -> ($u, $t) {
                let wide = (self as $w) * (a as $w) + (b as $w) + (c as $w);
                (wide as _, (wide >> Self::BITS) as _)
            }
        }
    )+};
}
impl_carrying_mul_add_by_widening! {
    u8 u8 u16,
    u16 u16 u32,
    u32 u32 u64,
    u64 u64 u128,
    usize usize UDoubleSize,
    i8 u8 i16,
    i16 u16 i32,
    i32 u32 i64,
    i64 u64 i128,
    isize usize UDoubleSize,
}

#[cfg(target_pointer_width = "16")]
type UDoubleSize = u32;
#[cfg(target_pointer_width = "32")]
type UDoubleSize = u64;
#[cfg(target_pointer_width = "64")]
type UDoubleSize = u128;

#[inline]
const fn wide_mul_u128(a: u128, b: u128) -> (u128, u128) {
    #[inline]
    const fn to_low_high(x: u128) -> [u128; 2] {
        const MASK: u128 = u64::MAX as _;
        [x & MASK, x >> 64]
    }
    #[inline]
    const fn from_low_high(x: [u128; 2]) -> u128 {
        x[0] | (x[1] << 64)
    }
    #[inline]
    const fn scalar_mul(low_high: [u128; 2], k: u128) -> [u128; 3] {
        let [x, c] = to_low_high(k * low_high[0]);
        let [y, z] = to_low_high(k * low_high[1] + c);
        [x, y, z]
    }
    let a = to_low_high(a);
    let b = to_low_high(b);
    let low = scalar_mul(a, b[0]);
    let high = scalar_mul(a, b[1]);
    let r0 = low[0];
    let [r1, c] = to_low_high(low[1] + high[0]);
    let [r2, c] = to_low_high(low[2] + high[1] + c);
    let r3 = high[2] + c;
    (from_low_high([r0, r1]), from_low_high([r2, r3]))
}

#[rustc_const_unstable(feature = "core_intrinsics_fallbacks", issue = "none")]
impl const CarryingMulAdd for u128 {
    type Unsigned = u128;
    #[inline]
    fn carrying_mul_add(self, b: u128, c: u128, d: u128) -> (u128, u128) {
        let (low, mut high) = wide_mul_u128(self, b);
        let (low, carry) = u128::overflowing_add(low, c);
        high += carry as u128;
        let (low, carry) = u128::overflowing_add(low, d);
        high += carry as u128;
        (low, high)
    }
}

#[rustc_const_unstable(feature = "core_intrinsics_fallbacks", issue = "none")]
impl const CarryingMulAdd for i128 {
    type Unsigned = u128;
    #[inline]
    fn carrying_mul_add(self, b: i128, c: i128, d: i128) -> (u128, i128) {
        let (low, high) = wide_mul_u128(self as u128, b as u128);
        let mut high = high as i128;
        high = high.wrapping_add(i128::wrapping_mul(self >> 127, b));
        high = high.wrapping_add(i128::wrapping_mul(self, b >> 127));
        let (low, carry) = u128::overflowing_add(low, c as u128);
        high = high.wrapping_add((carry as i128) + (c >> 127));
        let (low, carry) = u128::overflowing_add(low, d as u128);
        high = high.wrapping_add((carry as i128) + (d >> 127));
        (low, high)
    }
}

#[rustc_const_unstable(feature = "core_intrinsics_fallbacks", issue = "none")]
pub const trait DisjointBitOr: Copy + 'static {
    /// See [`super::disjoint_bitor`]; we just need the trait indirection to handle
    /// different types since calling intrinsics with generics doesn't work.
    unsafe fn disjoint_bitor(self, other: Self) -> Self;
}
macro_rules! zero {
    (bool) => {
        false
    };
    ($t:ident) => {
        0
    };
}
macro_rules! impl_disjoint_bitor {
    ($($t:ident,)+) => {$(
        #[rustc_const_unstable(feature = "core_intrinsics_fallbacks", issue = "none")]
        impl const DisjointBitOr for $t {
            #[cfg_attr(miri, track_caller)]
            #[inline]
            unsafe fn disjoint_bitor(self, other: Self) -> Self {
                // Note that the assume here is required for UB detection in Miri!

                // SAFETY: our precondition is that there are no bits in common,
                // so this is just telling that to the backend.
                unsafe { super::assume((self & other) == zero!($t)) };
                self | other
            }
        }
    )+};
}
impl_disjoint_bitor! {
    bool,
    u8, u16, u32, u64, u128, usize,
    i8, i16, i32, i64, i128, isize,
}

<<<<<<< HEAD
#[const_trait]
#[rustc_const_unstable(feature = "core_intrinsics_fallbacks", issue = "none")]
pub trait FunnelShift: Copy + 'static {
=======
#[rustc_const_unstable(feature = "core_intrinsics_fallbacks", issue = "none")]
pub const trait FunnelShift: Copy + 'static {
>>>>>>> 8a315762
    /// See [`super::unchecked_funnel_shl`]; we just need the trait indirection to handle
    /// different types since calling intrinsics with generics doesn't work.
    unsafe fn unchecked_funnel_shl(self, rhs: Self, shift: u32) -> Self;

    /// See [`super::unchecked_funnel_shr`]; we just need the trait indirection to handle
    /// different types since calling intrinsics with generics doesn't work.
    unsafe fn unchecked_funnel_shr(self, rhs: Self, shift: u32) -> Self;
}

macro_rules! impl_funnel_shifts {
    ($($type:ident),*) => {$(
        #[rustc_const_unstable(feature = "core_intrinsics_fallbacks", issue = "none")]
        impl const FunnelShift for $type {
            #[cfg_attr(miri, track_caller)]
            #[inline]
            unsafe fn unchecked_funnel_shl(self, rhs: Self, shift: u32) -> Self {
                // This implementation is also used by Miri so we have to check the precondition.
                // SAFETY: this is guaranteed by the caller
                unsafe { super::assume(shift < $type::BITS) };
                if shift == 0 {
                    self
                } else {
                    // SAFETY:
                    //  - `shift < T::BITS`, which satisfies `unchecked_shl`
                    //  - this also ensures that `T::BITS - shift < T::BITS` (shift = 0 is checked
                    //    above), which satisfies `unchecked_shr`
                    //  - because the types are unsigned, the combination are disjoint bits (this is
                    //    not true if they're signed, since SHR will fill in the empty space with a
                    //    sign bit, not zero)
                    unsafe {
                        super::disjoint_bitor(
                            super::unchecked_shl(self, shift),
                            super::unchecked_shr(rhs, $type::BITS - shift),
                        )
                    }
                }
            }

            #[cfg_attr(miri, track_caller)]
            #[inline]
            unsafe fn unchecked_funnel_shr(self, rhs: Self, shift: u32) -> Self {
                // This implementation is also used by Miri so we have to check the precondition.
                // SAFETY: this is guaranteed by the caller
                unsafe { super::assume(shift < $type::BITS) };
                if shift == 0 {
                    rhs
                } else {
                    // SAFETY:
                    //  - `shift < T::BITS`, which satisfies `unchecked_shr`
                    //  - this also ensures that `T::BITS - shift < T::BITS` (shift = 0 is checked
                    //    above), which satisfies `unchecked_shl`
                    //  - because the types are unsigned, the combination are disjoint bits (this is
                    //    not true if they're signed, since SHR will fill in the empty space with a
                    //    sign bit, not zero)
                    unsafe {
                        super::disjoint_bitor(
                            super::unchecked_shl(self, $type::BITS - shift),
                            super::unchecked_shr(rhs, shift),
                        )
                    }
                }
            }
        }
    )*};
}

impl_funnel_shifts! {
    u8, u16, u32, u64, u128, usize
}<|MERGE_RESOLUTION|>--- conflicted
+++ resolved
@@ -147,14 +147,8 @@
     i8, i16, i32, i64, i128, isize,
 }
 
-<<<<<<< HEAD
-#[const_trait]
-#[rustc_const_unstable(feature = "core_intrinsics_fallbacks", issue = "none")]
-pub trait FunnelShift: Copy + 'static {
-=======
 #[rustc_const_unstable(feature = "core_intrinsics_fallbacks", issue = "none")]
 pub const trait FunnelShift: Copy + 'static {
->>>>>>> 8a315762
     /// See [`super::unchecked_funnel_shl`]; we just need the trait indirection to handle
     /// different types since calling intrinsics with generics doesn't work.
     unsafe fn unchecked_funnel_shl(self, rhs: Self, shift: u32) -> Self;
